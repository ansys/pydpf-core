--- conflicted
+++ resolved
@@ -16,24 +16,11 @@
         required: false
         type: string
         default: ''
-<<<<<<< HEAD
-=======
-      custom-requirements:
-        description: "Path to requirements.txt file to install"
-        required: false
-        type: string
-        default: ''
-      custom-wheels:
-        description: "extra pip --find-links argument to find custom dpf wheels"
-        required: false
-        type: string
-        default: ''
       test_docstrings:
         description: "whether to run doctest"
         required: false
         type: string
         default: "false"
->>>>>>> c110af53
 # Can be called manually
   workflow_dispatch:
     inputs:
@@ -51,24 +38,11 @@
         required: false
         type: string
         default: ''
-<<<<<<< HEAD
-=======
-      custom-requirements:
-        description: "Path to requirements.txt file to install"
-        required: false
-        type: string
-        default: ''
-      custom-wheels:
-        description: "extra pip --find-links argument to find custom dpf wheels"
-        required: false
-        type: string
-        default: ''
       test_docstrings:
         description: "whether to run doctest"
         required: false
         type: string
         default: "false"
->>>>>>> c110af53
 
 env:
   PACKAGE_NAME: ansys-dpf-core
