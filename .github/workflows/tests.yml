--- conflicted
+++ resolved
@@ -221,15 +221,7 @@
         shell: bash
         run: |
           if [ $MODE == 'PIP' ]; then
-<<<<<<< HEAD
-            echo 'TOX_EXTRA_ARG=--installpkg dist/${{ steps.wheel.outputs.wheel_name }} -x testenv.deps+="-e dpf-standalone/v${{inputs.ANSYS_VERSION}}"' >> "$GITHUB_OUTPUT"
-=======
-            if [ ${{ matrix.os }} == 'ubuntu-latest' ]; then
-              echo 'TOX_EXTRA_ARG=--installpkg dist/${{ steps.wheel.outputs.wheel_name }} -x testenv.deps+="-e dpf-standalone/v${{ inputs.ANSYS_VERSION || vars.ANSYS_VERSION_DEFAULT }}" -x testenv.commands_pre+="uv pip install --extra-index-url https://wheels.vtk.org vtk-osmesa==9.3.20240907.dev0"' >> "$GITHUB_OUTPUT"
-            else
-              echo 'TOX_EXTRA_ARG=--installpkg dist/${{ steps.wheel.outputs.wheel_name }} -x testenv.deps+="-e dpf-standalone/v${{ inputs.ANSYS_VERSION || vars.ANSYS_VERSION_DEFAULT }}"' >> "$GITHUB_OUTPUT"
-            fi
->>>>>>> 154a4608
+            echo 'TOX_EXTRA_ARG=--installpkg dist/${{ steps.wheel.outputs.wheel_name }} -x testenv.deps+="-e dpf-standalone/v${{ inputs.ANSYS_VERSION || vars.ANSYS_VERSION_DEFAULT }}"' >> "$GITHUB_OUTPUT"
           else
             echo 'TOX_EXTRA_ARG=--installpkg dist/${{ steps.wheel.outputs.wheel_name }}' >> "$GITHUB_OUTPUT"
           fi
