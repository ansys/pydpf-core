--- conflicted
+++ resolved
@@ -210,7 +210,6 @@
         with:
           DEBUG: true
 
-<<<<<<< HEAD
       - name: "List installed packages"
         shell: bash
         run: pip list
@@ -231,11 +230,6 @@
       - name: "Upload Docstring Test Results to artifacts"
         uses: actions/upload-artifact@v4
         if: (inputs.DOCSTRING == 'true')
-=======
-      - name: "Test Docstrings"
-        if: (inputs.DOCSTRING == 'true') && !((inputs.test_any == 'true') && (matrix.os == 'ubuntu-latest'))
-        uses: ansys/pydpf-actions/test_docstrings@v2.3
->>>>>>> 7bb01071
         with:
           name: ${{ env.PACKAGE_NAME }}_${{ matrix.python-version }}_${{ matrix.os }}_doctest_${{ inputs.ANSYS_VERSION }}${{ inputs.test_any == 'true' && '_any' || '' }}
           path: src/junit/test-doctests-results.xml
