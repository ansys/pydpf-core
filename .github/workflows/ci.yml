name: CI

on:
  pull_request:
    types: [opened, synchronize, reopened, ready_for_review]
    branches-ignore:
      - '*no-ci*'
  push:
    branches:
      - master
  workflow_dispatch:
    inputs:
      ansys_version:
        description: "ANSYS version"
        required: false
        type: string
        default: "251"
      standalone_branch_suffix:
        description: 'Suffix of the branch on standalone'
        required: false
        default: ''


concurrency:
  group: ${{ github.workflow }}-${{ github.event.pull_request.number || github.run_id }}
  cancel-in-progress: true

env:
  DOCUMENTATION_CNAME: 'dpf.docs.pyansys.com'
  MAIN_PYTHON_VERSION: '3.9'

jobs:
  debug:
    runs-on: ubuntu-latest
    steps:
    - name: Show the Github context for the triggered event
      run: echo "$GITHUB_CONTEXT"
      env:
        GITHUB_CONTEXT: ${{ toJson(github) }}

  pick_server_suffix:
    runs-on: ubuntu-latest
    outputs:
      suffix: ${{ steps.step1.outputs.suffix }}
    steps:
    - id: step1
      name: Define server branch suffix to use
      run: |
        if ${{ github.event_name == 'push' }}; then
          echo "suffix=" >> "$GITHUB_OUTPUT"
        elif ${{ github.event_name == 'workflow_dispatch' }}; then
          echo "suffix=${{ github.event.inputs.standalone_branch_suffix }}" >> "$GITHUB_OUTPUT"
        elif ${{ github.event_name == 'pull_request' }}; then
          # If the PR is server-sync then extract suffix from branch name
          sub='maint/update_code_for_'
          if [[ "${{ github.head_ref  }}" == *"$sub"* ]]; then
            ref_name=${{ github.head_ref }}
            base_ref=${{ github.base_ref }}
            suffix=${ref_name/$sub[0-9][0-9][0-9]/''}
            suffix=${suffix/_on_$base_ref/''}
          elif [[ "${{ github.base_ref  }}" == *"$sub"* ]]; then
            base_ref=${{ github.base_ref }}
            suffix=${base_ref/$sub[0-9][0-9][0-9]/''}
            suffix=${suffix/_on_*/''}
          fi
          echo "suffix=$suffix" >> "$GITHUB_OUTPUT"
        fi
        echo "branch suffix is: >$suffix<"

  style:
    name: "Style Check"
    runs-on: ubuntu-latest
    steps:
      - uses: ansys/actions/code-style@v8
        with:
          use-python-cache: false

  build_linux1:
    name: "Build linux1 wheel"
    runs-on: ubuntu-latest
    steps:
      - uses: actions/checkout@v4

      - name: "Install requirements"
        run: pip install -r requirements/requirements_build.txt

      - name: "Build the manylinux1 wheel"
        shell: bash
        id: wheel
        run: |
          python .ci/build_wheel.py -p manylinux1
          cd dist
          export name=`ls ansys_dpf_core*.whl`
          echo ${name}
          echo "wheel_name=${name[0]}" >> $GITHUB_OUTPUT
          cd ..

      - name: "Upload wheel any as artifact"
        uses: actions/upload-artifact@v4
        with:
          name: ${{ steps.wheel.outputs.wheel_name }}
          path: dist/${{ steps.wheel.outputs.wheel_name }}

  tests:
    uses: ./.github/workflows/tests.yml
    needs: pick_server_suffix
    with:
      ANSYS_VERSION: ${{ github.event.inputs.ansys_version || '251' }}
      python_versions: '["3.9"]'
      wheel: true
      wheelhouse: false
      standalone_suffix: ${{needs.pick_server_suffix.outputs.suffix}}
    secrets: inherit

  tests_any:
    uses: ./.github/workflows/tests.yml
    needs: pick_server_suffix
    with:
      ANSYS_VERSION: ${{ github.event.inputs.ansys_version || '251' }}
      python_versions: '["3.9"]'
      wheel: true
      wheelhouse: false
      standalone_suffix: ${{needs.pick_server_suffix.outputs.suffix}}
      test_any: true
    secrets: inherit

  docker_tests:
    name: "Build and Test on Docker"
    uses: ./.github/workflows/test_docker.yml
    needs: pick_server_suffix
    with:
      ANSYS_VERSION: ${{ github.event.inputs.ansys_version || '251' }}
      standalone_suffix: ${{needs.pick_server_suffix.outputs.suffix}}
    secrets: inherit

  docker_examples:
    name: "Run examples on Docker"
    uses: ./.github/workflows/examples_docker.yml
    needs: pick_server_suffix
    with:
      ANSYS_VERSION: ${{ github.event.inputs.ansys_version || '251' }}
      python_versions: '["3.9"]'
      standalone_suffix: ${{needs.pick_server_suffix.outputs.suffix}}
    secrets: inherit

  docs:
    if: startsWith(github.head_ref, 'master') || github.event.action == 'ready_for_review' || !github.event.pull_request.draft
    uses: ./.github/workflows/docs.yml
    needs: pick_server_suffix
    with:
      ANSYS_VERSION: ${{ github.event.inputs.ansys_version || '251' }}
      standalone_suffix: ${{needs.pick_server_suffix.outputs.suffix}}
      event_name: ${{ github.event_name }}
    secrets: inherit

  upload-development-docs:
    runs-on: ubuntu-latest
    if: ${{ github.ref == 'refs/heads/master' && github.event_name == 'push' }}
    needs: [docs]
    steps:
      - name: "Upload development documentation"
        uses: ansys/actions/doc-deploy-dev@v8
        with:
          cname: ${{ env.DOCUMENTATION_CNAME }}
          token: ${{ secrets.GITHUB_TOKEN }}
          doc-artifact-name: HTML-doc-ansys-dpf-core.zip
          decompress-artifact: true
<<<<<<< HEAD
=======
          bot-user: ${{ secrets.PYANSYS_CI_BOT_USERNAME }}
          bot-email: ${{ secrets.PYANSYS_CI_BOT_EMAIL }}
>>>>>>> c673ed3c

  examples:
    if: startsWith(github.head_ref, 'master') || github.event.action == 'ready_for_review' || !github.event.pull_request.draft
    uses: ./.github/workflows/examples.yml
    needs: pick_server_suffix
    with:
      ANSYS_VERSION: ${{ github.event.inputs.ansys_version || '251' }}
      python_versions: '["3.9"]'
      standalone_suffix: ${{needs.pick_server_suffix.outputs.suffix}}
    secrets: inherit

  retro_242:
    name: "retro 242"
    if: startsWith(github.head_ref, 'master') || github.event.action == 'ready_for_review' || !github.event.pull_request.draft
    uses: ./.github/workflows/tests.yml
    with:
      ANSYS_VERSION: "242"
      python_versions: '["3.9"]'
      DOCSTRING: false
      standalone_suffix: ''
    secrets: inherit

  retro_241:
    name: "retro 241"
    if: startsWith(github.head_ref, 'master') || github.event.action == 'ready_for_review' || !github.event.pull_request.draft
    uses: ./.github/workflows/tests.yml
    with:
      ANSYS_VERSION: "241"
      python_versions: '["3.9"]'
      DOCSTRING: false
      standalone_suffix: '.sp01'
    secrets: inherit

  retro_232:
    name: "retro 232"
    if: startsWith(github.head_ref, 'master') || github.event.action == 'ready_for_review' || !github.event.pull_request.draft
    uses: ./.github/workflows/tests.yml
    with:
      ANSYS_VERSION: "232"
      python_versions: '["3.9"]'
      DOCSTRING: false
      standalone_suffix: ''
    secrets: inherit

  retro_231:
    name: "retro 231"
    if: startsWith(github.head_ref, 'master') || github.event.action == 'ready_for_review' || !github.event.pull_request.draft
    uses: ./.github/workflows/tests.yml
    with:
      ANSYS_VERSION: "231"
      python_versions: '["3.9"]'
      DOCSTRING: false
    secrets: inherit

  retro_222:
    name: "retro 222"
    if: startsWith(github.head_ref, 'master') || github.event.action == 'ready_for_review' || !github.event.pull_request.draft
    uses: ./.github/workflows/tests.yml
    with:
      ANSYS_VERSION: "222"
      python_versions: '["3.9"]'
      DOCSTRING: false
    secrets: inherit

  pydpf-post:
    name: "PyDPF-Post"
    if: startsWith(github.head_ref, 'master') || github.event.action == 'ready_for_review' || !github.event.pull_request.draft
    uses: ./.github/workflows/pydpf-post.yml
    needs: pick_server_suffix
    with:
      ANSYS_VERSION: ${{ github.event.inputs.ansys_version || '251' }}
      post_branch: "master"
      standalone_suffix: ${{needs.pick_server_suffix.outputs.suffix}}
      test_docstrings: "true"
    secrets: inherit<|MERGE_RESOLUTION|>--- conflicted
+++ resolved
@@ -165,11 +165,8 @@
           token: ${{ secrets.GITHUB_TOKEN }}
           doc-artifact-name: HTML-doc-ansys-dpf-core.zip
           decompress-artifact: true
-<<<<<<< HEAD
-=======
           bot-user: ${{ secrets.PYANSYS_CI_BOT_USERNAME }}
           bot-email: ${{ secrets.PYANSYS_CI_BOT_EMAIL }}
->>>>>>> c673ed3c
 
   examples:
     if: startsWith(github.head_ref, 'master') || github.event.action == 'ready_for_review' || !github.event.pull_request.draft
