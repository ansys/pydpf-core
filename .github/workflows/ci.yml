name: GitHub Actions

on:
  pull_request:
     branches-ignore:
       - '*no-ci*'
  push:
    tags:
      - "*"
    branches:
      - master
      - "release*"

env:
  PYANSYS_OFF_SCREEN: True
  DPF_PORT: 32772

jobs:
#  test_windows:
#    name: Windows
#    runs-on: windows-2019
#
#    env:
#      ANSYS_VERSION: 221
#
#    steps:
#      - uses: actions/checkout@v2
#
#      - name: Setup Python
#        uses: actions/setup-python@v2.1.4
#        with:
#          python-version: 3.8
#
#      - id: install-dpf
#        uses: pyansys/pydpf-actions/install-dpf-server@v1
#        with:
#          dpf-standalone-TOKEN: ${{secrets.DPF_PIPELINE}}
#          ANSYS_VERSION : ${{env.ANSYS_VERSION}}
#
#      - name: Set AWP_ROOT$env:ANSYS_VERSION
#        run: |
#          echo AWP_ROOT$env:ANSYS_VERSION
#          echo "AWP_ROOT$env:ANSYS_VERSION=${{ steps.install-dpf.outputs.SERVER }}"  | Out-File -FilePath $Env:GITHUB_ENV -Encoding utf-8 -Append
#
#      - name: Install ansys-dpf-core
#        shell: cmd
#        run: |
#          pip install -r requirements_build.txt
#          python setup.py bdist_wheel
#          FOR /F %%a in ('dir /s/b dist\*.whl') do SET WHEELPATH=%%a
#          ECHO %WHEELPATH%
#          cd tests
#          pip install %WHEELPATH%
#          python -c "from ansys.dpf import core; print(core.Report(gpu=False))"
#
#      - name: WHEEL publish artifacts
#        uses: actions/upload-artifact@v2
#        with:
#          name: ansys_dpf_core_wheel
#          path: ./dist/*
#
#      - name: Install OpenGL
#        run: |
#          Set-StrictMode -Version Latest
#          $ErrorActionPreference = "Stop"
#          $PSDefaultParameterValues['*:ErrorAction']='Stop'
#          git clone --depth 1 https://github.com/pyvista/gl-ci-helpers.git
#          powershell gl-ci-helpers/appveyor/install_opengl.ps1
#
#      - name: Install test offscreen rendering
#        run: |
#          .ci/setup_headless_display.sh
#          pip install -r .ci/requirements_test_xvfb.txt
#          python .ci/display_test.py
#
#      - name: Install Test Environment
#        run: |
#          pip install -r requirements_test.txt
#        if: always()
#
#      - name: Test API Docstrings
#        run: |
#           pytest --doctest-modules --junitxml=junit/test-doctests-results.xml ansys/dpf/core
#
#      - name: Kill all servers
#        shell: cmd
#        run: |
#          tasklist /FI "IMAGENAME eq Ans.Dpf.Grpc.exe" 2>NUL | find /I /N "Ans.Dpf.Grpc.exe">NUL
#          ECHO %ERRORLEVEL%
#          if "%ERRORLEVEL%"=="0"(taskkill /f /im Ans.Dpf.Grpc.exe)
#        continue-on-error: true
#
#      - name: Publish Doc Test Results
#        uses: actions/upload-artifact@v2
#        with:
#          name: ansys_dpf_core_doctest
#          path: junit/test-doctests-results.xml
#        if: always()
#
#      - name: Test Core API
#        run: |
#          cd tests
#          New-Item -Path ".\..\" -Name "local_server_test" -ItemType "directory"
#          Copy-Item -Path ".\test_local_server.py",".\test_multi_server.py", ".\test_workflow.py" -Destination ".\..\local_server_test\"
#          Copy-Item -Path ".\conftest.py" -Destination ".\..\local_server_test\conftest.py"
#          Remove-Item -Path ".\test_local_server.py",".\test_multi_server.py", ".\test_workflow.py"
#          pytest --log-level=ERROR --junitxml=junit/test-results1.xml --reruns 2 .
#
#      - name: Test Core API 2
#        run: |
#          cd local_server_test
#          pytest --log-level=ERROR --junitxml=../tests/junit/test-results2.xml --reruns 2 .
#        timeout-minutes: 10
#
#      - name: Kill all servers
#        shell: cmd
#        run: |
#          tasklist /FI "IMAGENAME eq Ans.Dpf.Grpc.exe" 2>NUL | find /I /N "Ans.Dpf.Grpc.exe">NUL
#          ECHO %ERRORLEVEL%
#          if "%ERRORLEVEL%"=="0"(taskkill /f /im Ans.Dpf.Grpc.exe)
#        continue-on-error: true
#
#      - name: Publish Test Results
#        uses: actions/upload-artifact@v2
#        with:
#          name: ansys_dpf_core_pytest
#          path: tests/junit/test-results*.xml
#        if: always()
#
#      - name: 'Upload to PyPi'
#        if: contains(github.ref, 'refs/tags')
#        shell: cmd
#        run: |
#          pip install twine
#          python setup.py sdist
#          twine upload --skip-existing dist/*
#        env:
#          TWINE_USERNAME: __token__
#          TWINE_PASSWORD: ${{secrets.PYPI_TOKEN}}
#          TWINE_REPOSITORY_URL: "https://upload.pypi.org/legacy/"

  test_linux:
    name: Linux
    runs-on: ubuntu-20.04

    env:
      ANSYS_VERSION: 221
#      TEMP: $env:RUNNER_TEMP
#      TEMP: $GITHUB_WORKSPACE/temp

    steps:
      - uses: actions/checkout@v2

      - name: Setup Python
        uses: actions/setup-python@v2.1.4
        with:
          python-version: 3.8

      - id: install-dpf
        uses: pyansys/pydpf-actions/install-dpf-server@v1
        with:
          dpf-standalone-TOKEN: ${{secrets.DPF_PIPELINE}}
          ANSYS_VERSION : ${{env.ANSYS_VERSION}}

      - name: Set AWP_ROOT$env:ANSYS_VERSION
        run: |
          echo AWP_ROOT$env:ANSYS_VERSION
          echo "${{ steps.install-dpf.outputs.SERVER }}"
          echo "AWP_ROOT$env:ANSYS_VERSION=${{ steps.install-dpf.outputs.SERVER }}" >> $GITHUB_ENV

      - name: Install ansys-dpf-core
        shell: bash
        run: |
          pip install -r requirements_build.txt
          python setup.py bdist_wheel
          export WHEELNAME=`ls dist/*.whl`
          echo ${WHEELNAME}
          pip install ${WHEELNAME}
          cd tests
          xvfb-run python -c "from ansys.dpf import core; print(core.Report(gpu=False))"

      - name: WHEEL publish artifacts
        uses: actions/upload-artifact@v2
        with:
          name: ansys_dpf_core_wheel
          path: ./dist/*

      - name: Install OS packages
        run: |
          sudo apt update
          sudo apt install zip pandoc libgl1-mesa-glx xvfb

      - name: Install and Test offscreen rendering
        run: |
          pip install -r .ci/requirements_test_xvfb.txt
          xvfb-run python .ci/display_test.py

      - name: Install Test Environment
        run: |
          pip install -r requirements_test.txt
        if: always()

      - name: Test API Docstrings
        run: |
          export TEMP=${{ runner.temp }}
          xvfb-run pytest --doctest-modules --junitxml=junit/test-doctests-results.xml ansys/dpf/core

      - name: Kill all servers
        shell: bash
        run: |
          echo $0
          if pgrep -x "Ans.Dpf.Grpc" > /dev/null
          then
              pkill -f Ans.Dpf.Grpc.exe
          fi
        if: always()
        continue-on-error: true

      - name: Publish Doc Test Results
        uses: actions/upload-artifact@v2
        with:
          name: ansys_dpf_core_doctest
          path: junit/test-doctests-results.xml
        if: always()

#          export DATAPROCESSING_DEBUG="debug/"
      - name: Test Core API
        run: |
          cd tests
<<<<<<< HEAD
          mkdir ./../local_server_test
          mkdir debug
          cp ./test_{local_server,multi_server,workflow}.py ./../local_server_test/
          cp ./conftest.py ./../local_server_test/conftest.py
          rm ./test_{local_server,multi_server,workflow}.py
          export TEMP=${{ runner.temp }}
          export DPF_IP=$(hostname -i)
          xvfb-run pytest --log-level=ERROR --junitxml=junit/test-results1.xml --reruns 2
          export PATH=`pwd`
          echo ${PATH} 
=======
          New-Item -Path ".\..\" -Name "local_server_test" -ItemType "directory"
          Copy-Item -Path ".\test_local_server.py",".\test_multi_server.py", ".\test_workflow.py" -Destination ".\..\local_server_test\"
          Copy-Item -Path ".\conftest.py" -Destination ".\..\local_server_test\conftest.py"
          Remove-Item -Path ".\test_local_server.py",".\test_multi_server.py", ".\test_workflow.py"
          pytest --cov=ansys.dpf.core --cov-report=xml --cov-report=html --log-level=ERROR --junitxml=junit/test-results1.xml --reruns 2 .
>>>>>>> 01b4ec63

      - name: Test Core API 2
        run: |
          export TEMP=${{ runner.temp }}
          cd local_server_test
<<<<<<< HEAD
          xvfb-run pytest --log-level=ERROR --junitxml=../tests/junit/test-results2.xml --reruns 2 .
=======
          pytest --cov=ansys.dpf.core --cov-report=xml --cov-report=html --cov-append --log-level=ERROR --junitxml=../tests/junit/test-results2.xml --reruns 2 .
>>>>>>> 01b4ec63
        timeout-minutes: 10

      - name: Publish Test Debug Log
        uses: actions/upload-artifact@v2
        with:
          name: ansys_dpf_core_debug
          path: tests/debug/*
        if: always()

      - name: Kill all servers
        shell: bash
        run: |
          echo $0
          if pgrep -x "Ans.Dpf.Grpc" > /dev/null
          then
              pkill -f Ans.Dpf.Grpc.exe
          fi
        if: always()
        continue-on-error: true

      - name: Upload coverage to Codecov
        uses: codecov/codecov-action@v2

      - name: Publish Test Results
        uses: actions/upload-artifact@v2
        with:
          name: ansys_dpf_core_pytest
          path: tests/junit/test-results*.xml
        if: always()

      - name: 'Upload to PyPi'
        if: contains(github.ref, 'refs/tags')
        shell: cmd
        run: |
          pip install twine
          python setup.py sdist
          twine upload --skip-existing dist/*
        env:
          TWINE_USERNAME: __token__
          TWINE_PASSWORD: ${{secrets.PYPI_TOKEN}}
          TWINE_REPOSITORY_URL: "https://upload.pypi.org/legacy/"

#  build_doc:
#    name: Documentation
#    runs-on: windows-2019
#
#    env:
#      ANSYS_VERSION: 221
#
#    steps:
#      - uses: actions/checkout@v2
#
#      - name: Setup Python
#        uses: actions/setup-python@v2.1.4
#        with:
#          python-version: 3.8
#
#      - id: install-dpf
#        uses: pyansys/pydpf-actions/install-dpf-server@v1
#        with:
#          dpf-standalone-TOKEN: ${{secrets.DPF_PIPELINE}}
#          ANSYS_VERSION : ${{env.ANSYS_VERSION}}
#
#      - name: Set AWP_ROOT$env:ANSYS_VERSION
#        run: echo "AWP_ROOT$env:ANSYS_VERSION=${{ steps.install-dpf.outputs.SERVER }}"  | Out-File -FilePath $Env:GITHUB_ENV -Encoding utf-8 -Append
#
#      - name: Set SERVER
#        run: echo "SERVER=$env:AWP_ROOT221"  | Out-File -FilePath $Env:GITHUB_ENV -Encoding utf-8 -Append
#
#      - name: Install ansys-dpf-core
#        shell: cmd
#        run: |
#          pip install -r requirements_build.txt
#          python setup.py bdist_wheel
#          FOR /F %%a in ('dir /s/b dist\*.whl') do SET WHEELPATH=%%a
#          ECHO %WHEELPATH%
#          cd tests
#          pip install %WHEELPATH%
#          python -c "from ansys.dpf import core; print(core.Report(gpu=False))"
#
#      - name: Install OpenGL
#        run: |
#          Set-StrictMode -Version Latest
#          $ErrorActionPreference = "Stop"
#          $PSDefaultParameterValues['*:ErrorAction']='Stop'
#          git clone --depth 1 https://github.com/pyvista/gl-ci-helpers.git
#          powershell gl-ci-helpers/appveyor/install_opengl.ps1
#
#      - name: Install test offscreen rendering
#        run: |
#          .ci/setup_headless_display.sh
#          pip install -r .ci/requirements_test_xvfb.txt
#          python .ci/display_test.py
#
#      - name: Install documentation packages for Python
#        run: |
#          pip install -r requirements_docs.txt
#
#      - name: Build Documentation
#        shell: cmd
#        run: |
#          cd .ci
#          build_doc.bat > ..\docs\log.txt 2>&1
#        timeout-minutes: 20
#
#      - name: DOCUMENTATION zip artifacts
#        run: |
#          7z a -tzip ./docs/archive/doc-ansys-dpf-core.zip ./docs/build
#        if: always()
#
#      - name: Kill all servers
#        shell: cmd
#        run: |
#          tasklist /FI "IMAGENAME eq Ans.Dpf.Grpc.exe" 2>NUL | find /I /N "Ans.Dpf.Grpc.exe">NUL
#          ECHO %ERRORLEVEL%
#          if "%ERRORLEVEL%"=="0"(taskkill /f /im Ans.Dpf.Grpc.exe)
#        continue-on-error: true
#        if: always()
#
#      - name: Publish Documentation artifact
#        uses: actions/upload-artifact@v2
#        with:
#          name: doc-ansys-dpf-core
#          path: ./docs/archive/doc-ansys-dpf-core.zip
#        if: always()
#
#      - name: Publish Documentation log
#        uses: actions/upload-artifact@v2
#        with:
#          name: doc-ansys-dpf-core-log
#          path: ./docs/*.txt
#        if: always()
#
#      - name: Init git and add docs
#        if: contains(github.ref, 'refs/tags')
#        run: |
#          cd docs/build/html
#          git init
#          git checkout -b $env:GH_DOC_BRANCH
#          git config --global user.name "pyansys-ci-bot"
#          git config --global user.email "$env:GH_EMAIL"
#          New-Item -ItemType file .nojekyll
#          git add .
#          git commit -m "Documentation generated"
#        env:
#          GH_DOC_BRANCH: gh-pages
#          GH_EMAIL: pyansys.github.bot@ansys.com
#
#      - name: Publish GitHub Pages merge commit
#        if: contains(github.ref, 'refs/tags')
#        run: |
#          cd docs/build/html
#          git remote add origin https://${{secrets.PYANSYS_CI_BOT_TOKEN}}@github.com/pyansys/DPF-Core-docs
#          git push -u origin $env:GH_DOC_BRANCH --force
#        env:
#          GH_DOC_BRANCH: gh-pages<|MERGE_RESOLUTION|>--- conflicted
+++ resolved
@@ -227,7 +227,6 @@
       - name: Test Core API
         run: |
           cd tests
-<<<<<<< HEAD
           mkdir ./../local_server_test
           mkdir debug
           cp ./test_{local_server,multi_server,workflow}.py ./../local_server_test/
@@ -235,26 +234,15 @@
           rm ./test_{local_server,multi_server,workflow}.py
           export TEMP=${{ runner.temp }}
           export DPF_IP=$(hostname -i)
-          xvfb-run pytest --log-level=ERROR --junitxml=junit/test-results1.xml --reruns 2
+          xvfb-run pytest --cov=ansys.dpf.core --cov-report=xml --cov-report=html --log-level=ERROR --junitxml=junit/test-results1.xml --reruns 2
           export PATH=`pwd`
           echo ${PATH} 
-=======
-          New-Item -Path ".\..\" -Name "local_server_test" -ItemType "directory"
-          Copy-Item -Path ".\test_local_server.py",".\test_multi_server.py", ".\test_workflow.py" -Destination ".\..\local_server_test\"
-          Copy-Item -Path ".\conftest.py" -Destination ".\..\local_server_test\conftest.py"
-          Remove-Item -Path ".\test_local_server.py",".\test_multi_server.py", ".\test_workflow.py"
-          pytest --cov=ansys.dpf.core --cov-report=xml --cov-report=html --log-level=ERROR --junitxml=junit/test-results1.xml --reruns 2 .
->>>>>>> 01b4ec63
 
       - name: Test Core API 2
         run: |
           export TEMP=${{ runner.temp }}
           cd local_server_test
-<<<<<<< HEAD
-          xvfb-run pytest --log-level=ERROR --junitxml=../tests/junit/test-results2.xml --reruns 2 .
-=======
-          pytest --cov=ansys.dpf.core --cov-report=xml --cov-report=html --cov-append --log-level=ERROR --junitxml=../tests/junit/test-results2.xml --reruns 2 .
->>>>>>> 01b4ec63
+          xvfb-run pytest --cov=ansys.dpf.core --cov-report=xml --cov-report=html --cov-append --log-level=ERROR --junitxml=../tests/junit/test-results2.xml --reruns 2 .
         timeout-minutes: 10
 
       - name: Publish Test Debug Log
