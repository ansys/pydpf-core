--- conflicted
+++ resolved
@@ -32,7 +32,7 @@
         GITHUB_CONTEXT: ${{ toJson(github) }}
 
   style:
-    name: "style"
+    name: "Style Check"
     runs-on: ubuntu-latest
     steps:
       - uses: actions/checkout@v3
@@ -74,7 +74,6 @@
     secrets: inherit
 
   docs:
-<<<<<<< HEAD
     if: startsWith(github.head_ref, 'master') || github.event.action == 'ready_for_review' || !github.event.pull_request.draft
     uses: ./.github/workflows/docs.yml
     with:
@@ -122,356 +121,9 @@
     if: startsWith(github.ref, 'refs/tags/v')
     uses: ./.github/workflows/gate.yml
     secrets: inherit
-=======
-    name: "Documentation"
-    runs-on: windows-latest
-
-    steps:
-      - uses: actions/checkout@v3
-
-      - name: Setup Python
-        uses: actions/setup-python@v4.2.0
-        with:
-          python-version: 3.8
-
-      - name: "Build Package"
-        id: build-package
-        uses: pyansys/pydpf-actions/build_package@v2.2.dev1
-        with:
-          python-version: ${{ matrix.python-version }}
-          ANSYS_VERSION: ${{env.ANSYS_VERSION}}
-          PACKAGE_NAME: ${{env.PACKAGE_NAME}}
-          MODULE: ${{env.MODULE}}
-          dpf-standalone-TOKEN: ${{secrets.DPF_PIPELINE}}
-          install_extras: plotting
-          wheel: false
-          wheelhouse: false
-          extra-pip-args: ${{ env.extra }}
-
-      - name: "Setup headless display"
-        uses: pyvista/setup-headless-display-action@v1
-
-      - name: "Setup Graphviz"
-        uses: ts-graphviz/setup-graphviz@v1
-
-      - name: "Install documentation packages for Python"
-        run: |
-          pip install -r requirements/requirements_docs.txt
-
-      - name: "Kill all servers"
-        uses: pyansys/pydpf-actions/kill-dpf-servers@v2.2.dev1
-
-      - name: "Build HTML Documentation"
-        shell: cmd
-        run: |
-          cd .ci
-          build_doc.bat > ..\docs\log.txt && type ..\docs\log.txt 2>&1
-        timeout-minutes: 20
-
-      - name: "Check for success"
-        shell: bash
-        working-directory: docs
-        run: |
-          case `tail -n 5 log.txt | grep -F "build succeeded" >/dev/null; echo $?` in
-          0)
-            echo "Build succeeded!"
-            exit 0;;
-          1)
-            echo "Documentation generation failed, please check previous step!"
-            exit 1;;
-          *)
-            echo "An error occurred while checking success of the previous step!"
-            exit 1;;
-          esac
-
-      - name: "Kill all servers"
-        uses: pyansys/pydpf-actions/kill-dpf-servers@v2.2.dev1
-        if: always()
-
-      - name: "Retrieve package version"
-        shell: bash
-        run: |
-          echo "::set-output name=VERSION::$(python -c "from ansys.dpf.${{env.MODULE}} import __version__; print(__version__)")"
-          echo "${{env.PACKAGE_NAME}} version is: $(python -c "from ansys.dpf.${{env.MODULE}} import __version__; print(__version__)")"
-        id: version
-        if: always()
-
-      - name: "Upload Documentation Build log"
-        uses: actions/upload-artifact@v3
-        with:
-          name: doc-${{env.PACKAGE_NAME}}-log
-          path: docs/*.txt
-        if: always()
-
-      - name: "Zip HTML Documentation"
-        uses: vimtor/action-zip@v1
-        with:
-          files: docs/build/html
-          dest: HTML-doc-${{env.PACKAGE_NAME}}.zip
-
-      - name: "Upload HTML Documentation"
-        uses: actions/upload-artifact@v3
-        with:
-          name: HTML-doc-${{env.PACKAGE_NAME}}
-          path: HTML-doc-${{env.PACKAGE_NAME}}.zip
-
-  run_examples:
-    name: "Run Examples with/without bin"
-    runs-on: ${{ matrix.os }}
-    strategy:
-      fail-fast: false
-      matrix:
-        python-version: ["3.8"]
-        os: ["windows-latest"]
-
-    steps:
-      - uses: actions/checkout@v3
-
-      - name: Setup Python
-        uses: actions/setup-python@v4.2.0
-        with:
-          python-version: ${{ matrix.python-version }}
-
-      - name: "Build Package"
-        uses: pyansys/pydpf-actions/build_package@v2.2.dev1
-        with:
-          python-version: ${{ matrix.python-version }}
-          ANSYS_VERSION: ${{env.ANSYS_VERSION}}
-          PACKAGE_NAME: ${{env.PACKAGE_NAME}}
-          MODULE: ${{env.MODULE}}
-          dpf-standalone-TOKEN: ${{secrets.DPF_PIPELINE}}
-          install_extras: plotting
-          wheelhouse: false
-          wheel: false
-          extra-pip-args: ${{ env.extra }}
-
-      - name: "Setup headless display"
-        uses: pyvista/setup-headless-display-action@v1
-
-      - name: "Check examples with gatebin"
-        shell: bash
-        run: |
-          echo on
-          cd .ci
-          ls .
-          python run_examples.py
-
-      - name: "Kill all servers"
-        uses: pyansys/pydpf-actions/kill-dpf-servers@v2.2.dev1
-        if: always()
-
-      - name: "Uninstall gatebin"
-        shell: bash
-        run: |
-          pip uninstall -y ansys-dpf-gatebin
-        if: always()
-
-      - name: "Check sanity without gatebin INPROCESS"
-        shell: bash
-        run: |
-          cd .ci
-          python run_non_regression_examples.py
-        env:
-          DPF_SERVER_TYPE: INPROCESS
-        if: always()
-
-      - name: "Kill all servers"
-        uses: pyansys/pydpf-actions/kill-dpf-servers@v2.2.dev1
-        if: always()
-
-      - name: "Check sanity without gatebin GRPC"
-        shell: bash
-        run: |
-          cd .ci
-          python run_non_regression_examples.py
-        env:
-          DPF_SERVER_TYPE: GRPC
-        if: always()
-
-      - name: "Kill all servers"
-        uses: pyansys/pydpf-actions/kill-dpf-servers@v2.2.dev1
-        if: always()
-
-      - name: "Check sanity without gatebin LEGACYGRPC"
-        shell: bash
-        run: |
-          cd .ci
-          python run_non_regression_examples.py
-        env:
-          DPF_SERVER_TYPE: LEGACYGRPC
-        if: always()
-
-      - name: "Kill all servers"
-        uses: pyansys/pydpf-actions/kill-dpf-servers@v2.2.dev1
-        if: always()
-
-  retro:
-    name: "Retro-compatibility"
-    runs-on: ${{ matrix.os }}
-    strategy:
-      fail-fast: false
-      matrix:
-        python-version: ["3.8"]
-        os: ["windows-latest", "ubuntu-latest"]
-        ANSYS_VERSION: ["222", "221"]
-    steps:
-      - uses: actions/checkout@v3
-
-      - name: "Build Package"
-        uses: pyansys/pydpf-actions/build_package@v2.2.dev1
-        with:
-          python-version: ${{ matrix.python-version }}
-          ANSYS_VERSION: ${{matrix.ANSYS_VERSION}}
-          PACKAGE_NAME: ${{env.PACKAGE_NAME}}
-          MODULE: ${{env.MODULE}}
-          dpf-standalone-TOKEN: ${{secrets.DPF_PIPELINE}}
-          install_extras: plotting
-          wheel: false
-          extra-pip-args: ${{ env.extra }}
-
-      - name: "Install ansys-grpc-dpf==0.4.0"
-        shell: pwsh
-        run: |
-          pip install ansys-grpc-dpf==0.4.0
-        if: matrix.ANSYS_VERSION == '221'
-
-      - name: "Prepare Testing Environment"
-        uses: pyansys/pydpf-actions/prepare_tests@v2.2
-        with:
-          DEBUG: true
-
-      - name: "Separate long Core tests"
-        shell: pwsh
-        run: |
-          New-Item -Path ".\" -Name "test_launcher" -ItemType "directory"
-          New-Item -Path ".\" -Name "test_server" -ItemType "directory"
-          New-Item -Path ".\" -Name "test_local_server" -ItemType "directory"
-          New-Item -Path ".\" -Name "test_multi_server" -ItemType "directory"
-          New-Item -Path ".\" -Name "test_workflow" -ItemType "directory"
-          New-Item -Path ".\" -Name "test_remote_workflow" -ItemType "directory"
-          New-Item -Path ".\" -Name "test_remote_operator" -ItemType "directory"
-          Copy-Item -Path "tests\conftest.py" -Destination ".\test_launcher\"
-          Copy-Item -Path "tests\conftest.py" -Destination ".\test_server\"
-          Copy-Item -Path "tests\conftest.py" -Destination ".\test_local_server\"
-          Copy-Item -Path "tests\conftest.py" -Destination ".\test_multi_server\"
-          Copy-Item -Path "tests\conftest.py" -Destination ".\test_workflow\"
-          Copy-Item -Path "tests\conftest.py" -Destination ".\test_remote_workflow\"
-          Copy-Item -Path "tests\conftest.py" -Destination ".\test_remote_operator\"
-          Copy-Item -Path "tests\test_launcher.py" -Destination ".\test_launcher\"
-          Copy-Item -Path "tests\test_server.py" -Destination ".\test_server\"
-          Copy-Item -Path "tests\test_local_server.py" -Destination ".\test_local_server\"
-          Copy-Item -Path "tests\test_multi_server.py" -Destination ".\test_multi_server\"
-          Copy-Item -Path "tests\test_workflow.py" -Destination ".\test_workflow\"
-          Copy-Item -Path "tests\test_remote_workflow.py" -Destination ".\test_remote_workflow\"
-          Copy-Item -Path "tests\test_remote_operator.py" -Destination ".\test_remote_operator\"
-          Remove-Item -Path "tests\test_server.py"
-          Remove-Item -Path "tests\test_launcher.py"
-          Remove-Item -Path "tests\test_local_server.py"
-          Remove-Item -Path "tests\test_multi_server.py"
-          Remove-Item -Path "tests\test_workflow.py"
-          Remove-Item -Path "tests\test_remote_workflow.py"
-          Remove-Item -Path "tests\test_remote_operator.py"
-
-      - name: "Test API"
-        shell: bash
-        working-directory: tests
-        run: |
-          pytest $DEBUG --cov=ansys.dpf.${{env.MODULE}} --cov-report=xml --cov-report=html --log-level=ERROR --junitxml=junit/test-results.xml --reruns 2 .
-
-      - name: "Kill all servers"
-        uses: pyansys/pydpf-actions/kill-dpf-servers@v2.2.dev1
-        if: always()
-
-      - name: "Test API test_launcher"
-        shell: bash
-        working-directory: test_launcher
-        run: |
-          pytest $DEBUG --cov=ansys.dpf.core --cov-report=xml --cov-report=html --cov-append --log-level=ERROR --junitxml=../tests/junit/test-results2.xml --reruns 2 .
-        if: always()
-
-      - name: "Kill all servers"
-        uses: pyansys/pydpf-actions/kill-dpf-servers@v2.2.dev1
-        if: always()
-
-      - name: "Test API test_server"
-        shell: bash
-        working-directory: test_server
-        run: |
-          pytest $DEBUG --cov=ansys.dpf.core --cov-report=xml --cov-report=html --cov-append --log-level=ERROR --junitxml=../tests/junit/test-results4.xml --reruns 2 .
-        if: always()
-
-      - name: "Kill all servers"
-        uses: pyansys/pydpf-actions/kill-dpf-servers@v2.2.dev1
-        if: always()
-
-      - name: "Test API test_local_server"
-        shell: bash
-        working-directory: test_local_server
-        run: |
-          pytest $DEBUG --cov=ansys.dpf.core --cov-report=xml --cov-report=html --cov-append --log-level=ERROR --junitxml=../tests/junit/test-results5.xml --reruns 2 .
-        if: always()
-
-      - name: "Kill all servers"
-        uses: pyansys/pydpf-actions/kill-dpf-servers@v2.2.dev1
-        if: always()
-
-      - name: "Test API test_multi_server"
-        shell: bash
-        working-directory: test_multi_server
-        run: |
-          pytest $DEBUG --cov=ansys.dpf.core --cov-report=xml --cov-report=html --cov-append --log-level=ERROR --junitxml=../tests/junit/test-results6.xml --reruns 2 .
-        if: always()
-
-      - name: "Kill all servers"
-        uses: pyansys/pydpf-actions/kill-dpf-servers@v2.2.dev1
-        if: always()
-
-      - name: "Test API test_remote_workflow"
-        shell: bash
-        working-directory: test_remote_workflow
-        run: |
-          pytest $DEBUG --cov=ansys.dpf.core --cov-report=xml --cov-report=html --cov-append --log-level=ERROR --junitxml=../tests/junit/test-results7.xml --reruns 2 .
-        if: always()
-
-      - name: "Kill all servers"
-        uses: pyansys/pydpf-actions/kill-dpf-servers@v2.2.dev1
-        if: always()
-
-      - name: "Test API test_remote_operator"
-        shell: bash
-        working-directory: test_remote_operator
-        run: |
-          pytest $DEBUG --cov=ansys.dpf.core --cov-report=xml --cov-report=html --cov-append --log-level=ERROR --junitxml=../tests/junit/test-results8.xml --reruns 2 .
-        if: always()
-
-      - name: "Kill all servers"
-        uses: pyansys/pydpf-actions/kill-dpf-servers@v2.2.dev1
-        if: always()
-
-      - name: "Test API test_workflow"
-        shell: bash
-        working-directory: test_workflow
-        run: |
-          pytest $DEBUG --cov=ansys.dpf.core --cov-report=xml --cov-report=html --cov-append --log-level=ERROR --junitxml=../tests/junit/test-results3.xml --reruns 3 .
-        if: always()
-
-      - name: "Kill all servers"
-        uses: pyansys/pydpf-actions/kill-dpf-servers@v2.2.dev1
-        if: always()
-
-      - name: "Upload Test Results"
-        uses: actions/upload-artifact@v2
-        with:
-          name: ${{ env.PACKAGE_NAME }}_${{ matrix.python-version }}_${{ matrix.os }}_pytest_${{ matrix.ANSYS_VERSION }}
-          path: tests/junit/test-results.xml
-        if: always()
-
-      - name: "Upload coverage to Codecov"
-        uses: codecov/codecov-action@v3
->>>>>>> e03ab109
 
   draft_release:
-    name: "draft release"
+    name: "Draft Release"
     if: github.event_name == 'push' && startsWith(github.ref, 'refs/tags/v')
     needs: [style, tests, tests_on_release, docs, examples, examples_on_release, retro_221, retro_222, gate]
     runs-on: ubuntu-latest
