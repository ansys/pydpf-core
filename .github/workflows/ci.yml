name: CI

on:
  pull_request:
    types: [opened, synchronize, reopened, ready_for_review]
    branches-ignore:
      - '*no-ci*'
  push:
    branches:
      - master
  workflow_dispatch:
    inputs:
      standalone_branch_suffix:
        description: 'Suffix of the branch on standalone'
        required: true
        default: ''


concurrency:
  group: ${{ github.workflow }}-${{ github.event.pull_request.number || github.run_id }}
  cancel-in-progress: true

env:
  PACKAGE_NAME: ansys-dpf-core
  MODULE: core
  ANSYS_VERSION: 232

jobs:
  debug:
    runs-on: ubuntu-latest
    steps:
    - name: Show the Github context for the triggered event
      run: echo "$GITHUB_CONTEXT"
      env:
        GITHUB_CONTEXT: ${{ toJson(github) }}

  style:
    name: "Style Check"
    runs-on: ubuntu-latest
    steps:
      - uses: actions/checkout@v3

      - name: "Setup Python"
        uses: actions/setup-python@v4.2.0
        with:
          python-version: 3.8

      - name: "Install style requirements"
        run: |
          pip install -r requirements/requirements_style.txt --disable-pip-version-check

      - name: "Codespell"
        run: |
          make codespell
        continue-on-error: true

      - name: "flake8"
        run: |
          make flake8

  tests:
    uses: ./.github/workflows/tests.yml
    with:
      ANSYS_VERSION: "232"
      python_versions: '["3.8"]'
      wheel: true
      wheelhouse: false
<<<<<<< HEAD
      standalone_suffix: ${{ github.event.inputs.standalone_branch_suffix || '_test' }}
=======
      standalone_suffix: ${{ github.event.inputs.standalone_branch_suffix || '' }}
>>>>>>> b2671fa3
      custom-requirements: requirements/requirements_dev.txt
    secrets: inherit

  docker_tests:
    name: "Build and Test on Docker"
    uses: ./.github/workflows/test_docker.yml
    secrets: inherit

  docs:
    if: startsWith(github.head_ref, 'master') || github.event.action == 'ready_for_review' || !github.event.pull_request.draft
    uses: ./.github/workflows/docs.yml
    with:
      ANSYS_VERSION: "232"
    secrets: inherit

  examples:
    if: startsWith(github.head_ref, 'master') || github.event.action == 'ready_for_review' || !github.event.pull_request.draft
    uses: ./.github/workflows/examples.yml
    with:
      ANSYS_VERSION: "232"
      python_versions: '["3.8"]'
    secrets: inherit

  retro_231:
    name: "retro 231"
    if: startsWith(github.head_ref, 'master') || github.event.action == 'ready_for_review' || !github.event.pull_request.draft
    uses: ./.github/workflows/tests.yml
    with:
      ANSYS_VERSION: "231"
      python_versions: '["3.8"]'
      DOCSTRING: false
    secrets: inherit

  retro_222:
    name: "retro 222"
    if: startsWith(github.head_ref, 'master') || github.event.action == 'ready_for_review' || !github.event.pull_request.draft
    uses: ./.github/workflows/tests.yml
    with:
      ANSYS_VERSION: "222"
      python_versions: '["3.8"]'
      DOCSTRING: false
    secrets: inherit

  retro_221:
    name: "retro 221"
    if: startsWith(github.head_ref, 'master') || github.event.action == 'ready_for_review' || !github.event.pull_request.draft
    uses: ./.github/workflows/tests.yml
    with:
      ANSYS_VERSION: "221"
      python_versions: '["3.8"]'
      DOCSTRING: false
    secrets: inherit

  pydpf-post:
    name: "PyDPF-Post"
    if: startsWith(github.head_ref, 'master') || github.event.action == 'ready_for_review' || !github.event.pull_request.draft
    uses: ./.github/workflows/pydpf-post.yml
    with:
      ANSYS_VERSION: "232"
    secrets: inherit<|MERGE_RESOLUTION|>--- conflicted
+++ resolved
@@ -65,11 +65,7 @@
       python_versions: '["3.8"]'
       wheel: true
       wheelhouse: false
-<<<<<<< HEAD
       standalone_suffix: ${{ github.event.inputs.standalone_branch_suffix || '_test' }}
-=======
-      standalone_suffix: ${{ github.event.inputs.standalone_branch_suffix || '' }}
->>>>>>> b2671fa3
       custom-requirements: requirements/requirements_dev.txt
     secrets: inherit
 
