--- conflicted
+++ resolved
@@ -168,26 +168,6 @@
           bot-user: ${{ secrets.PYANSYS_CI_BOT_USERNAME }}
           bot-email: ${{ secrets.PYANSYS_CI_BOT_EMAIL }}
 
-<<<<<<< HEAD
-=======
-  doc-index-dev:
-    name: "Deploy dev index docs"
-    runs-on: ubuntu-latest
-    needs: upload-development-docs
-    steps:
-      - name: "Deploy the latest documentation index"
-        uses: ansys/actions/doc-deploy-index@v8
-        with:
-          cname: ${{ env.DOCUMENTATION_CNAME }}/version/dev
-          index-name: pydpf-core-vdev
-          host-url: ${{ vars.MEILISEARCH_HOST_URL }}
-          api-key: ${{ env.MEILISEARCH_API_KEY }}
-          doc-artifact-name: HTML-doc-ansys-dpf-core.zip
-          decompress-artifact: true
-          bot-user: ${{ secrets.PYANSYS_CI_BOT_USERNAME }}
-          bot-email: ${{ secrets.PYANSYS_CI_BOT_EMAIL }}
-
->>>>>>> 96f17039
   examples:
     if: startsWith(github.head_ref, 'master') || github.event.action == 'ready_for_review' || !github.event.pull_request.draft
     uses: ./.github/workflows/examples.yml
