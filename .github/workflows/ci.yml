name: CI

on:
  pull_request:
    types: [opened, synchronize, reopened, ready_for_review]
    branches-ignore:
      - '*no-ci*'
  push:
    branches:
      - master
  workflow_dispatch:
    inputs:
      standalone_branch_suffix:
        description: 'Suffix of the branch on standalone'
        required: false
        default: ''


concurrency:
  group: ${{ github.workflow }}-${{ github.event.pull_request.number || github.run_id }}
  cancel-in-progress: true

env:
  ANSYS_VERSION: 232
  DOCUMENTATION_CNAME: 'dpf.docs.pyansys.com'
  MAIN_PYTHON_VERSION: '3.8'

jobs:
  debug:
    runs-on: ubuntu-latest
    steps:
    - name: Show the Github context for the triggered event
      run: echo "$GITHUB_CONTEXT"
      env:
        GITHUB_CONTEXT: ${{ toJson(github) }}

  style:
    name: "Style Check"
    runs-on: ubuntu-latest
    steps:
      - uses: actions/checkout@v3

      - name: "Setup Python"
        uses: actions/setup-python@v4
        with:
          python-version: ${{ env.MAIN_PYTHON_VERSION }}

      - name: "Install pre-commit"
        run: pip install pre-commit

      - name: "Run pre-commit"
        run: pre-commit run --all-files --show-diff-on-failure

  tests:
    uses: ./.github/workflows/tests.yml
    with:
      ANSYS_VERSION: "232"
      python_versions: '["3.8"]'
      wheel: true
      wheelhouse: false
      standalone_suffix: ${{ github.event.inputs.standalone_branch_suffix || '' }}
      custom-requirements: requirements/requirements_dev.txt
<<<<<<< HEAD
      dpf_wheels_directory: "--find-links ./dpf-standalone/v{0}/dist"
=======
      custom-wheels: './dpf-standalone/v232/dist'
>>>>>>> 11ddb35c
    secrets: inherit

  docker_tests:
    name: "Build and Test on Docker"
    uses: ./.github/workflows/test_docker.yml
    with:
      standalone_suffix: ${{ github.event.inputs.standalone_branch_suffix || '' }}
      custom-requirements: requirements/requirements_dev.txt
      custom-wheels: 'dpf-standalone/dist'
    secrets: inherit

  docs:
    if: startsWith(github.head_ref, 'master') || github.event.action == 'ready_for_review' || !github.event.pull_request.draft
    uses: ./.github/workflows/docs.yml
    with:
      ANSYS_VERSION: "232"
      standalone_suffix: ${{ github.event.inputs.standalone_branch_suffix || '' }}
      custom-requirements: requirements/requirements_dev.txt
      custom-wheels: './dpf-standalone/v232/dist'
      event_name: ${{ github.event_name }}
    secrets: inherit

  upload-development-docs:
    runs-on: ubuntu-latest
    if: ${{ github.ref == 'refs/heads/master' }}
    needs: [docs]
    steps:
      - name: "Upload development documentation"
        uses: pyansys/actions/doc-deploy-dev@v2
        with:
          cname: ${{ env.DOCUMENTATION_CNAME }}
          token: ${{ secrets.GITHUB_TOKEN }}

  examples:
    if: startsWith(github.head_ref, 'master') || github.event.action == 'ready_for_review' || !github.event.pull_request.draft
    uses: ./.github/workflows/examples.yml
    with:
      ANSYS_VERSION: "232"
      python_versions: '["3.8"]'
      standalone_suffix: ${{ github.event.inputs.standalone_branch_suffix || '' }}
      custom-requirements: requirements/requirements_dev.txt
      custom-wheels: './dpf-standalone/v232/dist'
    secrets: inherit

  retro_231:
    name: "retro 231"
    if: startsWith(github.head_ref, 'master') || github.event.action == 'ready_for_review' || !github.event.pull_request.draft
    uses: ./.github/workflows/tests.yml
    with:
      ANSYS_VERSION: "231"
      python_versions: '["3.8"]'
      DOCSTRING: false
      dpf_wheels_directory: '--find-links ./.github'
    secrets: inherit

  retro_222:
    name: "retro 222"
    if: startsWith(github.head_ref, 'master') || github.event.action == 'ready_for_review' || !github.event.pull_request.draft
    uses: ./.github/workflows/tests.yml
    with:
      ANSYS_VERSION: "222"
      python_versions: '["3.8"]'
      DOCSTRING: false
      dpf_wheels_directory: '--find-links ./.github'
    secrets: inherit

  retro_221:
    name: "retro 221"
    if: startsWith(github.head_ref, 'master') || github.event.action == 'ready_for_review' || !github.event.pull_request.draft
    uses: ./.github/workflows/tests.yml
    with:
      ANSYS_VERSION: "221"
      python_versions: '["3.8"]'
      DOCSTRING: false
      dpf_wheels_directory: '--find-links ./.github'
    secrets: inherit

  pydpf-post:
    name: "PyDPF-Post"
    if: startsWith(github.head_ref, 'master') || github.event.action == 'ready_for_review' || !github.event.pull_request.draft
    uses: ./.github/workflows/pydpf-post.yml
    with:
      ANSYS_VERSION: "232"
      standalone_suffix: ${{ github.event.inputs.standalone_branch_suffix || '' }}
      custom-requirements: requirements/requirements_dev.txt
      custom-wheels: './dpf-standalone/v232/dist'
    secrets: inherit<|MERGE_RESOLUTION|>--- conflicted
+++ resolved
@@ -60,11 +60,7 @@
       wheelhouse: false
       standalone_suffix: ${{ github.event.inputs.standalone_branch_suffix || '' }}
       custom-requirements: requirements/requirements_dev.txt
-<<<<<<< HEAD
-      dpf_wheels_directory: "--find-links ./dpf-standalone/v{0}/dist"
-=======
       custom-wheels: './dpf-standalone/v232/dist'
->>>>>>> 11ddb35c
     secrets: inherit
 
   docker_tests:
@@ -73,7 +69,7 @@
     with:
       standalone_suffix: ${{ github.event.inputs.standalone_branch_suffix || '' }}
       custom-requirements: requirements/requirements_dev.txt
-      custom-wheels: 'dpf-standalone/dist'
+      custom-wheels: './dpf-standalone/v232/dist'
     secrets: inherit
 
   docs:
@@ -117,7 +113,7 @@
       ANSYS_VERSION: "231"
       python_versions: '["3.8"]'
       DOCSTRING: false
-      dpf_wheels_directory: '--find-links ./.github'
+      custom-wheels: './.github'
     secrets: inherit
 
   retro_222:
@@ -128,7 +124,7 @@
       ANSYS_VERSION: "222"
       python_versions: '["3.8"]'
       DOCSTRING: false
-      dpf_wheels_directory: '--find-links ./.github'
+      custom-wheels: './.github'
     secrets: inherit
 
   retro_221:
@@ -139,7 +135,7 @@
       ANSYS_VERSION: "221"
       python_versions: '["3.8"]'
       DOCSTRING: false
-      dpf_wheels_directory: '--find-links ./.github'
+      custom-wheels: './.github'
     secrets: inherit
 
   pydpf-post:
