name: CI

on:
  pull_request:
    types: [opened, synchronize, reopened, ready_for_review]
    branches-ignore:
      - '*no-ci*'
  push:
    branches:
      - master
  workflow_dispatch:
    inputs:
      ansys_version:
        description: "ANSYS version"
        required: false
        type: string
      standalone_branch_suffix:
        description: 'Suffix of the branch on standalone'
        required: false
        default: ''


concurrency:
  group: ${{ github.workflow }}-${{ github.event.pull_request.number || github.run_id }}
  cancel-in-progress: true

env:
  DOCUMENTATION_CNAME: 'dpf.docs.pyansys.com'
  MAIN_PYTHON_VERSION: '3.10'

jobs:
  debug:
    runs-on: ubuntu-latest
    steps:
    - name: Show the Github context for the triggered event
      run: echo "$GITHUB_CONTEXT"
      env:
        GITHUB_CONTEXT: ${{ toJson(github) }}

  pick_server_suffix:
    runs-on: ubuntu-latest
    outputs:
      suffix: ${{ steps.step1.outputs.suffix }}
    steps:
    - id: step1
      name: Define server branch suffix to use
      run: |
        if ${{ github.event_name == 'push' }}; then
          echo "suffix=" >> "$GITHUB_OUTPUT"
        elif ${{ github.event_name == 'workflow_dispatch' }}; then
          echo "suffix=${{ github.event.inputs.standalone_branch_suffix }}" >> "$GITHUB_OUTPUT"
        elif ${{ github.event_name == 'pull_request' }}; then
          # If the PR is server-sync then extract suffix from branch name
          sub='maint/update_code_for_'
          if [[ "${{ github.head_ref  }}" == *"$sub"* ]]; then
            ref_name=${{ github.head_ref }}
            base_ref=${{ github.base_ref }}
            suffix=${ref_name/$sub[0-9][0-9][0-9]/''}
            suffix=${suffix/_on_$base_ref/''}
          elif [[ "${{ github.base_ref  }}" == *"$sub"* ]]; then
            base_ref=${{ github.base_ref }}
            suffix=${base_ref/$sub[0-9][0-9][0-9]/''}
            suffix=${suffix/_on_*/''}
          fi
          echo "suffix=$suffix" >> "$GITHUB_OUTPUT"
        fi
        echo "branch suffix is: >$suffix<"

  style:
    name: "Style Check"
    runs-on: ubuntu-latest
    steps:
      - uses: ansys/actions/code-style@v8
        with:
          use-python-cache: false

  build_linux1:
    name: "Build linux1 wheel"
    runs-on: ubuntu-latest
    steps:
      - uses: actions/checkout@v4

      - name: "Install requirements"
        run: pip install -r requirements/requirements_build.txt

      - name: "Build the manylinux1 wheel"
        shell: bash
        id: wheel
        run: |
          python .ci/build_wheel.py -p manylinux1
          cd dist
          export name=`ls ansys_dpf_core*.whl`
          echo ${name}
          echo "wheel_name=${name[0]}" >> $GITHUB_OUTPUT
          cd ..

      - name: "Upload wheel any as artifact"
        uses: actions/upload-artifact@v4
        with:
          name: ${{ steps.wheel.outputs.wheel_name }}
          path: dist/${{ steps.wheel.outputs.wheel_name }}

  tests-latest:
    name: "Test ${{ matrix.test-any == 'true' && 'any' || 'platform-specific' }} wheel against latest DPF version"
    strategy:
      fail-fast: false
      matrix:
        test-any: ['false', 'true']
    uses: ./.github/workflows/tests.yml
    needs: pick_server_suffix
    with:
      ANSYS_VERSION: ${{ inputs.ansys_version || vars.ANSYS_VERSION_DEFAULT }}
      python_versions: '["3.10"]'
      wheel: true
      wheelhouse: false
      standalone_suffix: ${{needs.pick_server_suffix.outputs.suffix}}
<<<<<<< HEAD
      test_any: ${{ matrix.test-any }}
=======
    secrets: inherit

  tests_any:
    uses: ./.github/workflows/tests.yml
    needs: pick_server_suffix
    with:
      ANSYS_VERSION: ${{ inputs.ansys_version || vars.ANSYS_VERSION_DEFAULT }}
      python_versions: '["3.10"]'
      wheel: true
      wheelhouse: false
      standalone_suffix: ${{needs.pick_server_suffix.outputs.suffix}}
      test_any: true
>>>>>>> 4d368278
    secrets: inherit

  docker_tests:
    name: "Build and Test on Docker"
    uses: ./.github/workflows/test_docker.yml
    needs: pick_server_suffix
    with:
      ANSYS_VERSION: ${{ inputs.ansys_version || vars.ANSYS_VERSION_DEFAULT }}
      standalone_suffix: ${{needs.pick_server_suffix.outputs.suffix}}
    secrets: inherit

  docker_examples:
    name: "Run examples on Docker"
    uses: ./.github/workflows/examples_docker.yml
    needs: pick_server_suffix
    with:
      ANSYS_VERSION: ${{ inputs.ansys_version || vars.ANSYS_VERSION_DEFAULT }}
      python_versions: '["3.10"]'
      standalone_suffix: ${{needs.pick_server_suffix.outputs.suffix}}
    secrets: inherit

  docs:
    if: startsWith(github.head_ref, 'master') || github.event.action == 'ready_for_review' || !github.event.pull_request.draft
    uses: ./.github/workflows/docs.yml
    needs: pick_server_suffix
    with:
      ANSYS_VERSION: ${{ inputs.ansys_version || vars.ANSYS_VERSION_DEFAULT }}
      standalone_suffix: ${{needs.pick_server_suffix.outputs.suffix}}
      event_name: ${{ github.event_name }}
      python_version: "3.11"
    secrets: inherit

  upload-development-docs:
    runs-on: ubuntu-latest
    if: ${{ github.ref == 'refs/heads/master' && github.event_name == 'push' }}
    needs: [docs]
    steps:
      - name: "Upload development documentation"
        uses: ansys/actions/doc-deploy-dev@v8
        with:
          cname: ${{ env.DOCUMENTATION_CNAME }}
          token: ${{ secrets.GITHUB_TOKEN }}
          doc-artifact-name: HTML-doc-ansys-dpf-core.zip
          decompress-artifact: true
          bot-user: ${{ secrets.PYANSYS_CI_BOT_USERNAME }}
          bot-email: ${{ secrets.PYANSYS_CI_BOT_EMAIL }}

  examples:
    if: startsWith(github.head_ref, 'master') || github.event.action == 'ready_for_review' || !github.event.pull_request.draft
    uses: ./.github/workflows/examples.yml
    needs: pick_server_suffix
    with:
      ANSYS_VERSION: ${{ inputs.ansys_version || vars.ANSYS_VERSION_DEFAULT }}
      python_versions: '["3.10"]'
      standalone_suffix: ${{needs.pick_server_suffix.outputs.suffix}}
    secrets: inherit

<<<<<<< HEAD
  tests-retro:
    name: "Test DPF ${{ matrix.dpf.version }} compatibility"
=======
  pydpf-post:
    name: "PyDPF-Post"
    if: startsWith(github.head_ref, 'master') || github.event.action == 'ready_for_review' || !github.event.pull_request.draft
    uses: ./.github/workflows/pydpf-post.yml
    needs: pick_server_suffix
    with:
      ANSYS_VERSION: ${{ inputs.ansys_version || vars.ANSYS_VERSION_DEFAULT }}
      post_branch: "master"
      standalone_suffix: ${{needs.pick_server_suffix.outputs.suffix}}
      test_docstrings: "true"
    secrets: inherit

  retro_252:
    name: "retro 252"
    if: startsWith(github.head_ref, 'master') || github.event.action == 'ready_for_review' || !github.event.pull_request.draft
    uses: ./.github/workflows/tests.yml
    with:
      ANSYS_VERSION: "252"
      python_versions: '["3.10"]'
      DOCSTRING: false
      standalone_suffix: ''
    secrets: inherit

  retro_251:
    name: "retro 251"
    if: startsWith(github.head_ref, 'master') || github.event.action == 'ready_for_review' || !github.event.pull_request.draft
    uses: ./.github/workflows/tests.yml
    with:
      ANSYS_VERSION: "251"
      python_versions: '["3.10"]'
      DOCSTRING: false
      standalone_suffix: ''
    secrets: inherit

  retro_242:
    name: "retro 242"
    if: startsWith(github.head_ref, 'master') || github.event.action == 'ready_for_review' || !github.event.pull_request.draft
    uses: ./.github/workflows/tests.yml
    with:
      ANSYS_VERSION: "242"
      python_versions: '["3.10"]'
      DOCSTRING: false
      standalone_suffix: ''
    secrets: inherit

  retro_241:
    name: "retro 241"
    if: startsWith(github.head_ref, 'master') || github.event.action == 'ready_for_review' || !github.event.pull_request.draft
    uses: ./.github/workflows/tests.yml
    with:
      ANSYS_VERSION: "241"
      python_versions: '["3.10"]'
      DOCSTRING: false
      standalone_suffix: '.sp01'
    secrets: inherit

  retro_232:
    name: "retro 232"
    if: startsWith(github.head_ref, 'master') || github.event.action == 'ready_for_review' || !github.event.pull_request.draft
    uses: ./.github/workflows/tests.yml
    with:
      ANSYS_VERSION: "232"
      python_versions: '["3.10"]'
      DOCSTRING: false
      standalone_suffix: ''
    secrets: inherit

  retro_231:
    name: "retro 231"
    if: startsWith(github.head_ref, 'master') || github.event.action == 'ready_for_review' || !github.event.pull_request.draft
    uses: ./.github/workflows/tests.yml
    with:
      ANSYS_VERSION: "231"
      python_versions: '["3.10"]'
      DOCSTRING: false
    secrets: inherit

  retro_222:
    name: "retro 222"
>>>>>>> 4d368278
    if: startsWith(github.head_ref, 'master') || github.event.action == 'ready_for_review' || !github.event.pull_request.draft
    strategy:
      fail-fast: false
      matrix:
        dpf:
          - {"version": "251", "standalone-suffix": ""}
          - {"version": "242", "standalone-suffix": ""}
          - {"version": "241", "standalone-suffix": ".sp01"}
          - {"version": "232", "standalone-suffix": ""}
          - {"version": "231", "standalone-suffix": ""}
          - {"version": "222", "standalone-suffix": ""}
    uses: ./.github/workflows/tests.yml
    with:
      ANSYS_VERSION: ${{ matrix.dpf.version }}
      python_versions: '["3.10"]'
      DOCSTRING: false
<<<<<<< HEAD
      standalone_suffix: ${{ matrix.dpf.standalone-suffix }}
    secrets: inherit

  pydpf-post:
    name: "PyDPF-Post"
    if: startsWith(github.head_ref, 'master') || github.event.action == 'ready_for_review' || !github.event.pull_request.draft
    uses: ./.github/workflows/pydpf-post.yml
    needs: pick_server_suffix
    with:
      ANSYS_VERSION: ${{ github.event.inputs.ansys_version || '252' }}
      post_branch: "master"
      standalone_suffix: ${{needs.pick_server_suffix.outputs.suffix}}
      test_docstrings: "true"
=======
>>>>>>> 4d368278
    secrets: inherit<|MERGE_RESOLUTION|>--- conflicted
+++ resolved
@@ -114,22 +114,7 @@
       wheel: true
       wheelhouse: false
       standalone_suffix: ${{needs.pick_server_suffix.outputs.suffix}}
-<<<<<<< HEAD
       test_any: ${{ matrix.test-any }}
-=======
-    secrets: inherit
-
-  tests_any:
-    uses: ./.github/workflows/tests.yml
-    needs: pick_server_suffix
-    with:
-      ANSYS_VERSION: ${{ inputs.ansys_version || vars.ANSYS_VERSION_DEFAULT }}
-      python_versions: '["3.10"]'
-      wheel: true
-      wheelhouse: false
-      standalone_suffix: ${{needs.pick_server_suffix.outputs.suffix}}
-      test_any: true
->>>>>>> 4d368278
     secrets: inherit
 
   docker_tests:
@@ -187,90 +172,20 @@
       standalone_suffix: ${{needs.pick_server_suffix.outputs.suffix}}
     secrets: inherit
 
-<<<<<<< HEAD
+  pydpf-post:
+    name: "PyDPF-Post"
+    if: startsWith(github.head_ref, 'master') || github.event.action == 'ready_for_review' || !github.event.pull_request.draft
+    uses: ./.github/workflows/pydpf-post.yml
+    needs: pick_server_suffix
+    with:
+      ANSYS_VERSION: ${{ inputs.ansys_version || vars.ANSYS_VERSION_DEFAULT }}
+      post_branch: "master"
+      standalone_suffix: ${{needs.pick_server_suffix.outputs.suffix}}
+      test_docstrings: "true"
+    secrets: inherit
+
   tests-retro:
     name: "Test DPF ${{ matrix.dpf.version }} compatibility"
-=======
-  pydpf-post:
-    name: "PyDPF-Post"
-    if: startsWith(github.head_ref, 'master') || github.event.action == 'ready_for_review' || !github.event.pull_request.draft
-    uses: ./.github/workflows/pydpf-post.yml
-    needs: pick_server_suffix
-    with:
-      ANSYS_VERSION: ${{ inputs.ansys_version || vars.ANSYS_VERSION_DEFAULT }}
-      post_branch: "master"
-      standalone_suffix: ${{needs.pick_server_suffix.outputs.suffix}}
-      test_docstrings: "true"
-    secrets: inherit
-
-  retro_252:
-    name: "retro 252"
-    if: startsWith(github.head_ref, 'master') || github.event.action == 'ready_for_review' || !github.event.pull_request.draft
-    uses: ./.github/workflows/tests.yml
-    with:
-      ANSYS_VERSION: "252"
-      python_versions: '["3.10"]'
-      DOCSTRING: false
-      standalone_suffix: ''
-    secrets: inherit
-
-  retro_251:
-    name: "retro 251"
-    if: startsWith(github.head_ref, 'master') || github.event.action == 'ready_for_review' || !github.event.pull_request.draft
-    uses: ./.github/workflows/tests.yml
-    with:
-      ANSYS_VERSION: "251"
-      python_versions: '["3.10"]'
-      DOCSTRING: false
-      standalone_suffix: ''
-    secrets: inherit
-
-  retro_242:
-    name: "retro 242"
-    if: startsWith(github.head_ref, 'master') || github.event.action == 'ready_for_review' || !github.event.pull_request.draft
-    uses: ./.github/workflows/tests.yml
-    with:
-      ANSYS_VERSION: "242"
-      python_versions: '["3.10"]'
-      DOCSTRING: false
-      standalone_suffix: ''
-    secrets: inherit
-
-  retro_241:
-    name: "retro 241"
-    if: startsWith(github.head_ref, 'master') || github.event.action == 'ready_for_review' || !github.event.pull_request.draft
-    uses: ./.github/workflows/tests.yml
-    with:
-      ANSYS_VERSION: "241"
-      python_versions: '["3.10"]'
-      DOCSTRING: false
-      standalone_suffix: '.sp01'
-    secrets: inherit
-
-  retro_232:
-    name: "retro 232"
-    if: startsWith(github.head_ref, 'master') || github.event.action == 'ready_for_review' || !github.event.pull_request.draft
-    uses: ./.github/workflows/tests.yml
-    with:
-      ANSYS_VERSION: "232"
-      python_versions: '["3.10"]'
-      DOCSTRING: false
-      standalone_suffix: ''
-    secrets: inherit
-
-  retro_231:
-    name: "retro 231"
-    if: startsWith(github.head_ref, 'master') || github.event.action == 'ready_for_review' || !github.event.pull_request.draft
-    uses: ./.github/workflows/tests.yml
-    with:
-      ANSYS_VERSION: "231"
-      python_versions: '["3.10"]'
-      DOCSTRING: false
-    secrets: inherit
-
-  retro_222:
-    name: "retro 222"
->>>>>>> 4d368278
     if: startsWith(github.head_ref, 'master') || github.event.action == 'ready_for_review' || !github.event.pull_request.draft
     strategy:
       fail-fast: false
@@ -287,20 +202,5 @@
       ANSYS_VERSION: ${{ matrix.dpf.version }}
       python_versions: '["3.10"]'
       DOCSTRING: false
-<<<<<<< HEAD
       standalone_suffix: ${{ matrix.dpf.standalone-suffix }}
-    secrets: inherit
-
-  pydpf-post:
-    name: "PyDPF-Post"
-    if: startsWith(github.head_ref, 'master') || github.event.action == 'ready_for_review' || !github.event.pull_request.draft
-    uses: ./.github/workflows/pydpf-post.yml
-    needs: pick_server_suffix
-    with:
-      ANSYS_VERSION: ${{ github.event.inputs.ansys_version || '252' }}
-      post_branch: "master"
-      standalone_suffix: ${{needs.pick_server_suffix.outputs.suffix}}
-      test_docstrings: "true"
-=======
->>>>>>> 4d368278
     secrets: inherit