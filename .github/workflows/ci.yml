--- conflicted
+++ resolved
@@ -59,12 +59,8 @@
       wheel: true
       wheelhouse: false
       standalone_suffix: ${{ github.event.inputs.standalone_branch_suffix || '' }}
-<<<<<<< HEAD
-      custom-requirements: ''
+      custom-requirements: requirements/requirements_dev.txt
       dpf_wheels_directory: "--find-links ./dpf-standalone/v{0}/dist"
-=======
-      custom-requirements: requirements/requirements_dev.txt
->>>>>>> d55cc678
     secrets: inherit
 
   docker_tests:
