--- conflicted
+++ resolved
@@ -136,24 +136,8 @@
           build_doc.bat > ..\docs\log.txt && type ..\docs\log.txt 2>&1
         timeout-minutes: 20
 
-<<<<<<< HEAD
-      - name: DOCUMENTATION zip artifacts
-        run: |
-          7z a -tzip ./docs/archive/doc-ansys-dpf-core.zip ./docs/build
-        if: always()
-
       - name: "Kill all servers"
         uses: pyansys/pydpf-actions/kill-dpf-servers@v2.2
-=======
-      - name: Kill all servers
-        shell: cmd
-        run: |
-          tasklist /FI "IMAGENAME eq Ans.Dpf.Grpc.exe" 2>NUL | find /I /N "Ans.Dpf.Grpc.exe">NUL
-          ECHO %ERRORLEVEL%
-          if "%ERRORLEVEL%"=="0"(taskkill /f /im Ans.Dpf.Grpc.exe)
-        continue-on-error: true
-        if: always()
->>>>>>> 330b4965
 
       - name: Publish Documentation artifact
         uses: actions/upload-artifact@v3
