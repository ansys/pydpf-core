--- conflicted
+++ resolved
@@ -28,7 +28,7 @@
     strategy:
       fail-fast: false
       matrix:
-        python-version: ["3.7"]
+        python-version: ["3.8"]
         os: ["windows-latest"]
 
     steps:
@@ -125,12 +125,9 @@
       - name: Install documentation packages for Python
         run: |
           pip install -r requirements/requirements_docs.txt
-<<<<<<< HEAD
 
       - name: "Kill all servers"
         uses: pyansys/pydpf-actions/kill-dpf-servers@v2.2
-=======
->>>>>>> 3f866d9f
 
       - name: Build Documentation
         shell: cmd
