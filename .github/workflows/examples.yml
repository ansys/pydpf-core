name: examples

on:
# Can be called by the CI
  workflow_call:
    inputs:
      python_versions:
        required: false
        type: string
        default: '["3.7"]'
      ANSYS_VERSION:
        required: false
        type: string
        default: "232"
      standalone_suffix:
        description: "Suffix of the branch on standalone"
        required: false
        type: string
        default: ''
      custom-requirements:
        description: "Path to requirements.txt file to install"
        required: false
        type: string
        default: ''
      custom-wheels:
        description: "extra pip --find-links argument to find custom dpf wheels"
        required: false
        type: string
        default: ''
# Can be called manually
  workflow_dispatch:
    inputs:
      python_versions:
        description: "Python interpreters to test."
        required: true
        type: string
        default: '["3.7"]'
      ANSYS_VERSION:
        description: "ANSYS version to run."
        required: true
        type: string
        default: "232"
      standalone_suffix:
        description: "Suffix of the branch on standalone"
        required: false
        type: string
        default: ''
      custom-requirements:
        description: "Path to requirements.txt file to install"
        required: false
        type: string
        default: ''
      custom-wheels:
        description: "extra pip --find-links argument to find custom dpf wheels"
        required: false
        type: string
        default: ''

env:
  PACKAGE_NAME: ansys-dpf-core
  MODULE: core

jobs:
  setup:
    name: "Setup"
    runs-on: ubuntu-latest
    outputs:
      python_versions: ${{ steps.set_array.outputs.python_versions }}
    steps:
      - id: set_array
        run: |
          echo "python_versions=${{ toJSON(inputs.python_versions) }}" >> $GITHUB_OUTPUT

  examples:
    name: "Run Examples"
    needs: setup
    runs-on: ${{ matrix.os }}
    strategy:
      fail-fast: false
      matrix:
        python-version: ${{ fromJSON(needs.setup.outputs.python_versions) }}
        os: ["windows-latest", "ubuntu-latest"]

    steps:
      - uses: actions/checkout@v3

      - name: "Set licensing if necessary"
        if: inputs.ANSYS_VERSION > 231
        shell: bash
        run: |
          echo "ANSYS_DPF_ACCEPT_LA=Y" >> $GITHUB_ENV
          echo "ANSYSLMD_LICENSE_FILE=1055@${{ secrets.LICENSE_SERVER }}" >> $GITHUB_ENV

      - name: Setup Python
        uses: actions/setup-python@v4.2.0
        with:
          python-version: ${{ matrix.python-version }}

      - name: "Build Package"
        uses: pyansys/pydpf-actions/build_package@v2.3
        with:
          python-version: ${{ matrix.python-version }}
          ANSYS_VERSION: ${{inputs.ANSYS_VERSION}}
          PACKAGE_NAME: ${{ env.PACKAGE_NAME }}
          MODULE: ${{ env.MODULE }}
          dpf-standalone-TOKEN: ${{secrets.DPF_PIPELINE}}
          install_extras: plotting
          wheelhouse: false
          wheel: false
<<<<<<< HEAD
          extra-pip-args: ${{ format('--find-links ./dpf-standalone/v{0}/dist', inputs.ANSYS_VERSION) }}
=======
          extra-pip-args: ${{ inputs.custom-wheels && format('--find-links {0}', inputs.custom-wheels) || '' }}
>>>>>>> 11ddb35c
          standalone_suffix: ${{ inputs.standalone_suffix }}
          custom-requirements: ${{ inputs.custom-requirements }}

      - name: "Prepare Testing Environment"
        uses: pyansys/pydpf-actions/prepare_tests@v2.3
        with:
          DEBUG: true

      - name: "List installed packages"
        shell: bash
        run: pip list

      - name: "Run examples"
        shell: bash
        working-directory: .ci
        run: |
          echo on
          python run_examples.py

      - name: "Kill all servers"
        uses: pyansys/pydpf-actions/kill-dpf-servers@v2.3
        if: always()<|MERGE_RESOLUTION|>--- conflicted
+++ resolved
@@ -107,11 +107,7 @@
           install_extras: plotting
           wheelhouse: false
           wheel: false
-<<<<<<< HEAD
-          extra-pip-args: ${{ format('--find-links ./dpf-standalone/v{0}/dist', inputs.ANSYS_VERSION) }}
-=======
           extra-pip-args: ${{ inputs.custom-wheels && format('--find-links {0}', inputs.custom-wheels) || '' }}
->>>>>>> 11ddb35c
           standalone_suffix: ${{ inputs.standalone_suffix }}
           custom-requirements: ${{ inputs.custom-requirements }}
 
