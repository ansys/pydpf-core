--- conflicted
+++ resolved
@@ -58,11 +58,7 @@
           install_extras: plotting
           wheel: false
           wheelhouse: false
-<<<<<<< HEAD
-          extra-pip-args: '--find-links ./.github'
-=======
           extra-pip-args: '--find-links ./dpf-standalone/dist'
->>>>>>> d55cc678
           standalone_suffix: ${{ inputs.standalone_suffix }}
           custom-requirements: ${{ inputs.custom-requirements }}
 
