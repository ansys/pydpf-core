name: test_docker

on:
# Can be called by the CI
  workflow_call:
# Can be called manually
  workflow_dispatch:

env:
  PACKAGE_NAME: ansys-dpf-core
  MODULE: core
  extra: "--find-links .github/"
  ANSYS_VERSION: 232
  ANSYS_DPF_ACCEPT_LA: Y
  ANSYSLMD_LICENSE_FILE: 1055@${{secrets.LICENSE_SERVER}}

jobs:
  docker_tests:
    name: "Build and Test On Docker"
    runs-on: ${{ matrix.os }}
    strategy:
      fail-fast: false
      matrix:
        python-version: ["3.8"]
        os: ["ubuntu-latest"]

    steps:
      - uses: actions/checkout@v3

      - name: "Build Docker Package"
        uses: pyansys/pydpf-actions/install-docker-server-and-python-packages@v2.3
        with:
          python-version: ${{ matrix.python-version }}
          ANSYS_VERSION: ${{env.ANSYS_VERSION}}
          PACKAGE_NAME: ${{env.PACKAGE_NAME}}
          MODULE: ${{env.MODULE}}
          dpf-standalone-TOKEN: ${{secrets.DPF_PIPELINE}}
          install_extras: plotting
          wheelhouse: false
          extra-pip-args: ${{ env.extra }}

      - name: "Prepare Testing Environment"
        uses: pyansys/pydpf-actions/prepare_tests@v2.3
        with:
          DEBUG: true

      - name: "List installed packages"
        shell: bash
        run: pip list

      - name: "Separate long Core tests"
        shell: pwsh
        run: |
          .github\workflows\scripts\separate_long_core_tests.ps1

      - name: "Test API"
        shell: bash
        working-directory: tests
        run: |
          pytest $DEBUG --cov=ansys.dpf.${{env.MODULE}} --cov-report=xml --cov-report=html --log-level=ERROR --junitxml=junit/test-results.xml --reruns 2 .
        timeout-minutes: 20

      - name: "Test API test_launcher"
        shell: bash
        working-directory: test_launcher
        run: |
          pytest $DEBUG --cov=ansys.dpf.core --cov-report=xml --cov-report=html --cov-append --log-level=ERROR --junitxml=../tests/junit/test-results2.xml --reruns 2 .
        timeout-minutes: 20

      - name: "Test API test_server"
        shell: bash
        working-directory: test_server
        run: |
          pytest $DEBUG --cov=ansys.dpf.core --cov-report=xml --cov-report=html --cov-append --log-level=ERROR --junitxml=../tests/junit/test-results4.xml --reruns 2 .
<<<<<<< HEAD
        if: always()
        timeout-minutes: 20
=======
        timeout-minutes: 10
>>>>>>> 2596a31e

      - name: "Test API test_local_server"
        shell: bash
        working-directory: test_local_server
        run: |
          pytest $DEBUG --cov=ansys.dpf.core --cov-report=xml --cov-report=html --cov-append --log-level=ERROR --junitxml=../tests/junit/test-results5.xml --reruns 2 .
        timeout-minutes: 20

      - name: "Test API test_multi_server"
        shell: bash
        working-directory: test_multi_server
        run: |
          pytest $DEBUG --cov=ansys.dpf.core --cov-report=xml --cov-report=html --cov-append --log-level=ERROR --junitxml=../tests/junit/test-results6.xml --reruns 2 .
        timeout-minutes: 20

      - name: "Test API test_remote_workflow"
        shell: bash
        working-directory: test_remote_workflow
        run: |
          pytest $DEBUG --cov=ansys.dpf.core --cov-report=xml --cov-report=html --cov-append --log-level=ERROR --junitxml=../tests/junit/test-results7.xml --reruns 2 .
        timeout-minutes: 20

      - name: "Test API test_remote_operator"
        shell: bash
        working-directory: test_remote_operator
        run: |
          pytest $DEBUG --cov=ansys.dpf.core --cov-report=xml --cov-report=html --cov-append --log-level=ERROR --junitxml=../tests/junit/test-results8.xml --reruns 2 .
        timeout-minutes: 5

      - name: "Test API test_workflow"
        shell: bash
        working-directory: test_workflow
        run: |
          pytest $DEBUG --cov=ansys.dpf.core --cov-report=xml --cov-report=html --cov-append --log-level=ERROR --junitxml=../tests/junit/test-results3.xml --reruns 3 .
        timeout-minutes: 20

      - name: "Test API test_service"
        shell: bash
        working-directory: test_service
        run: |
          pytest $DEBUG --cov=ansys.dpf.core --cov-report=xml --cov-report=html --cov-append --log-level=ERROR --junitxml=../tests/junit/test-results9.xml --reruns 3 .

      - name: "Upload Test Results"
        uses: actions/upload-artifact@v3
        with:
          name: ${{ env.PACKAGE_NAME }}_${{ matrix.python-version }}_${{ matrix.os }}_pytest_${{ env.ANSYS_VERSION }}_docker
          path: tests/junit/test-results.xml
        timeout-minutes: 20

      - name: "Upload coverage to Codecov"
        uses: codecov/codecov-action@v3<|MERGE_RESOLUTION|>--- conflicted
+++ resolved
@@ -72,12 +72,7 @@
         working-directory: test_server
         run: |
           pytest $DEBUG --cov=ansys.dpf.core --cov-report=xml --cov-report=html --cov-append --log-level=ERROR --junitxml=../tests/junit/test-results4.xml --reruns 2 .
-<<<<<<< HEAD
-        if: always()
         timeout-minutes: 20
-=======
-        timeout-minutes: 10
->>>>>>> 2596a31e
 
       - name: "Test API test_local_server"
         shell: bash
