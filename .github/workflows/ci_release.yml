name: CI Release

on:
  push:
    tags:
      - "v*"
  schedule:
    - cron: "0 13 * * 0"
  workflow_dispatch:
    inputs:
      ansys_version:
        description: "Ansys version of the standalone."
        required: false
        default: '251'
      standalone_branch_suffix:
        description: 'Suffix of the branch on standalone'
        required: false
        default: ''

#┌───────────── minute (0 - 59)
#│ ┌───────────── hour (0 - 23)
#│ │ ┌───────────── day of the month (1 - 31)
#│ │ │ ┌───────────── month (1 - 12)
#│ │ │ │ ┌───────────── day of the week (0 - 6), 0 being Sunday
#│ │ │ │ │
#│ │ │ │ │
#│ │ │ │ │
#* * * * *

env:
  DOCUMENTATION_CNAME: 'dpf.docs.pyansys.com'

jobs:
  debug:
    runs-on: ubuntu-latest
    steps:
    - name: Show the Github context for the triggered event
      run: echo "$GITHUB_CONTEXT"
      env:
        GITHUB_CONTEXT: ${{ toJson(github) }}

  style:
    name: "Style Check"
    runs-on: ubuntu-latest
    steps:
      - uses: ansys/actions/code-style@v8
        with:
          use-python-cache: false

  build_linux1:
    name: "Build linux1 wheel"
    runs-on: ubuntu-latest
    steps:
      - uses: actions/checkout@v4

      - name: "Install requirements"
        run: pip install -r requirements/requirements_build.txt

      - name: "Build the manylinux1 wheel"
        shell: bash
        id: wheel
        run: |
          python .ci/build_wheel.py -p manylinux1
          cd dist
          export name=`ls ansys_dpf_core*.whl`
          echo ${name}
          echo "wheel_name=${name[0]}" >> $GITHUB_OUTPUT
          cd ..

      - name: "Upload wheel any as artifact"
        uses: actions/upload-artifact@v4
        with:
          name: ${{ steps.wheel.outputs.wheel_name }}
          path: dist/${{ steps.wheel.outputs.wheel_name }}

  tests_3_10:
    uses: ./.github/workflows/tests.yml
    with:
      ANSYS_VERSION: ${{ inputs.ansys_version || '251' }}
      python_versions: '["3.10"]'
      wheel: true
      wheelhouse: true
      standalone_suffix: ${{ github.event.inputs.standalone_branch_suffix || '' }}
    secrets: inherit

  tests:
    uses: ./.github/workflows/tests.yml
    with:
<<<<<<< HEAD
      ANSYS_VERSION: ${{ github.event.inputs.ansys_version || '251' }}
      python_versions: '["3.11", "3.12", "3.13"]'
=======
      ANSYS_VERSION: ${{ inputs.ansys_version || '251' }}
      python_versions: '["3.11", "3.12"]'
>>>>>>> 154a4608
      DOCSTRING: false
      wheel: false
      wheelhouse: true
      standalone_suffix: ${{ github.event.inputs.standalone_branch_suffix || '' }}
    secrets: inherit

  tests_any_3_10:
    uses: ./.github/workflows/tests.yml
    with:
      ANSYS_VERSION: ${{ inputs.ansys_version || '251' }}
      python_versions: '["3.10"]'
      wheel: true
      wheelhouse: false
      standalone_suffix: ${{ github.event.inputs.standalone_branch_suffix || '' }}
      test_any: true
    secrets: inherit

  tests_any:
    uses: ./.github/workflows/tests.yml
    with:
<<<<<<< HEAD
      ANSYS_VERSION: ${{ github.event.inputs.ansys_version || '251' }}
      python_versions: '["3.11", "3.12", "3.13"]'
=======
      ANSYS_VERSION: ${{ inputs.ansys_version || '251' }}
      python_versions: '["3.11", "3.12"]'
>>>>>>> 154a4608
      DOCSTRING: false
      wheel: false
      wheelhouse: false
      standalone_suffix: ${{ github.event.inputs.standalone_branch_suffix || '' }}
      test_any: true
    secrets: inherit

  docs:
    uses: ./.github/workflows/docs.yml
    with:
      ANSYS_VERSION: ${{ inputs.ansys_version || '251' }}
      standalone_suffix: ${{ github.event.inputs.standalone_branch_suffix || '' }}
      event_name: ${{ github.event_name }}
    secrets: inherit

  examples:
    uses: ./.github/workflows/examples.yml
    with:
<<<<<<< HEAD
      ANSYS_VERSION: ${{ github.event.inputs.ansys_version || '251' }}
      python_versions: '["3.10", "3.11", "3.12", "3.13"]'
=======
      ANSYS_VERSION: ${{ inputs.ansys_version || '251' }}
      python_versions: '["3.10", "3.11", "3.12"]'
>>>>>>> 154a4608
      standalone_suffix: ${{ github.event.inputs.standalone_branch_suffix || '' }}
    secrets: inherit

  retro_242:
    name: "retro 242"
    uses: ./.github/workflows/tests.yml
    with:
      ANSYS_VERSION: "242"
      python_versions: '["3.10"]'
      DOCSTRING: false
    secrets: inherit

  retro_241:
    name: "retro 241"
    uses: ./.github/workflows/tests.yml
    with:
      ANSYS_VERSION: "241"
      python_versions: '["3.10"]'
      standalone_suffix: '.sp01'
      DOCSTRING: false
    secrets: inherit

  retro_232:
    name: "retro 232"
    uses: ./.github/workflows/tests.yml
    with:
      ANSYS_VERSION: "232"
      python_versions: '["3.10"]'
      DOCSTRING: false
    secrets: inherit

  retro_231:
    name: "retro 231"
    uses: ./.github/workflows/tests.yml
    with:
      ANSYS_VERSION: "231"
      python_versions: '["3.10"]'
      DOCSTRING: false
    secrets: inherit

  retro_222:
    name: "retro 222"
    uses: ./.github/workflows/tests.yml
    with:
      ANSYS_VERSION: "222"
      python_versions: '["3.10"]'
      DOCSTRING: false
    secrets: inherit

  pydpf-post_251:
    name: "PyDPF-Post with 251"
    uses: ./.github/workflows/pydpf-post.yml
    with:
      ANSYS_VERSION: ${{ inputs.ansys_version || '251' }}
      standalone_suffix: ${{ github.event.inputs.standalone_branch_suffix || '' }}
      test_docstrings: "true"
    secrets: inherit

  pydpf-post_242:
    name: "PyDPF-Post with 242"
    uses: ./.github/workflows/pydpf-post.yml
    with:
      ANSYS_VERSION: "242"
    secrets: inherit

  pydpf-post_241:
    name: "PyDPF-Post with 241"
    uses: ./.github/workflows/pydpf-post.yml
    with:
      ANSYS_VERSION: "241"
    secrets: inherit

  pydpf-post_232:
    name: "PyDPF-Post with 232"
    uses: ./.github/workflows/pydpf-post.yml
    with:
      ANSYS_VERSION: "232"
    secrets: inherit

  pydpf-post_231:
    name: "PyDPF-Post with 231"
    uses: ./.github/workflows/pydpf-post.yml
    with:
      ANSYS_VERSION: "231"
    secrets: inherit

  pydpf-post_222:
    name: "PyDPF-Post with 222"
    uses: ./.github/workflows/pydpf-post.yml
    with:
      ANSYS_VERSION: "222"
    secrets: inherit

  docker_tests:
    name: "Build and Test on Docker"
    uses: ./.github/workflows/test_docker.yml
    with:
      ANSYS_VERSION: ${{ inputs.ansys_version || '251' }}
      standalone_suffix: ${{ github.event.inputs.standalone_branch_suffix || '' }}
    secrets: inherit

  docker_examples:
    name: "Run examples on Docker"
    uses: ./.github/workflows/examples_docker.yml
    with:
<<<<<<< HEAD
      ANSYS_VERSION: ${{ github.event.inputs.ansys_version || '251' }}
      python_versions: '["3.10", "3.11", "3.12", "3.13"]'
=======
      ANSYS_VERSION: ${{ inputs.ansys_version || '251' }}
      python_versions: '["3.10", "3.11", "3.12"]'
>>>>>>> 154a4608
      standalone_suffix: ${{ github.event.inputs.standalone_branch_suffix || '' }}
    secrets: inherit

  draft_release:
    name: "Draft Release"
    if: github.event_name == 'push' && startsWith(github.ref, 'refs/tags/v')
    needs: [style, tests, tests_3_10, tests_any, tests_any_3_10, docs, examples, retro_232, retro_231, retro_222, docker_tests]
    runs-on: ubuntu-latest
    steps:
      - name: "Download artifacts"
        uses: actions/download-artifact@v4

      - name: "Display downloaded files"
        run: ls -R

      - name: "Create draft release"
        uses: softprops/action-gh-release@v1
        with:
          files: |
            ./**/*.whl
            ./**/*.zip
          draft: true
          generate_release_notes: true<|MERGE_RESOLUTION|>--- conflicted
+++ resolved
@@ -86,13 +86,8 @@
   tests:
     uses: ./.github/workflows/tests.yml
     with:
-<<<<<<< HEAD
-      ANSYS_VERSION: ${{ github.event.inputs.ansys_version || '251' }}
+      ANSYS_VERSION: ${{ inputs.ansys_version || '251' }}
       python_versions: '["3.11", "3.12", "3.13"]'
-=======
-      ANSYS_VERSION: ${{ inputs.ansys_version || '251' }}
-      python_versions: '["3.11", "3.12"]'
->>>>>>> 154a4608
       DOCSTRING: false
       wheel: false
       wheelhouse: true
@@ -113,13 +108,8 @@
   tests_any:
     uses: ./.github/workflows/tests.yml
     with:
-<<<<<<< HEAD
-      ANSYS_VERSION: ${{ github.event.inputs.ansys_version || '251' }}
+      ANSYS_VERSION: ${{ inputs.ansys_version || '251' }}
       python_versions: '["3.11", "3.12", "3.13"]'
-=======
-      ANSYS_VERSION: ${{ inputs.ansys_version || '251' }}
-      python_versions: '["3.11", "3.12"]'
->>>>>>> 154a4608
       DOCSTRING: false
       wheel: false
       wheelhouse: false
@@ -138,13 +128,8 @@
   examples:
     uses: ./.github/workflows/examples.yml
     with:
-<<<<<<< HEAD
-      ANSYS_VERSION: ${{ github.event.inputs.ansys_version || '251' }}
+      ANSYS_VERSION: ${{ inputs.ansys_version || '251' }}
       python_versions: '["3.10", "3.11", "3.12", "3.13"]'
-=======
-      ANSYS_VERSION: ${{ inputs.ansys_version || '251' }}
-      python_versions: '["3.10", "3.11", "3.12"]'
->>>>>>> 154a4608
       standalone_suffix: ${{ github.event.inputs.standalone_branch_suffix || '' }}
     secrets: inherit
 
@@ -250,13 +235,8 @@
     name: "Run examples on Docker"
     uses: ./.github/workflows/examples_docker.yml
     with:
-<<<<<<< HEAD
-      ANSYS_VERSION: ${{ github.event.inputs.ansys_version || '251' }}
+      ANSYS_VERSION: ${{ inputs.ansys_version || '251' }}
       python_versions: '["3.10", "3.11", "3.12", "3.13"]'
-=======
-      ANSYS_VERSION: ${{ inputs.ansys_version || '251' }}
-      python_versions: '["3.10", "3.11", "3.12"]'
->>>>>>> 154a4608
       standalone_suffix: ${{ github.event.inputs.standalone_branch_suffix || '' }}
     secrets: inherit
 
