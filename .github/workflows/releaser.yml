name: Release

on:
  release:
    types: [published]
# Can be called manually
  workflow_dispatch:
    inputs:
      release_tag:
        description: 'Release tag'
        default: 'latest'
        type: string
      checkout_ref:
        description: 'Ref to checkout for doc index (default to current branch)'
        default: ''
        type: string

env:
  DOCUMENTATION_CNAME: 'dpf.docs.pyansys.com'

jobs:

  get_latest_tag:
    name: "Get latest release version tag"
    runs-on: ubuntu-latest
    outputs:
      version: ${{ steps.step1.outputs.version }}
    steps:
      - id: step1
        name: "Get version tag"
        shell: bash
        run: |
          get_latest_release() {
            curl --silent "https://api.github.com/repos/$1/releases/latest" |
              grep '"tag_name":' |
              sed -E 's/.*"([^"]+)".*/\1/'
          }
          version=$(get_latest_release "ansys/pydpf-core")
          echo $version
          echo "version=$version" >> "$GITHUB_OUTPUT"

  Publish_to_PyPI:
    name: "Publish Release to PyPI"
    runs-on: ubuntu-latest
    needs: get_latest_tag
    steps:
      - name: "Download Release Assets"
        uses: robinraju/release-downloader@v1.9
        with:
          tag: ${{ github.event.inputs.release_tag || needs.get_latest_tag.outputs.version }}
          fileName: "*.whl"
          tarBall: false
          zipBall: false
          out-file-path: "assets"
          extract: false
          token: ${{ secrets.GITHUB_TOKEN }}

      - name: "Upload to Public PyPI"
        run: |
          pip install twine
          twine upload --skip-existing assets/*
        env:
          TWINE_USERNAME: __token__
          TWINE_PASSWORD: ${{ secrets.PYPI_TOKEN }}

  upload_docs_release:
    name: "Upload stable documentation"
    needs: [Publish_to_PyPI, get_latest_tag]
    runs-on: ubuntu-latest
    steps:
      - name: "Download Release Asset - HTML"
        uses: dsaltares/fetch-gh-release-asset@1.1.0
        with:
          file: HTML-doc-ansys-dpf-core.zip
          token: ${{ secrets.GITHUB_TOKEN }}
          version: ${{ github.event.inputs.release_tag && format('tags/{0}', github.event.inputs.release_tag) || format('tags/{0}', needs.get_latest_tag.outputs.version) }}

      - name: "List downloaded assets"
        shell: bash
        run: |
          ls

      - name: "Upload artifact"
        uses: actions/upload-artifact@v4
        with:
          name: HTML-doc-ansys-dpf-core.zip
          path: HTML-doc-ansys-dpf-core.zip

      - name: "Deploy the stable documentation"
        uses: ansys/actions/doc-deploy-stable@v8
        with:
          cname: ${{ env.DOCUMENTATION_CNAME }}
          token: ${{ secrets.GITHUB_TOKEN }}
          doc-artifact-name: HTML-doc-ansys-dpf-core.zip
          decompress-artifact: true
<<<<<<< HEAD
          
=======
          bot-user: ${{ secrets.PYANSYS_CI_BOT_USERNAME }}
          bot-email: ${{ secrets.PYANSYS_CI_BOT_EMAIL }}

  doc-index-stable:
    name: "Deploy stable docs index"
    runs-on: ubuntu-latest
    needs: upload_docs_release
    steps:
      - name: "Install Git and clone project"
        uses: actions/checkout@v4
        with:
          ref: ${{ github.event.inputs.checkout_ref || '' }}

      - name: "Install the package requirements"
        run: |
          python3 -m venv .venv
          .venv/bin/python -m pip install -e .

      - name: "Get the version to PyMeilisearch"
        run: |
          VERSION=$(.venv/bin/python -c "from ansys.dpf.core import __version__; print('.'.join(__version__.split('.')[:2]))")
          VERSION_MEILI=$(.venv/bin/python -c "from ansys.dpf.core import __version__; print('-'.join(__version__.split('.')[:2]))")
          echo "Calculated VERSION: $VERSION"
          echo "Calculated VERSION_MEILI: $VERSION_MEILI"
          echo "VERSION=$VERSION" >> $GITHUB_ENV
          echo "VERSION_MEILI=$VERSION_MEILI" >> $GITHUB_ENV

      - name: "Deploy the latest documentation index"
        uses: ansys/actions/doc-deploy-index@v8
        with:
          cname: ${{ env.DOCUMENTATION_CNAME }}/version/${{ env.VERSION }}
          index-name: pydpf-core-v${{ env.VERSION_MEILI }}
          host-url: ${{ vars.MEILISEARCH_HOST_URL }}
          api-key: ${{ env.MEILISEARCH_API_KEY }}
          doc-artifact-name: HTML-doc-ansys-dpf-core.zip
          decompress-artifact: true
          bot-user: ${{ secrets.PYANSYS_CI_BOT_USERNAME }}
          bot-email: ${{ secrets.PYANSYS_CI_BOT_EMAIL }}

>>>>>>> 96f17039
  update_ansys_lab_examples:
    uses: ./.github/workflows/ansys_lab.yml
    needs: get_latest_tag
    with:
      version: ${{ github.event.inputs.release_tag || needs.get_latest_tag.outputs.version }}
    secrets: inherit<|MERGE_RESOLUTION|>--- conflicted
+++ resolved
@@ -93,49 +93,7 @@
           token: ${{ secrets.GITHUB_TOKEN }}
           doc-artifact-name: HTML-doc-ansys-dpf-core.zip
           decompress-artifact: true
-<<<<<<< HEAD
-          
-=======
-          bot-user: ${{ secrets.PYANSYS_CI_BOT_USERNAME }}
-          bot-email: ${{ secrets.PYANSYS_CI_BOT_EMAIL }}
 
-  doc-index-stable:
-    name: "Deploy stable docs index"
-    runs-on: ubuntu-latest
-    needs: upload_docs_release
-    steps:
-      - name: "Install Git and clone project"
-        uses: actions/checkout@v4
-        with:
-          ref: ${{ github.event.inputs.checkout_ref || '' }}
-
-      - name: "Install the package requirements"
-        run: |
-          python3 -m venv .venv
-          .venv/bin/python -m pip install -e .
-
-      - name: "Get the version to PyMeilisearch"
-        run: |
-          VERSION=$(.venv/bin/python -c "from ansys.dpf.core import __version__; print('.'.join(__version__.split('.')[:2]))")
-          VERSION_MEILI=$(.venv/bin/python -c "from ansys.dpf.core import __version__; print('-'.join(__version__.split('.')[:2]))")
-          echo "Calculated VERSION: $VERSION"
-          echo "Calculated VERSION_MEILI: $VERSION_MEILI"
-          echo "VERSION=$VERSION" >> $GITHUB_ENV
-          echo "VERSION_MEILI=$VERSION_MEILI" >> $GITHUB_ENV
-
-      - name: "Deploy the latest documentation index"
-        uses: ansys/actions/doc-deploy-index@v8
-        with:
-          cname: ${{ env.DOCUMENTATION_CNAME }}/version/${{ env.VERSION }}
-          index-name: pydpf-core-v${{ env.VERSION_MEILI }}
-          host-url: ${{ vars.MEILISEARCH_HOST_URL }}
-          api-key: ${{ env.MEILISEARCH_API_KEY }}
-          doc-artifact-name: HTML-doc-ansys-dpf-core.zip
-          decompress-artifact: true
-          bot-user: ${{ secrets.PYANSYS_CI_BOT_USERNAME }}
-          bot-email: ${{ secrets.PYANSYS_CI_BOT_EMAIL }}
-
->>>>>>> 96f17039
   update_ansys_lab_examples:
     uses: ./.github/workflows/ansys_lab.yml
     needs: get_latest_tag
