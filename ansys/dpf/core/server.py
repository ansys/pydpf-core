--- conflicted
+++ resolved
@@ -673,25 +673,11 @@
     grpc_module_version = ansys.grpc.dpf.__version__
     server_version = server.version
     right_grpc_module_version = server_to_ansys_grpc_dpf_version.get(server_version, None)
-<<<<<<< HEAD
-    # if right_grpc_module_version and right_grpc_module_version != grpc_module_version:
-    #     raise ImportWarning(f"2022R1 Ansys unified install is available. "
-    #                         f"To use DPF server from Ansys "
+    ansys_version_to_use = server_to_ansys_version.get(server_version, 'Unknown')
+    #    raise ImportWarning(f"{ansys_version_to_use} Ansys unified install is available. "
     #                         f"{server_to_ansys_version.get(server_version, 'Unknown')}"
-    #                         f" (dpf.SERVER.version=='{server_version}'), "
+    #                        f"{ansys_version_to_use}"
     #                         f"install version {right_grpc_module_version} of ansys-grpc-dpf"
     #                         f" with the command: \n"
     #                         f"     pip install ansys-grpc-dpf=={right_grpc_module_version}"
-    #                         )
-=======
-    ansys_version_to_use = server_to_ansys_version.get(server_version, 'Unknown')
-    if right_grpc_module_version and right_grpc_module_version != grpc_module_version:
-        raise ImportWarning(f"{ansys_version_to_use} Ansys unified install is available. "
-                            f"To use DPF server from Ansys "
-                            f"{ansys_version_to_use}"
-                            f" (dpf.SERVER.version=='{server_version}'), "
-                            f"install version {right_grpc_module_version} of ansys-grpc-dpf"
-                            f" with the command: \n"
-                            f"     pip install ansys-grpc-dpf=={right_grpc_module_version}"
-                            )
->>>>>>> 40bbcee5
+    #                         )