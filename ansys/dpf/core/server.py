--- conflicted
+++ resolved
@@ -45,8 +45,6 @@
     return dpf.core.CHANNEL
 
 
-<<<<<<< HEAD
-=======
 def port_in_use(port, host=LOCALHOST):
     """Returns True when a port is in use at the given host.
 
@@ -65,7 +63,6 @@
             return True
 
 
->>>>>>> 4281b125
 def check_valid_ip(ip):
     """Raises an error when an invalid ip is entered"""
     try:
@@ -75,16 +72,10 @@
 
 
 def close_servers():
-<<<<<<< HEAD
     """Close all active servers created by this module"""
     from ansys.dpf.core import _server_instances
     for instance in _server_instances:
         instance.shutdown()
-=======
-    if hasattr(dpf, '_server_instances'):
-        for server in dpf.core._server_instances:
-            server.shutdown()
->>>>>>> 4281b125
 
 
 def start_local_server(ip=LOCALHOST, port=DPF_DEFAULT_PORT,
@@ -176,12 +167,12 @@
     timeout : float, optional
         Fails when a connection takes longer than ``timeout`` seconds
         to initialize.
-        
+
     as_global : bool, optional
         Stores this ip and port as global variables for the dpf
         module.  All DPF objects created in this Python session will
         use this IP and port.
-        
+
     load_operators : bool, optional
         Automatically load the mesh and mapdl operators
 
@@ -298,19 +289,11 @@
     process : subprocess.Popen
         DPF Process.
     """
-<<<<<<< HEAD
-    paths = ['/tp/IntelMKL/2020.0.166/winx64/',
-             '/tp/hdf5/1.8.14/winx64/',
-             '/tp/CFFSDK/lib/winx64']
-=======
-
-    # verify ansys path 
-
+    # append ansys libs to path
     paths = [r'\tp\IntelMKL\2020.0.166\winx64\\',
              r'\tp\IntelCompiler\2019.3.203\winx64\\',
              r'\tp\hdf5\1.8.14\winx64\\',
              r'\tp\CFFSDK\lib\winx64']
->>>>>>> 4281b125
 
     add_path = ';'.join([ansys_path + path for path in paths])
     run_cmd = f'Ans.Dpf.Grpc.exe --address {ip} --port {port}'
