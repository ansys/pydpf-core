--- conflicted
+++ resolved
@@ -46,19 +46,33 @@
         self._plotter.add_mesh(meshed_region.grid, **kwargs)
 
     def add_point_labels(self, nodes, meshed_region, labels=None, **kwargs):
-        _label_actors = []
-        _node_indexes = [meshed_region.nodes.mapping_id_to_index.get(node.id) for node in nodes]
-        _grid_points = [meshed_region.grid.points[_node_index] for _node_index in _node_indexes]
-
-        for index, _grid_point in enumerate(_grid_points):
-            if labels:
-                _label_actors.append(self._plotter.add_point_labels(_grid_point, labels[index], **kwargs))
+        label_actors = []
+        node_indexes = [meshed_region.nodes.mapping_id_to_index.get(node.id) for node in nodes]
+        grid_points = [meshed_region.grid.points[node_index] for node_index in node_indexes]
+
+        def get_label_at_grid_point(index):
+            try:
+                label = labels[index]
+            except:
+                label = None
+            return label
+
+        for index, grid_point in enumerate(grid_points):
+            label_at_grid_point = get_label_at_grid_point(index)
+            if label_at_grid_point:
+                label_actors.append(self._plotter.add_point_labels(grid_point,
+                                                                   [labels[index]],
+                                                                   **kwargs))
             else:
-                scalar_at_grid_point = str(round(meshed_region.grid.active_scalars[index], 2))
-                _label_actors.append(self._plotter.add_point_labels(_grid_point, [scalar_at_grid_point], **kwargs))
-        return _label_actors
-
-    def add_field(self, field, meshed_region=None, show_max=False, show_min=False, **kwargs):
+                scalar_at_index = meshed_region.grid.active_scalars[index]
+                scalar_at_grid_point = f"{scalar_at_index:.2f}"
+                label_actors.append(self._plotter.add_point_labels(grid_point,
+                                                                   [scalar_at_grid_point],
+                                                                   **kwargs))
+        return label_actors
+
+    def add_field(self, field, meshed_region=None, show_max=False, show_min=False,
+                  label_text_size=30, label_point_size=20, **kwargs):
         name = field.name.split("_")[0]
         kwargs.setdefault("stitle", name)
         kwargs.setdefault("show_edges", True)
@@ -100,35 +114,23 @@
             # Get max value index
             max_value_index = np.where(overall_data == max_value)[0][0]
             # Get node ID at max value
-<<<<<<< HEAD
             node_id_at_max = min_max.outputs.field_max().scoping.ids[0]
-            labels.append(f"Max: {min_value:.2f}, NodeID: {node_id_at_min}")
+            labels.append(f"Max: {max_value:.2f}\nNodeID: {node_id_at_max}")
             grid_points.append(meshed_region.grid.points[max_value_index])
-=======
-            _node_id_at_max = min_max.outputs.field_max().scoping.ids[0]
-            _labels.append("Max: %s, NodeID: %s" % (round(max_value, 2), _node_id_at_max))
-            _grid_points.append(meshed_region.grid.points[max_value_index])
->>>>>>> a548710e
 
         if show_min:
             min_value = min_max.outputs.field_min().data[0]
             # Get max value index
             min_value_index = np.where(overall_data == min_value)[0][0]
             # Get node ID at min value
-<<<<<<< HEAD
             node_id_at_min = min_max.outputs.field_min().scoping.ids[0]
-            labels.append(f"Min: {min_value:.2f}, NodeID: {node_id_at_min}")
+            labels.append(f"Min: {min_value:.2f}\nNodeID: {node_id_at_min}")
             grid_points.append(meshed_region.grid.points[min_value_index])
-=======
-            _node_id_at_min = min_max.outputs.field_min().scoping.ids[0]
-            _labels.append("Max: %s, NodeID: %s" % (round(min_value, 2), _node_id_at_min))
-            _grid_points.append(meshed_region.grid.points[min_value_index])
->>>>>>> a548710e
 
         # Plot labels:
         for index, grid_point in enumerate(grid_points):
-            self._plotter.add_point_labels(grid_point, [labels[index]], point_size=20,
-                                           font_size=36)
+            self._plotter.add_point_labels(grid_point, [labels[index]],
+                                           font_size=label_text_size, point_size=label_point_size)
 
     def show_figure(self, **kwargs):
         background = kwargs.pop("background", None)
@@ -151,25 +153,28 @@
     def labels(self):
         """"
         Read only labels.
-        :return: `list.`
+        :return: list
             List of Label(s). Each list member / member group
             will share same properties.
         """
         return self._labels
 
-    def add_point_labels(self, nodes, meshed_region, labels=None, **kwargs):
-        """
-        Add point labels to the PyVista Plot.
-        nodes : `list.`
-            Nodes where the labels should be added
-        :param meshed_region: MeshedRegion
+    def add_node_labels(self, nodes, meshed_region, labels=None, **kwargs):
+        """
+        Add labels at the nodal locations.
+
+        Parameters
+        ----------
+        nodes : list
+            Nodes where the labels should be added.
+        meshed_region: MeshedRegion
             MeshedRegion to plot.
-        :param labels: : list of str. or str., optional
-            List of labels.  Must be the same length as points.
-            If labels are not mentioned, scalar value at that point is shown.
-        :param kwargs: keyword arguments
-            Refer all the keyword arguments of the
-            PyVista function => BasePlotter.add_point_labels()
+        labels: : list of str. or str., optional
+            If label for grid point is not defined,
+            scalar value at that point is shown.
+        kwargs: dict., optional
+                Refers to all the keyword arguments controlling label properties
+                PyVista function => BasePlotter.add_point_labels()
         """
         self._labels.append(self._internal_plotter.add_point_labels(nodes=nodes,
                                                                     meshed_region=meshed_region,
@@ -197,7 +202,8 @@
         """
         self._internal_plotter.add_mesh(meshed_region=meshed_region, **kwargs)
 
-    def add_field(self, field, meshed_region=None, show_max=False, show_min=False, **kwargs):
+    def add_field(self, field, meshed_region=None, show_max=False, show_min=False,
+                  label_text_size=30, label_point_size=20, **kwargs):
         """Add a field containing data to the plotter.
 
         A meshed_region to plot on can be added.
@@ -232,6 +238,8 @@
                                          meshed_region=meshed_region,
                                          show_max=show_max,
                                          show_min=show_min,
+                                         label_text_size=label_text_size,
+                                         label_point_size=label_point_size,
                                          **kwargs)
 
     def show_figure(self, **kwargs):
@@ -252,31 +260,30 @@
         """
         self._internal_plotter.show_figure(**kwargs)
 
-
-def plot_chart(fields_container):
-    """Plot the minimum/maximum result values over time.
-
-    This is a valid method if ``time_freq_support`` contains
-    several time_steps, such as in a transient analysis.
-
-    Parameters
-    ----------
-    field_container : dpf.core.FieldsContainer
-        Fields container that must contains a result for each
-        time step of ``time_freq_support``.
-
-    Examples
-    --------
-    >>> from ansys.dpf import core as dpf
-    >>> from ansys.dpf.core import examples
-    >>> model = dpf.Model(examples.transient_therm)
-    >>> t = model.results.temperature.on_all_time_freqs()
-    >>> fc = t.outputs.fields_container()
-    >>> plotter = dpf.plotter.plot_chart(fc)
-
-    """
-    p = Plotter(None)
-    return p.plot_chart(fields_container)
+    def plot_chart(fields_container):
+        """Plot the minimum/maximum result values over time.
+
+        This is a valid method if ``time_freq_support`` contains
+        several time_steps, such as in a transient analysis.
+
+        Parameters
+        ----------
+        field_container : dpf.core.FieldsContainer
+            Fields container that must contains a result for each
+            time step of ``time_freq_support``.
+
+        Examples
+        --------
+        >>> from ansys.dpf import core as dpf
+        >>> from ansys.dpf.core import examples
+        >>> model = dpf.Model(examples.transient_therm)
+        >>> t = model.results.temperature.on_all_time_freqs()
+        >>> fc = t.outputs.fields_container()
+        >>> plotter = dpf.plotter.plot_chart(fc)
+
+        """
+        p = Plotter(None)
+        return p.plot_chart(fields_container)
 
 
 class Plotter:
