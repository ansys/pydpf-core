"""Dpf plotter class is contained in this module.
Allows to plot a mesh and a fields container
using pyvista."""

import pyvista as pv
import matplotlib.pyplot as pyplot
import os
import sys
import numpy as np

from ansys import dpf
from ansys.dpf import core
from ansys.dpf.core.common import locations, ShellLayers, DefinitionLabels
from ansys.dpf.core import errors as dpf_errors


class Plotter:
    def __init__(self, mesh):
        self._mesh = mesh

    def plot_mesh(self, notebook=None):
        """Plot the mesh using pyvista.

        Parameters
        ----------
        notebook : bool, optional
            When ``None`` (default) plot a static image within an
            iPython notebook if available.  When ``False``, plot
            external to the notebook with an interactive window.  When
            ``True``, always plot within a notebook.

        """
        return self._mesh.grid.plot(notebook=notebook)
        
    def plot_chart(self, fields_container):
        """Plot the minimum/maximum result values over time 
        if the time_freq_support contains several time_steps 
        (for example: transient analysis)

        Parameters
        ----------
        field_container
            dpf.core.FieldsContainer that must contains a result for each time step of the time_freq_support.
            
        Examples
        --------
        >>> from ansys.dpf import core
        >>> model = core.Model('file.rst')
        >>> stress = model.results.stress()
        >>> scoping = core.Scoping()
        >>> scoping.ids = list(range(1, len(model.metadata.time_freq_support.frequencies) + 1))
        >>> stress.inputs.time_scoping.connect(scoping)
        >>> fc = stress.outputs.fields_container()
        >>> plotter = core.plotter.Plotter(model.metadata.meshed_region)
        >>> plotter.plot_chart(fc)
        """
        tfq = fields_container.time_freq_support
        if len(fields_container) != len(tfq.frequencies):
            raise Exception("Fields container must contain real fields at all time steps of the time_freq_support.")
        time_field = tfq.frequencies
        normOp = dpf.core.Operator("norm_fc")
        minmaxOp = dpf.core.Operator("min_max_fc")
        normOp.inputs.fields_container.connect(fields_container)
        minmaxOp.inputs.connect(normOp.outputs)
        fieldMin = minmaxOp.outputs.field_min()
        fieldMax = minmaxOp.outputs.field_max()
        pyplot.plot(time_field.data,fieldMax.data,'r',label='Maximum')
        pyplot.plot(time_field.data,fieldMin.data,'b',label='Minimum')
        unit = tfq.frequencies.unit
        if unit == "Hz":
            pyplot.xlabel("frequencies (Hz)")
        elif unit == "s":
            pyplot.xlabel("time (s)")
        elif unit is not None:
            pyplot.xlabel(unit)
        substr = fields_container[0].name.split("_")
        pyplot.ylabel(substr[0] + fieldMin.unit)
        pyplot.title( substr[0] + ": min/max values over time")
        return pyplot.legend()

    def plot_contour(self, field_or_fields_container, notebook=None,
                     shell_layers=None, off_screen=None, show_axes=True, **kwargs):
        """Plot the contour result on its mesh support.

        Can not plot fields container containing results at several
        time steps.

        Parameters
        ----------
        fields_container : dpf.core.FieldsContainer
            Field container that contains the result to plot.

        notebook : bool, optional
            When ``None`` (default) plot a static image within an
            iPython notebook if available.  When ``False``, plot
            external to the notebook with an interactive window.  When
            ``True``, always plot within a notebook.

        shell_layers : core.ShellLayers, optional
            Enum used to set the shell layers if the model to plot
            contains shell elements.

        off_screen : bool, optional
            Renders off screen when ``True``.  Useful for automated screenshots.

        show_axes : bool, optional
            Shows a vtk axes widget.  Enabled by default.

        **kwargs : optional
            Additional keyword arguments for the plotter.  See
            ``help(pyvista.plot)`` for additional keyword arguments.
        """
        if not sys.warnoptions:
            import warnings
            warnings.simplefilter("ignore")

        if isinstance(field_or_fields_container, (dpf.core.Field, dpf.core.FieldsContainer)):
            fields_container = None
            if isinstance(field_or_fields_container, dpf.core.Field):
                fields_container = dpf.core.FieldsContainer()
                fields_container.add_label(DefinitionLabels.time)
                fields_container.add_field({DefinitionLabels.time: 1}, field_or_fields_container)
            elif isinstance(field_or_fields_container, dpf.core.FieldsContainer):
                fields_container = field_or_fields_container
        else:
            raise TypeError("Only field or fields_container can be plotted.")

        # pre-loop to check if the there are several time steps
        labels = fields_container.get_label_space(0)
        if DefinitionLabels.complex in labels.keys():
            raise dpf_errors.ComplexPlottingError
        if DefinitionLabels.time in labels.keys():
            first_time = labels[DefinitionLabels.time]
            for i in range(1, len(fields_container)):
                label = fields_container.get_label_space(i)
                if label[DefinitionLabels.time] != first_time:
                    raise dpf_errors.FieldContainerPlottingError

        mesh = self._mesh

        # get mesh scoping
        mesh_scoping = None
        m_id_to_index = None
        location = None
        component_count = None
        name = None

        # pre-loop to get location and component count
        for field in fields_container:
            if len(field.data) != 0:
                location = field.location
                component_count = field.component_count
                name = field.name.split("_")[0]
                break

        if location == locations.nodal:
            mesh_scoping = mesh.nodes.scoping
            m_id_to_index = mesh.nodes.mapping_id_to_index
        elif location == locations.elemental:
            mesh_scoping = mesh.elements.scoping
            m_id_to_index = mesh.elements.mapping_id_to_index
        else:
            raise Exception("Only elemental or nodal location are supported for plotting.")

        # pre-loop: check if shell layers for each field, if yes, set the shell layers
        changeOp = core.Operator("change_shellLayers")
        for field in fields_container:
            shell_layer_check = field.shell_layers
            if shell_layer_check in [ShellLayers.TOPBOTTOM, ShellLayers.TOPBOTTOMMID]:
                changeOp.inputs.fields_container.connect(fields_container)
                sl = ShellLayers.TOP
                if (shell_layers is not None):
                    if not isinstance(shell_layers, ShellLayers):
                        raise TypeError("shell_layer attribute must be a core.ShellLayers instance.")
                    sl = shell_layers
                changeOp.inputs.e_shell_layer.connect(sl.value)  # top layers taken
                fields_container = changeOp.outputs.fields_container()
                break
<<<<<<< HEAD
             
        #loop: merge fields
=======

        # Merge field data into a single array
        overall_data = np.full((len(mesh_scoping), component_count), np.nan)
>>>>>>> 2e394f0d
        for field in fields_container:
            ind = list(map(m_id_to_index.get, field.scoping.ids))
            overall_data[ind] = field.data

        # create the plotter and add the meshes
        plotter = pv.Plotter(notebook=notebook, off_screen=off_screen)

        # add meshes
        kwargs.setdefault('show_edges', True)
        kwargs.setdefault('nan_color', 'grey')
        kwargs.setdefault('stitle', name)
        plotter.add_mesh(mesh.grid, scalars=overall_data, **kwargs)

        # show result
        if show_axes:
            plotter.add_axes()
        return plotter.show()

    def _plot_contour_using_vtk_file(self, fields_container, notebook=None):
        """Plot the contour result on its mesh support. The obtained figure depends on the 
        support (can be a meshed_region or a time_freq_support).
        If transient analysis, plot the last result.
        
        This method is private, publishes a vtk file and print (using pyvista) from this file."""
        plotter = pv.Plotter(notebook=notebook)
        # mesh_provider = Operator("MeshProvider")
        # mesh_provider.inputs.data_sources.connect(self._evaluator._model.metadata.data_sources)
        vtk_export = dpf.core.Operator("vtk_export")
        path = os.getcwd()
        file_name = "dpf_temporary_hokflb2j9sjd0a3.vtk"
        path += "/" + file_name
        vtk_export.inputs.mesh.connect(self._mesh)
        vtk_export.inputs.fields1.connect(fields_container)
        vtk_export.inputs.file_path.connect(path)
        vtk_export.run()
        grid = pv.read(path)
        if os.path.exists(path):
            os.remove(path)
        names = grid.array_names
        field_name = fields_container[0].name
        for n in names: #get new name (for example if time_steps)
            if field_name in n:
                field_name = n #default: will plot the last time_step 
        val = grid.get_array(field_name)
        plotter.add_mesh(grid, scalars=val, stitle = field_name, show_edges=True)
        plotter.add_axes()
        plotter.show()<|MERGE_RESOLUTION|>--- conflicted
+++ resolved
@@ -176,14 +176,9 @@
                 changeOp.inputs.e_shell_layer.connect(sl.value)  # top layers taken
                 fields_container = changeOp.outputs.fields_container()
                 break
-<<<<<<< HEAD
-             
-        #loop: merge fields
-=======
 
         # Merge field data into a single array
         overall_data = np.full((len(mesh_scoping), component_count), np.nan)
->>>>>>> 2e394f0d
         for field in fields_container:
             ind = list(map(m_id_to_index.get, field.scoping.ids))
             overall_data[ind] = field.data
