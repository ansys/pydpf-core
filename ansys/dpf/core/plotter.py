--- conflicted
+++ resolved
@@ -434,25 +434,20 @@
 
         # show result
         if show_axes:
-<<<<<<< HEAD
             self._internal_plotter._plotter.add_axes()
-        return self._internal_plotter._plotter.show()
-=======
-            plotter.add_axes()
         if return_cpos is None:
-            return plotter.show()
+            return self._internal_plotter.show()
         else:
             pv_version = pv.__version__
             version_to_reach = '0.32.0'
             meet_ver = meets_version(pv_version, version_to_reach)
             if meet_ver:
-                return plotter.show(return_cpos=return_cpos)
+                return self._internal_plotter.show(return_cpos=return_cpos)
             else:
                 txt = """To use the return_cpos option, please upgrade
                 your pyvista module with a version higher than """
                 txt += version_to_reach
                 raise core.errors.DpfVersionNotSupported(version_to_reach, txt)
->>>>>>> a6343527
 
     def _plot_contour_using_vtk_file(self, fields_container, notebook=None):
         """Plot the contour result on its mesh support.
