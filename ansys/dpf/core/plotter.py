"""This module contains the DPF plotter class.

Contains classes used to plot a mesh and a fields container using PyVista.
"""
import tempfile
import os
import sys
import numpy as np

from ansys import dpf
from ansys.dpf import core
from ansys.dpf.core.common import locations, DefinitionLabels
from ansys.dpf.core.common import shell_layers as eshell_layers
from ansys.dpf.core import errors as dpf_errors


def plot_chart(fields_container):
    """Plot the minimum/maximum result values over time.

    This is a valid method if ``time_freq_support`` contains
    several time_steps, such as in a transient analysis.

    Parameters
    ----------
    field_container : dpf.core.FieldsContainer
        Fields container that must contains a result for each
        time step of ``time_freq_support``.

    Examples
    --------
    >>> from ansys.dpf import core as dpf
    >>> from ansys.dpf.core import examples
    >>> model = dpf.Model(examples.transient_therm)
    >>> t = model.results.temperature.on_all_time_freqs()
    >>> fc = t.outputs.fields_container()
    >>> plotter = dpf.plotter.plot_chart(fc)

    """
    p = Plotter(mesh=None)
    return p.plot_chart(fields_container)


class Plotter:
    """Plots fields and meshed regions in DPF-Core.

    Parameters
    ----------
    mesh : str
        Name of the mesh.

    """

    def __init__(self, **kwargs):
        try:
            import pyvista as pv
        except ModuleNotFoundError:
            raise ModuleNotFoundError(
                "To use plotting capabilities, please install pyvista "
                "with :\n pip install pyvista>=0.24.0"
            )
        mesh = kwargs.pop("mesh", None)
        self._plotter = pv.Plotter(**kwargs)
        if mesh is not None:
            self._plotter.add_mesh(mesh.grid)
        # keep mesh to allow compatibility with post<=0.2.2
        self._mesh = mesh

    def add_mesh(self, meshed_region, **kwargs):
        """Add a mesh to plot.

        Parameters
        ----------
        meshed_region : MeshedRegion
            MeshedRegion to plot.

        Examples
        --------
        >>> from ansys.dpf import core as dpf
        >>> from ansys.dpf.core import examples
        >>> model = dpf.Model(examples.multishells_rst)
        >>> mesh = model.metadata.meshed_region
        >>> from ansys.dpf.core.plotter import Plotter as DpfPlotter
        >>> pl = DpfPlotter()
        >>> pl.add_mesh(mesh)

        """
        if self._plotter.mesh is None:
            kwargs.setdefault("stitle", "Mesh")
            kwargs.setdefault("show_edges", True)
            kwargs.setdefault("nan_color", "grey")
        self._plotter.add_mesh(meshed_region.grid, **kwargs)

    def add_field(self, field, meshed_region=None, **kwargs):
        """Add a field containing data to the plotter.
        A meshed_region to plot on can be added.
        If no meshed_region is mentionned, the field
        support will be used. Please ensure that the field
        support is a meshed_region to proceed this way.

        Parameters
        ----------
        field : Field
            Field data to plot
        meshed_region : MeshedRegion, optional
            MeshedRegion to plot the field on.

        Examples
        --------
        >>> from ansys.dpf import core as dpf
        >>> from ansys.dpf.core import examples
        >>> model = dpf.Model(examples.multishells_rst)
        >>> mesh = model.metadata.meshed_region
        >>> field = model.results.displacement().outputs.fields_container()[0]
        >>> from ansys.dpf.core.plotter import Plotter as DpfPlotter
        >>> pl = DpfPlotter()
        >>> pl.add_field(field, mesh)

        """
        if self._plotter.mesh is None:
            name = field.name.split("_")[0]
            kwargs.setdefault("stitle", name)
            kwargs.setdefault("show_edges", True)
            kwargs.setdefault("nan_color", "grey")

        # get the meshed region location
        if meshed_region is None:
            meshed_region = field.meshed_region
        location = field.location
        if location == locations.nodal:
            mesh_location = meshed_region.nodes
        elif location == locations.elemental:
            mesh_location = meshed_region.elements
        else:
            raise ValueError(
                "Only elemental or nodal location are supported for plotting."
            )
        component_count = field.component_count
        if component_count > 1:
            overall_data = np.full((len(mesh_location), component_count), np.nan)
        else:
            overall_data = np.full(len(mesh_location), np.nan)
        ind, mask = mesh_location.map_scoping(field.scoping)
        overall_data[ind] = field.data[mask]

        # plot
        self._plotter.add_mesh(meshed_region.grid, scalars=overall_data, **kwargs)

    def show_figure(self, **kwargs):
        """Plot the figure built by the plotter object.

        Examples
        --------
        >>> from ansys.dpf import core as dpf
        >>> from ansys.dpf.core import examples
        >>> model = dpf.Model(examples.multishells_rst)
        >>> mesh = model.metadata.meshed_region
        >>> field = model.results.displacement().outputs.fields_container()[0]
        >>> from ansys.dpf.core.plotter import Plotter as DpfPlotter
        >>> pl = DpfPlotter()
        >>> pl.add_field(field, mesh)
        >>> pl.show_figure()

        """
        background = kwargs.pop("background", None)
        if background is not None:
            self._plotter.set_background(background)

        # show result
        show_axes = kwargs.pop("show_axes", None)
        if show_axes:
            self._plotter.add_axes()
        return self._plotter.show()

    def plot_mesh(self, **kwargs):
        """Plot the mesh using PyVista.

        Parameters
        ----------
        notebook : bool, optional
            When ``None`` (default) plot a static image within an
            iPython notebook if available.  When ``False``, plot
            external to the notebook with an interactive window.  When
            ``True``, always plot within a notebook.
        **kwargs : optional
            Additional keyword arguments for the plotter. For more information,
            ee ``help(pyvista.plot)``.

        """
        kwargs.setdefault("color", "w")
        kwargs.setdefault("show_edges", True)
        return self._mesh.grid.plot(**kwargs)

    def plot_chart(self, fields_container):
        """Plot the minimum/maximum result values over time.

        This is a valid method if ``time_freq_support`` contains
        several time steps, such as in a transient analysis.

        Parameters
        ----------
        fields_container : dpf.core.FieldsContainer
            Fields container that must contain a result for each
            time step of ``time_freq_support``.

        Examples
        --------
        >>> from ansys.dpf import core as dpf
        >>> from ansys.dpf.core import examples
        >>> model = dpf.Model(examples.simple_bar)
        >>> disp = model.results.displacement()
        >>> scoping = dpf.Scoping()
        >>> scoping.ids = range(1, len(model.metadata.time_freq_support.time_frequencies) + 1)
        >>> disp.inputs.time_scoping.connect(scoping)
        >>> fc = disp.outputs.fields_container()
        >>> plotter = dpf.plotter.Plotter()
        >>> pl = plotter.plot_chart(fc)

        """
        try:
            import matplotlib.pyplot as pyplot
        except ModuleNotFoundError:
            raise ModuleNotFoundError(
                "To use plot_chart capabilities, please install "
                "matplotlib with :\n pip install matplotlib>=3.2"
            )
        tfq = fields_container.time_freq_support
        if len(fields_container) != len(tfq.time_frequencies):
            raise Exception(
                "Fields container must contain real fields at all time "
                "steps of the time_freq_support."
            )
        time_field = tfq.time_frequencies
        normOp = dpf.core.Operator("norm_fc")
        minmaxOp = dpf.core.Operator("min_max_fc")
        normOp.inputs.fields_container.connect(fields_container)
        minmaxOp.inputs.connect(normOp.outputs)
        fieldMin = minmaxOp.outputs.field_min()
        fieldMax = minmaxOp.outputs.field_max()
        pyplot.plot(time_field.data, fieldMax.data, "r", label="Maximum")
        pyplot.plot(time_field.data, fieldMin.data, "b", label="Minimum")
        unit = tfq.time_frequencies.unit
        if unit == "Hz":
            pyplot.xlabel("frequencies (Hz)")
        elif unit == "s":
            pyplot.xlabel("time (s)")
        elif unit is not None:
            pyplot.xlabel(unit)
        substr = fields_container[0].name.split("_")
        pyplot.ylabel(substr[0] + fieldMin.unit)
        pyplot.title(substr[0] + ": min/max values over time")
        return pyplot.legend()

    def plot_contour(
        self,
        field_or_fields_container,
        notebook=None,
        shell_layers=None,
        off_screen=None,
        show_axes=True,
        meshed_region=None,
        **kwargs
    ):
        """Plot the contour result on its mesh support.

        You cannot plot a fields container containing results at several
        time steps.

        Parameters
        ----------
        field_or_fields_container : dpf.core.Field or dpf.core.FieldsContainer
            Field or field container that contains the result to plot.
        notebook : bool, optional
            Whether to plot a static image within an iPython notebook
            if available. The default is `None`, in which case an attempt is
            made to plot a static imaage within an iPython notebook. When ``False``,
            a plot external to the notebook is generated with an interactive window.
            When ``True``, a plot is always generated within a notebook.
        shell_layers : core.shell_layers, optional
            Enum used to set the shell layers if the model to plot
            contains shell elements.
        off_screen : bool, optional
            Whether to render off screen, which is useful for automated
            screenshots. The default is ``None``.
        show_axes : bool, optional
            Whether to show a VTK axes widget. The default is ``True``.
        **kwargs : optional
            Additional keyword arguments for the plotter. For more information,
            see ``help(pyvista.plot)``.
        """
        if not sys.warnoptions:
            import warnings

            warnings.simplefilter("ignore")

        if isinstance(
            field_or_fields_container, (dpf.core.Field, dpf.core.FieldsContainer)
        ):
            fields_container = None
            if isinstance(field_or_fields_container, dpf.core.Field):
                fields_container = dpf.core.FieldsContainer(
                    server=field_or_fields_container._server
                )
                fields_container.add_label(DefinitionLabels.time)
                fields_container.add_field(
                    {DefinitionLabels.time: 1}, field_or_fields_container
                )
            elif isinstance(field_or_fields_container, dpf.core.FieldsContainer):
                fields_container = field_or_fields_container
        else:
            raise TypeError("Only field or fields_container can be plotted.")

        # pre-loop to check if the there are several time steps
        labels = fields_container.get_label_space(0)
        if DefinitionLabels.complex in labels.keys():
            raise dpf_errors.ComplexPlottingError
        if DefinitionLabels.time in labels.keys():
            first_time = labels[DefinitionLabels.time]
            for i in range(1, len(fields_container)):
                label = fields_container.get_label_space(i)
                if label[DefinitionLabels.time] != first_time:
                    raise dpf_errors.FieldContainerPlottingError

        if meshed_region is not None:
            mesh = meshed_region
        else:
            mesh = self._mesh

        # get mesh scoping
        location = None
        component_count = None
        name = None

        # pre-loop to get location and component count
        for field in fields_container:
            if len(field.data) != 0:
                location = field.location
                component_count = field.component_count
                name = field.name.split("_")[0]
                break

        if location == locations.nodal:
            mesh_location = mesh.nodes
        elif location == locations.elemental:
            mesh_location = mesh.elements
        else:
            raise ValueError(
                "Only elemental or nodal location are supported for plotting."
            )

        # pre-loop: check if shell layers for each field, if yes, set the shell layers
        changeOp = core.Operator("change_shellLayers")
        for field in fields_container:
            shell_layer_check = field.shell_layers
            if shell_layer_check in [
                eshell_layers.topbottom,
                eshell_layers.topbottommid,
            ]:
                changeOp.inputs.fields_container.connect(fields_container)
                sl = eshell_layers.top
                if shell_layers is not None:
                    if not isinstance(shell_layers, eshell_layers):
                        raise TypeError(
                            "shell_layer attribute must be a core.shell_layers instance."
                        )
                    sl = shell_layers
                changeOp.inputs.e_shell_layer.connect(sl.value)  # top layers taken
                fields_container = changeOp.outputs.fields_container()
                break

        # Merge field data into a single array
        if component_count > 1:
            overall_data = np.full((len(mesh_location), component_count), np.nan)
        else:
            overall_data = np.full(len(mesh_location), np.nan)

        for field in fields_container:
            ind, mask = mesh_location.map_scoping(field.scoping)
            overall_data[ind] = field.data[mask]

        # create the plotter and add the meshes
        background = kwargs.pop("background", None)

        # plotter = pv.Plotter(notebook=notebook, off_screen=off_screen)
        if notebook is not None:
            self._plotter.notebook = notebook
        if off_screen is not None:
            self._plotter.off_screen = off_screen

        # add meshes
        kwargs.setdefault("show_edges", True)
        kwargs.setdefault("nan_color", "grey")
        kwargs.setdefault("stitle", name)
<<<<<<< HEAD
        self._plotter.add_mesh(mesh.grid, scalars=overall_data, **kwargs)
=======
        text = kwargs.pop('text', None)
        if text is not None:
            plotter.add_text(text, position='lower_edge')
        plotter.add_mesh(mesh.grid, scalars=overall_data, **kwargs)
>>>>>>> 0a2b8ce7

        if background is not None:
            self._plotter.set_background(background)

        # show result
        if show_axes:
            self._plotter.add_axes()
        return self._plotter.show()

    def _plot_contour_using_vtk_file(self, fields_container, notebook=None):
        """Plot the contour result on its mesh support.

        The resulting figure depends on the support, which can be a meshed region
        or a time freq support. If a transient analysis, the last result is plotted.

        This method is private.  DPF publishes a VTK file and displays
        this file using PyVista.
        """
        try:
            import pyvista as pv
        except ModuleNotFoundError:
            raise ModuleNotFoundError(
                "To use plotting capabilities, please install pyvista "
                "with :\n pip install pyvista>=0.24.0"
            )

        plotter = pv.Plotter(notebook=notebook)
        # mesh_provider = Operator("MeshProvider")
        # mesh_provider.inputs.data_sources.connect(self._evaluator._model.metadata.data_sources)

        # create a temporary file at the default temp directory
        path = os.path.join(tempfile.gettempdir(), "dpf_temp_hokflb2j9s.vtk")

        vtk_export = dpf.core.Operator("vtk_export")
        vtk_export.inputs.mesh.connect(self._mesh)
        vtk_export.inputs.fields1.connect(fields_container)
        vtk_export.inputs.file_path.connect(path)
        vtk_export.run()
        grid = pv.read(path)

        if os.path.exists(path):
            os.remove(path)

        names = grid.array_names
        field_name = fields_container[0].name
        for n in names:  # get new name (for example if time_steps)
            if field_name in n:
                field_name = n  # default: will plot the last time_step
        val = grid.get_array(field_name)
        plotter.add_mesh(grid, scalars=val, stitle=field_name, show_edges=True)
        plotter.add_axes()
        plotter.show()<|MERGE_RESOLUTION|>--- conflicted
+++ resolved
@@ -390,14 +390,10 @@
         kwargs.setdefault("show_edges", True)
         kwargs.setdefault("nan_color", "grey")
         kwargs.setdefault("stitle", name)
-<<<<<<< HEAD
-        self._plotter.add_mesh(mesh.grid, scalars=overall_data, **kwargs)
-=======
         text = kwargs.pop('text', None)
         if text is not None:
-            plotter.add_text(text, position='lower_edge')
-        plotter.add_mesh(mesh.grid, scalars=overall_data, **kwargs)
->>>>>>> 0a2b8ce7
+            self._plotter.add_text(text, position='lower_edge')
+	self._plotter.add_mesh(mesh.grid, scalars=overall_data, **kwargs)
 
         if background is not None:
             self._plotter.set_background(background)
