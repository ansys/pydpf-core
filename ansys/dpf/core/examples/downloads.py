"""Download example datasets from https://github.com/pyansys/example-data"""
import shutil
import os
import urllib.request

EXAMPLE_REPO = "https://github.com/pyansys/example-data/raw/master/result_files/"


def delete_downloads():
    """Delete all downloaded examples to free space or update the files"""
    from ansys.dpf.core import LOCAL_DOWNLOADED_EXAMPLES_PATH
    shutil.rmtree(LOCAL_DOWNLOADED_EXAMPLES_PATH)
    os.makedirs(LOCAL_DOWNLOADED_EXAMPLES_PATH)


def _get_file_url(directory, filename):
    return EXAMPLE_REPO + "/".join([directory, filename])


def _retrieve_file(url, filename, directory):
    """Download a file from a url"""
    from ansys.dpf.core import LOCAL_DOWNLOADED_EXAMPLES_PATH, path_utilities
    # First check if file has already been downloaded
    local_path = os.path.join(LOCAL_DOWNLOADED_EXAMPLES_PATH, directory,
                              os.path.basename(filename))
    local_path_no_zip = local_path.replace(".zip", "")
    if os.path.isfile(local_path_no_zip) or os.path.isdir(local_path_no_zip):
        return path_utilities.to_server_os(local_path_no_zip.replace(
            LOCAL_DOWNLOADED_EXAMPLES_PATH,
            path_utilities.downloaded_example_path()))

    # grab the correct url retriever
    urlretrieve = urllib.request.urlretrieve

    dirpath = os.path.dirname(local_path)
    if not os.path.isdir(dirpath):
        os.mkdir(dirpath)

    # Perform download
    _, resp = urlretrieve(url, local_path)
    return path_utilities.to_server_os(local_path.replace(
        LOCAL_DOWNLOADED_EXAMPLES_PATH,
        path_utilities.downloaded_example_path()))


def _download_file(directory, filename):
    url = _get_file_url(directory, filename)
    local_path = _retrieve_file(url, filename, directory)
    return local_path


###############################################################################
# front-facing functions


def download_transient_result() -> str:
    """Download an example transient result file and return the download path.

    Examples files are downloaded to a persistent cache to avoid
    re-downloading the same file twice.

    Returns
    -------
    str
        Path to the example file.

    Examples
    --------
    Download an example result file and return the path of the file

    >>> from ansys.dpf.core import examples
    >>> path = examples.transient_result
    >>> path
    'C:/Users/user/AppData/local/temp/transient.rst'

    """
    return _download_file("transient", "transient.rst")


def download_all_kinds_of_complexity() -> str:
    """Download an example static result and return the download path.

    Examples files are downloaded to a persistent cache to avoid
    re-downloading the same file twice.

    Returns
    -------
    str
        Path to the example file.

    Examples
    --------
    Download an example result file and return the path of the file

    >>> from ansys.dpf.core import examples
    >>> path = examples.download_all_kinds_of_complexity
    >>> path
    'C:/Users/user/AppData/local/temp/allKindOfComplexity.rst'

    """
    return _download_file("testing", "allKindOfComplexity.rst")


def download_all_kinds_of_complexity_modal() -> str:
    """Download an example result file from a static modal analysis and
    return the download path.

    Examples files are downloaded to a persistent cache to avoid
    re-downloading the same file twice.

    Returns
    -------
    str
        Path to the example file.

    Examples
    --------
    Download an example result file and return the path of the file

    >>> from ansys.dpf.core import examples
    >>> path = examples.download_all_kinds_of_complexity_modal()
    >>> path
    'C:/Users/user/AppData/local/temp/modal_allKindOfComplexity.rst'

    """
    return _download_file("testing", "modal_allKindOfComplexity.rst")


def download_pontoon() -> str:
    """Download an example result file from a static modal analsys and
    return the download path.

    Examples files are downloaded to a persistent cache to avoid
    re-downloading the same file twice.

    Returns
    -------
    str
        Path to the example file.

    Examples
    --------
    Download an example result file and return the path of the file

    >>> from ansys.dpf.core import examples
    >>> path = examples.download_pontoon()
    >>> path
    'C:/Users/user/AppData/local/temp/pontoon.rst'

    """
    return _download_file("docs", "pontoon.rst")


def download_multi_harmonic_result() -> str:
    """Download an example multi-harmonic result file and return the
    download path.

    Examples files are downloaded to a persistent cache to avoid
    re-downloading the same file twice.

    Returns
    -------
    str
        Path to the example file.

    Examples
    --------
    Download an example result file and return the path of the file

    >>> from ansys.dpf.core import examples
    >>> path = examples.download_multi_harmonic_result()
    >>> path
    'C:/Users/user/AppData/local/temp/file_harmonic_5rpms.rst'
    """
    return _download_file("harmonic", "file_harmonic_5rpms.rst")


def download_multi_stage_cyclic_result() -> str:
    """Download an example multi stage result file and return the
    download path.

    Examples files are downloaded to a persistent cache to avoid
    re-downloading the same file twice.

    Returns
    -------
    str
        Path to the example file.

    Examples
    --------
    Download an example result file and return the path of the file

    >>> from ansys.dpf.core import examples
    >>> path = examples.download_multi_stage_cyclic_result()
    >>> path
    'C:/Users/user/AppData/local/temp/multistage.rst'

    """
    return _download_file("multistage", "multistage.rst")


def download_sub_file() -> str:
    """Download an example .sub result file containing matrices and return the
    download path.

    Examples files are downloaded to a persistent cache to avoid
    re-downloading the same file twice.

    Returns
    -------
    str
        Path to the example file.

    Examples
    --------
    Download an example result file and return the path of the file

    >>> from ansys.dpf.core import examples
    >>> path = examples.download_sub_file()
    >>> path
    'C:\\Users\\user\\AppData\\Local\\ansys-dpf-core\\ansys-dpf-core\\examples\\sub\\cp56.sub'

    """
    return _download_file("sub", "cp56.sub")


def download_msup_files_to_dict() -> dict:
    """Download all the files necessary for a msup expansion and return the
    download paths into a dictionary extension->path.

    Examples files are downloaded to a persistent cache to avoid
    re-downloading the same file twice.

    Returns
    -------
    dict[str:str]
        Path to the example files.

    Examples
    --------
    Download an example result file and return the path of the file

    >>> from ansys.dpf.core import examples
    >>> paths = examples.download_msup_files_to_dict()
    >>> paths
    {'rfrq': 'C:\\Users\\user\\AppData\\Local\\ansys-dpf-core\\ansys-dpf-core\\examples\\msup\\file.rfrq',
     'mode': 'C:\\Users\\user\\AppData\\Local\\ansys-dpf-core\\ansys-dpf-core\\examples\\msup\\file.mode',
     'rst': 'C:\\Users\\user\\AppData\\Local\\ansys-dpf-core\\ansys-dpf-core\\examples\\msup\\file.rst'} # noqa: E501

    """
    return {
        "rfrq": _download_file("msup", "file.rfrq"),
        "mode": _download_file("msup", "file.mode"),
        "rst": _download_file("msup", "file.rst"),
    }


def download_distributed_files() -> dict:
    """Download distributed rst files and return the
    download paths into a dictionary domain id->path.

    Examples files are downloaded to a persistent cache to avoid
    re-downloading the same file twice.

    Returns
    -------
    dict[int:str]
        Path to the example files.

    Examples
    --------
    Download an example result file and return the path of the file

    >>> from ansys.dpf.core import examples
    >>> paths = examples.download_distributed_files()
    >>> paths
    {0: 'C:\\Users\\user\\AppData\\Local\\ansys-dpf-core\\ansys-dpf-core\\examples\\distributed\\file0.rst',
     1: 'C:\\Users\\user\\AppData\\Local\\ansys-dpf-core\\ansys-dpf-core\\examples\\distributed\\file1.rst'} # noqa: E501

    """
    return {
        0: _download_file("distributed", "file0.rst"),
        1: _download_file("distributed", "file1.rst"),
    }


def download_fluent_files() -> dict:
    """Download the cas and dat file of a fluent analysis and return the
    download paths into a dictionary extension->path.

    Examples files are downloaded to a persistent cache to avoid
    re-downloading the same file twice.

    Returns
    -------
    dict[str:str]
        Path to the example files.

    Examples
    --------
    Download an example result file and return the path of the file

    >>> from ansys.dpf.core import examples
    >>> paths = examples.download_fluent_files()
    >>> paths
    {'cas': 'C:\\Users\\user\\AppData\\Local\\ansys-dpf-core\\ansys-dpf-core\\examples\\fluent\\FFF.cas.h5',
     'dat': 'C:\\Users\\user\\AppData\\Local\\ansys-dpf-core\\ansys-dpf-core\\examples\\fluent\\FFF.dat.h5'} # noqa: E501

    """
    return {
        "cas": _download_file("fluent", "FFF.cas.h5"),
        "dat": _download_file("fluent", "FFF.dat.h5"),
    }


def download_extrapolation_3d_result() -> dict:
    """Download example static results of reference and integrated points
    for extrapolation of 3d-element and return return the dictionary of 2 download paths.

    Examples files are downloaded to a persistent cache to avoid
    re-downloading the same file twice.

    Returns
    -------
    dict
        containing path to the example file of ref and path to the example
        file of integrated points.

    Examples
    --------
    Download 2 example result files and return the dictionary containing 2 files

    >>> from ansys.dpf.core import examples
    >>> dict = examples.download_extrapolation_ref_result
    >>> dict
    {
        'file_ref': 'C:/Users/user/AppData/local/temp/file_ref.rst',
        'file_integrated': 'C:/Users/user/AppData/local/temp/file.rst'
    }

    """
    dict = {
        "file_ref": _download_file("extrapolate", "file_ref.rst"),
        "file_integrated": _download_file("extrapolate", "file.rst"),
    }

    return dict


def download_extrapolation_2d_result() -> dict:
    """Download example static results of reference and integrated points
    for extrapolation of 2d-element and return the dictionary of 2 download paths.

    Examples files are downloaded to a persistent cache to avoid
    re-downloading the same file twice.

    Returns
    -------
    dict
        Contains path to the example file of ref and path to the example
        file of integrated points.

    Examples
    --------
    Download 2 example result files and return the dictionary containing 2 files

    >>> from ansys.dpf.core import examples
    >>> dict = examples.download_extrapolation_ref_result
    >>> dict
    {
        'file_ref': 'C:/Users/user/AppData/local/temp/extrapolate_2d_ref.rst',
        'file_integrated': 'C:/Users/user/AppData/local/temp/extrapolate_2d.rst'
    }

    """
    dict = {
        "file_ref": _download_file("extrapolate", "extrapolate_2d_ref.rst"),
        "file_integrated": _download_file("extrapolate", "extrapolate_2d.rst"),
    }

    return dict

<<<<<<< HEAD
def download_example_asme_result() -> str:
    """Download an example result file from a static analysis and
    return the download path.
    Examples files are downloaded to a persistent cache to avoid
    re-downloading the same file twice.
=======

def download_hemisphere() -> str:
    """Download an example result file from a static analysis and
    return the download path.

    Examples files are downloaded to a persistent cache to avoid
    re-downloading the same file twice.

>>>>>>> 27f1042a
    Returns
    -------
    str
        Path to the example file.
<<<<<<< HEAD
    Examples
    --------
    Download an example result file and return the path of the file
    >>> from ansys.dpf.core import examples
    >>> path = examples.download_example_asme_result()
    >>> path
    'C:/Users/user/AppData/local/temp/asme_example.rst'
    """
    return _download_file("postprocessing", "asme_example.rst")
=======

    Examples
    --------
    Download an example result file and return the path of the file

    >>> from ansys.dpf.core import examples
    >>> path = examples.download_hemisphere()
    >>> path
    'C:/Users/user/AppData/local/temp/hemisphere.rst'

    """
    return _download_file("hemisphere", "hemisphere.rst")
>>>>>>> 27f1042a
<|MERGE_RESOLUTION|>--- conflicted
+++ resolved
@@ -381,27 +381,41 @@
 
     return dict
 
-<<<<<<< HEAD
+
+def download_hemisphere() -> str:
+    """Download an example result file from a static analysis and
+    return the download path.
+
+    Examples files are downloaded to a persistent cache to avoid
+    re-downloading the same file twice.
+
+    Returns
+    -------
+    str
+        Path to the example file.
+
+    Examples
+    --------
+    Download an example result file and return the path of the file
+
+    >>> from ansys.dpf.core import examples
+    >>> path = examples.download_hemisphere()
+    >>> path
+    'C:/Users/user/AppData/local/temp/hemisphere.rst'
+
+    """
+    return _download_file("hemisphere", "hemisphere.rst")
+
+
 def download_example_asme_result() -> str:
     """Download an example result file from a static analysis and
     return the download path.
     Examples files are downloaded to a persistent cache to avoid
     re-downloading the same file twice.
-=======
-
-def download_hemisphere() -> str:
-    """Download an example result file from a static analysis and
-    return the download path.
-
-    Examples files are downloaded to a persistent cache to avoid
-    re-downloading the same file twice.
-
->>>>>>> 27f1042a
-    Returns
-    -------
-    str
-        Path to the example file.
-<<<<<<< HEAD
+    Returns
+    -------
+    str
+        Path to the example file.
     Examples
     --------
     Download an example result file and return the path of the file
@@ -410,18 +424,4 @@
     >>> path
     'C:/Users/user/AppData/local/temp/asme_example.rst'
     """
-    return _download_file("postprocessing", "asme_example.rst")
-=======
-
-    Examples
-    --------
-    Download an example result file and return the path of the file
-
-    >>> from ansys.dpf.core import examples
-    >>> path = examples.download_hemisphere()
-    >>> path
-    'C:/Users/user/AppData/local/temp/hemisphere.rst'
-
-    """
-    return _download_file("hemisphere", "hemisphere.rst")
->>>>>>> 27f1042a
+    return _download_file("postprocessing", "asme_example.rst")