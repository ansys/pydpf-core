"""
.. _ref_field:

Field
=====
"""

from ansys import dpf
from ansys.dpf.core import errors, meshed_region, time_freq_support
from ansys.dpf.core.common import locations, natures, types
from ansys.dpf.core.field_base import _FieldBase, _LocalFieldBase
from ansys.dpf.core.field_definition import FieldDefinition
from ansys.dpf.core.plotter import Plotter
from ansys.grpc.dpf import base_pb2, field_pb2


class Field(_FieldBase):
    """Represents the main simulation data container.

    This can be evaluated data from the :class:`Operator <ansys.dpf.core.Operator>` class
    or created by a factory and directly by an instance of this class.

    A field's data is always associated to its scoping (entities
    associated to each value) and support (subset of the model where the
    data is), making the field a self-describing piece of data.

    Parameters
    ----------
    nentities : int, optional
        Number of entities reserved. The default is ``0``.
    nature : :class:`ansys.dpf.core.common.natures`, optional
        Nature of the field.
    location : str, optional
        Location of the field.  Options are:

        - ``"Nodal"``
        - ``"Elemental"``
        - ``"ElementalNodal"``

    field : ansys.grpc.dpf.field_pb2.Field, optional
        Field message generated from a gRPC stub.
    server : :class:`ansys.dpf.core.server`, optional
        Server with the channel connected to the remote or local instance. The
        default is ``None``, in which case an attempt is made to use the global
        server.
    Examples
    --------
    Create a field from scratch.

    >>> from ansys.dpf.core import fields_factory
    >>> from ansys.dpf.core import locations
    >>> from ansys.dpf import core as dpf
    >>> field_with_classic_api = dpf.Field()
    >>> field_with_classic_api.location = locations.nodal
    >>> field_with_factory = fields_factory.create_scalar_field(10)

    Extract a displacement field from a transient result file.

    >>> from ansys.dpf import core as dpf
    >>> from ansys.dpf.core import examples
    >>> transient = examples.download_transient_result()
    >>> model = dpf.Model(transient)
    >>> disp = model.results.displacement()
    >>> fields_container = disp.outputs.fields_container()
    >>> field = fields_container[0]
    >>> len(field)
    11460
    >>> field.component_count
    3
    >>> field.elementary_data_count
    3820

    Create a displacement field.

    >>> from ansys.dpf import core as dpf
    >>> import numpy as np
    >>> my_field = dpf.Field(10, dpf.natures.vector,dpf.locations.nodal)
    >>> my_field.data = np.zeros(30)
    >>> my_field.scoping.ids = range(1,11)

    Set data.

    >>> from ansys.dpf import core as dpf
    >>> from ansys.dpf.core import examples
    >>> transient = examples.download_transient_result()
    >>> model = dpf.Model(transient)
    >>> disp = model.results.displacement()
    >>> fields_container = disp.outputs.fields_container()
    >>> field = fields_container[0]
    >>> field.data[2]
    array([-0.00672665, -0.03213735,  0.00016716])

    """

    def __init__(
        self,
        nentities=0,
        nature=natures.vector,
        location=locations.nodal,
        field=None,
        server=None,
    ):
        """Initialize the field either with an optional field message or
        by connecting to a stub.
        """
        super().__init__(nentities, nature, location, False, field, server)
        self._field_definition = self._load_field_definition()

    def as_local_field(self):
        """Create a deep copy of the field that can be accessed and modified locally.

        This method allows you to access and modify the local copy of the field
        without sending a request to the server. It should be used in a ``with``
        statement so that the local field is released and the data is sent to
        the server in one action. If it is not used in a ``with`` statement,
        :func:`<release_data> Field.release_data()` should be used to update the field.

        Warning
        -------
        If this `as_local_field` method is not used as a context manager in a
        ``with`` statement or if the method `release_data()` is not called,
        the data will not be updated.

        Returns
        -------
        local_field : Field

        Examples
        --------
        >>> from ansys.dpf import core as dpf
        >>> num_entities = 3
        >>> field_to_local = dpf.fields_factory.create_3d_vector_field(num_entities, location=dpf.locations.elemental_nodal)
        >>> with field_to_local.as_local_field() as f:
        ...     for i in range(1,num_entities+1):
        ...         f.append([[0.1*i,0.2*i, 0.3*i],[0.1*i,0.2*i, 0.3*i]],i)
        ...         f.get_entity_data(i-1),[[0.1*i,0.2*i, 0.3*i],[0.1*i,0.2*i, 0.3*i]]
        (array([[0.1, 0.2, 0.3],
               [0.1, 0.2, 0.3]]), [[0.1, 0.2, 0.3], [0.1, 0.2, 0.3]])
        (array([[0.2, 0.4, 0.6],
               [0.2, 0.4, 0.6]]), [[0.2, 0.4, 0.6], [0.2, 0.4, 0.6]])
        (array([[0.3, 0.6, 0.9],
               [0.3, 0.6, 0.9]]), [[0.30000000000000004, 0.6000000000000001, 0.8999999999999999], [0.30000000000000004, 0.6000000000000001, 0.8999999999999999]])

        """  # noqa: E501
        return _LocalField(self)

    @property
    def location(self):
        """Field location.

        Returns
        -------
        str
            Location string, which is ``"Nodal"``, ``"Elemental"``,
            or ``"ElementalNodal"``.

        Examples
        --------
        Location for a stress field evaluated at nodes.

        >>> from ansys.dpf import core as dpf
        >>> from ansys.dpf.core import examples
        >>> model = dpf.Model(examples.download_transient_result())
        >>> s_op = model.results.stress()
        >>> s_fc = s_op.outputs.fields_container()
        >>> field = s_fc[0]
        >>> field.location
        'ElementalNodal'

        """
        if self.field_definition:
            return self.field_definition.location

    @location.setter
    def location(self, value):
        """Change the field location.

        Parameters
        -------
        location : str or locations
            Location string, which is ``"Nodal"``, ``"Elemental"``,
            or ``"ElementalNodal"``.

        Examples
        --------
        Location for a field evaluated at nodes.

        >>> from ansys.dpf import core as dpf
        >>> import numpy as np
        >>> my_field = dpf.Field(10, dpf.natures.vector,dpf.locations.nodal)
        >>> my_field.data = np.zeros(30)
        >>> my_field.scoping.ids = range(1,11)
        >>> my_field.location
        'Nodal'
        >>> my_field.location = dpf.locations.elemental_nodal
        >>> my_field.location
        'ElementalNodal'

        """
        fielddef = self.field_definition
        fielddef.location = value
        self.field_definition = fielddef

    @property
    def shell_layers(self):
        """Order of the shell layers.

        Returns
        -------
        :class:`ansys.dpf.core.common.shell_layers`

        """
        if self.field_definition:
            return self.field_definition.shell_layers

    @shell_layers.setter
    def shell_layers(self, value):
        fielddef = self.field_definition
        fielddef.shell_layers = value
        self.field_definition = fielddef

    def to_nodal(self):
        """Convert the field to one with a ``Nodal`` location.

        This method is valid only when the field's current location is
        ``ElementalNodal`` or ``Elemental``.

        Returns
        -------
        nodal_field : Field
            with ``location=='Nodal'``.
        """
        if self.location == "Nodal":
            raise errors.LocationError('Location is already "Nodal"')

        op = dpf.core.Operator("to_nodal")
        op.inputs.connect(self)
        return op.outputs.field()

    def plot(self, shell_layers=None,
<<<<<<< HEAD
             warp_by=None, scaling_factor=1.0,
=======
             deform_by=None, scale_factor=1.0,
>>>>>>> 136d1092
             **kwargs):
        """Plot the field or fields container on the mesh support if it exists.

        Warning
        -------
        This method is primarily added out of convenience as plotting
        directly from the field can be slower than extracting the
        meshed region and plotting the field on top of that.  It is
        more efficient to plot with:

        >>> from ansys.dpf import core as dpf
        >>> from ansys.dpf.core import examples
        >>> transient = examples.download_transient_result()
        >>> model = dpf.Model(transient)
        >>> mesh = model.metadata.meshed_region
        >>> disp = model.results.displacement()
        >>> fields_container = disp.outputs.fields_container()
        >>> field = fields_container[0]
        >>> mesh.plot(field)

        Parameters
        ----------
        shell_layers : shell_layers, optional
            Enum used to set the shell layers if the model to plot
            contains shell elements. The default is ``None``.
<<<<<<< HEAD
        warp_by : result operator, optional
            A result operator to use for warping the plotted mesh. Must output a 3D vector field.
            Defaults to None.
        scaling_factor : float, optional
=======
        deform_by : Field, Result, Operator, optional
            Used to deform the plotted mesh. Must output a 3D vector field.
            Defaults to None.
        scale_factor : float, optional
>>>>>>> 136d1092
            Scaling factor to apply when warping the mesh. Defaults to 1.0.
        **kwargs : optional
            Additional keyword arguments for the plotter. For additional keyword
            arguments, see ``help(pyvista.plot)``.
        """
        pl = Plotter(self.meshed_region, **kwargs)
<<<<<<< HEAD
        return pl.plot_contour(self, shell_layers, warp_by=warp_by,
                               scaling_factor=scaling_factor,
=======
        return pl.plot_contour(self, shell_layers, deform_by=deform_by,
                               scale_factor=scale_factor,
>>>>>>> 136d1092
                               show_axes=kwargs.pop("show_axes", True),
                               **kwargs)

    def resize(self, nentities, datasize):
        """Allocate memory.

        Parameters
        ----------
        nentities : int
            Number of IDs in the scoping.
        datasize : int
            Size of the data vector.

        """
        request = field_pb2.UpdateSizeRequest()
        request.field.CopyFrom(self._message)
        request.size.scoping_size = nentities
        request.size.data_size = datasize
        self._stub.UpdateSize(request)

    def _load_field_definition(self):
        """Attempt to load the field definition for this field."""
        try:
            request = field_pb2.GetRequest()
            request.field.CopyFrom(self._message)
            out = self._stub.GetFieldDefinition(request)
            return FieldDefinition(out.field_definition, self._server)
        except:
            return

    @property
    def unit(self):
        """Units for the field.

        Returns
        ----------
        str
           Units for the field.

        Examples
        --------
        Units for a displacement field.

        >>> from ansys.dpf import core as dpf
        >>> my_field = dpf.Field(10, dpf.natures.vector,dpf.locations.nodal)
        >>> my_field.unit = "m"
        >>> my_field.unit
        'm'

        """
        if self.field_definition:
            return self.field_definition.unit

    @unit.setter
    def unit(self, value):
        """Change the unit for the field

        Parameters
        ----------
        value : str
            Units for the field.

        Examples
        --------
        Units for a displacement field.

        >>> from ansys.dpf import core as dpf
        >>> my_field = dpf.Field(10, dpf.natures.vector,dpf.locations.nodal)
        >>> my_field.unit = "m"
        >>> my_field.unit
        'm'

        """
        fielddef = self.field_definition
        fielddef.unit = value
        self.field_definition = fielddef

    @property
    def dimensionality(self):
        """Dimensionality represents the shape of the elementary data contained in the field.

        Returns
        -------
        dimensionality : :class:`ansys.dpf.core.dimensionality.Dimensionality`
            Nature and size of the elementary data.
        """
        if self.field_definition:
            return self.field_definition.dimensionality

    @dimensionality.setter
    def dimensionality(self, value):
        fielddef = self.field_definition
        fielddef.dimensionality = value
        self.field_definition = fielddef

    @property
    def name(self):
        """Name of the field."""
        request = field_pb2.GetRequest()
        request.field.CopyFrom(self._message)
        out = self._stub.GetFieldDefinition(request)
        return out.name

    def _set_field_definition(self, field_definition):
        """Set the field definition.

        Parameters
        ----------
        field_definition : :class"`ansys.dpf.core.field_definition.FieldDefinition`

        """
        request = field_pb2.UpdateFieldDefinitionRequest()
        request.field_def.CopyFrom(field_definition._messageDefinition)
        request.field.CopyFrom(self._message)
        self._stub.UpdateFieldDefinition(request)

    @property
    def field_definition(self):
        """Field information, including its location, unit, dimensionality, and shell layers.

        Returns
        -------
        :class:`ansys.dpf.core.field_definition.FieldDefinition`

        """
        return self._field_definition

    @field_definition.setter
    def field_definition(self, value):
        return self._set_field_definition(value)

    def _get_meshed_region(self):
        """Retrieve the meshed region.

        Returns
        -------
        :class:`ansys.dpf.core.meshed_region.MeshedRegion`

        """
        request = field_pb2.SupportRequest()
        request.field.CopyFrom(self._message)
        request.type = base_pb2.Type.Value("MESHED_REGION")
        try:
            message = self._stub.GetSupport(request)
            return meshed_region.MeshedRegion(mesh=message, server=self._server)
        except:
            raise RuntimeError(
                "The field's support is not a mesh. "
                "Try to retrieve the time frequency support."
            )

    def _get_time_freq_support(self):
        """Retrieve the time frequency support.

        Returns
        -------
        :class:`ansys.dpf.core.time_freq_support.TimeFreqSupport`

        """
        request = field_pb2.SupportRequest()
        request.field.CopyFrom(self._message)
        request.type = base_pb2.Type.Value("TIME_FREQ_SUPPORT")
        try:
            message = self._stub.GetSupport(request)
            return time_freq_support.TimeFreqSupport(
                time_freq_support=message, server=self._server
            )
        except:
            raise RuntimeError(
                "The field's support is not a timefreqsupport.  Try a mesh."
            )

    def _set_support(self, support, support_type: str):
        request = field_pb2.SetSupportRequest()
        request.field.CopyFrom(self._message)
        request.support.type = base_pb2.Type.Value(support_type)
        if isinstance(request.support.id, int):
            request.support.id = support._message.id
        else:
            request.support.id.id = support._message.id.id
        self._stub.SetSupport(request)

    @property
    def time_freq_support(self):
        """Time frequency support of the field.

        Returns
        -------
        :class:`ansys.dpf.core.time_freq_support.TimeFreqSupport`

        """
        return self._get_time_freq_support()

    @time_freq_support.setter
    def time_freq_support(self, value):
        self._set_support(value, "TIME_FREQ_SUPPORT")

    @property
    def meshed_region(self):
        """Meshed region of the field.

        Return
        ------
        :class:`ansys.dpf.core.meshed_region.MeshedRegion`

        """
        return self._get_meshed_region()

    @meshed_region.setter
    def meshed_region(self, value):
        self._set_support(value, "MESHED_REGION")

    def __add__(self, field_b):
        """Add two fields.

        Returns
        -------
        :class:`ansys.dpf.core.operators.math.add.add`

        """
        from ansys.dpf.core import dpf_operator, operators

        if hasattr(operators, "math") and hasattr(operators.math, "add"):
            op = operators.math.add(server=self._server)
        else:
            op = dpf_operator.Operator("add", server=self._server)
        op.connect(0, self)
        op.connect(1, field_b)
        return op

    def __pow__(self, value):
        if value != 2:
            raise ValueError('Only the value "2" is supported.')
        from ansys.dpf.core import dpf_operator, operators

        if hasattr(operators, "math") and hasattr(operators.math, "sqr"):
            op = operators.math.sqr(self, server=self._server)
        else:
            op = dpf_operator.Operator("sqr", server=self._server)
            op.connect(0, self)
        return op

    def __mul__(self, value):
        """Multiplies two fields.

        Returns
        -------
        :class:`ansys.dpf.core.operators.math.generalized_inner_product.generalized_inner_product`

        """
        from ansys.dpf.core import dpf_operator, operators

        if hasattr(operators, "math") and hasattr(
            operators.math, "generalized_inner_product"
        ):
            op = operators.math.generalized_inner_product(server=self._server)
        else:
            op = dpf_operator.Operator("generalized_inner_product", server=self._server)
        op.connect(0, self)
        op.connect(1, value)
        return op

    def __sub__(self, fields_b):
        """Subtract two fields.

        Returns
        -------
        :class:`ansys.dpf.core.operators.math.minus.minus`

        """
        from ansys.dpf.core import dpf_operator, operators

        if hasattr(operators, "math") and hasattr(operators.math, "minus"):
            op = operators.math.minus(server=self._server)
        else:
            op = dpf_operator.Operator("minus", server=self._server)
        op.connect(0, self)
        op.connect(1, fields_b)
        return op

    def _min_max(self):
        from ansys.dpf.core import dpf_operator

        op = dpf_operator.Operator("min_max", server=self._server)
        op.connect(0, self)
        return op

    def min(self):
        """Retrieve the component-wise minimum over this field.

        Returns
        -------
        min : Field
            Component-wise minimum field.
        """
        return self._min_max().get_output(0, types.field)

    def max(self):
        """Retrieve the component-wise maximum over this field.

        Returns
        -------
        max : Field
            Component-wise maximum field.
        """
        return self._min_max().get_output(1, types.field)

    def deep_copy(self, server=None):
        """Create a deep copy of the field's data on a given server.

        This method can be useful for passing data from one server instance to another.

        Parameters
        ----------
        server : :class:`ansys.dpf.core.server`, optional
            Server with the channel connected to the remote or local instance. The
            default is ``None``, in which case an attempt is made to use the global
            server.

        Returns
        -------
        field_copy : Field

        Examples
        --------
        >>> from ansys.dpf import core as dpf
        >>> from ansys.dpf.core import examples
        >>> transient = examples.download_transient_result()
        >>> model = dpf.Model(transient)
        >>> disp = model.results.displacement()
        >>> fields_container = disp.outputs.fields_container()
        >>> field = fields_container[0]
        >>> other_server = dpf.start_local_server(as_global=False)
        >>> deep_copy = field.deep_copy(server=other_server)

        """

        f = Field(
            nentities=len(self.scoping),
            location=self.location,
            nature=self.field_definition.dimensionality.nature,
            server=server,
        )
        f.scoping = self.scoping.deep_copy(server)
        f.data = self.data
        f.unit = self.unit
        f.location = self.location
        f.field_definition = self.field_definition.deep_copy(server)
        try:
            f._data_pointer = self._data_pointer
        except:
            pass
        try:
            f.meshed_region = self.meshed_region.deep_copy(server=server)
        except:
            pass
        try:
            f.time_freq_support = self.time_freq_support.deep_copy(server=server)
        except:
            pass

        return f


class _LocalField(_LocalFieldBase, Field):
    """Caches the internal data of a field so that it can be modified locally.

    A single update request is to the server when the local field is deleted.

    Parameters
    ----------
    field : Field
        Field to copy

    Examples
    --------
    >>> from ansys.dpf import core as dpf
    >>> import numpy as np
    >>> num_entities = 3
    >>> field_to_local = dpf.fields_factory.create_3d_vector_field(num_entities, location=dpf.locations.elemental_nodal)
    >>> with field_to_local.as_local_field() as f:
    ...     for i in range(1,num_entities+1):
    ...         f.append(np.array([[0.1*i,0.2*i, 0.3*i],[0.1*i,0.2*i, 0.3*i]]),i)
    ...         f.get_entity_data(i-1),[[0.1*i,0.2*i, 0.3*i],[0.1*i,0.2*i, 0.3*i]]
    (array([[0.1, 0.2, 0.3],
           [0.1, 0.2, 0.3]]), [[0.1, 0.2, 0.3], [0.1, 0.2, 0.3]])
    (array([[0.2, 0.4, 0.6],
           [0.2, 0.4, 0.6]]), [[0.2, 0.4, 0.6], [0.2, 0.4, 0.6]])
    (array([[0.3, 0.6, 0.9],
           [0.3, 0.6, 0.9]]), [[0.30000000000000004, 0.6000000000000001, 0.8999999999999999], [0.30000000000000004, 0.6000000000000001, 0.8999999999999999]])

    """  # noqa: E501

    def __init__(self, field):
        super().__init__(field)<|MERGE_RESOLUTION|>--- conflicted
+++ resolved
@@ -238,11 +238,7 @@
         return op.outputs.field()
 
     def plot(self, shell_layers=None,
-<<<<<<< HEAD
-             warp_by=None, scaling_factor=1.0,
-=======
              deform_by=None, scale_factor=1.0,
->>>>>>> 136d1092
              **kwargs):
         """Plot the field or fields container on the mesh support if it exists.
 
@@ -268,30 +264,18 @@
         shell_layers : shell_layers, optional
             Enum used to set the shell layers if the model to plot
             contains shell elements. The default is ``None``.
-<<<<<<< HEAD
-        warp_by : result operator, optional
-            A result operator to use for warping the plotted mesh. Must output a 3D vector field.
-            Defaults to None.
-        scaling_factor : float, optional
-=======
         deform_by : Field, Result, Operator, optional
             Used to deform the plotted mesh. Must output a 3D vector field.
             Defaults to None.
         scale_factor : float, optional
->>>>>>> 136d1092
             Scaling factor to apply when warping the mesh. Defaults to 1.0.
         **kwargs : optional
             Additional keyword arguments for the plotter. For additional keyword
             arguments, see ``help(pyvista.plot)``.
         """
         pl = Plotter(self.meshed_region, **kwargs)
-<<<<<<< HEAD
-        return pl.plot_contour(self, shell_layers, warp_by=warp_by,
-                               scaling_factor=scaling_factor,
-=======
         return pl.plot_contour(self, shell_layers, deform_by=deform_by,
                                scale_factor=scale_factor,
->>>>>>> 136d1092
                                show_axes=kwargs.pop("show_axes", True),
                                **kwargs)
 
