--- conflicted
+++ resolved
@@ -533,10 +533,6 @@
         self._num_entities_reserved = len(self._data_copy)
         self._data_pointer_copy = super()._data_pointer_as_list
         self._scoping_copy = super().scoping.as_local_scoping()
-<<<<<<< HEAD
-        self._num_entities = len(self._scoping_copy)
-=======
->>>>>>> 545d664f
         self._has_data_pointer = len(self._data_pointer_copy) > 0
 
     @property
