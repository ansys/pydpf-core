"""
Common
======

.. autoclass:: locations
   :members:

"""
import re
import sys
from enum import Enum

from ansys.dpf.core.misc import module_exists
from ansys.dpf.gate.common import locations, ProgressBarBase  # noqa: F401
from ansys.dpf.gate.dpf_vector import get_size_of_list as _get_size_of_list  # noqa: F401

def _camel_to_snake_case(name):
    return re.sub(r"(?<!^)(?=[A-Z])", "_", name).lower()


def _remove_spaces(name):
    out = name.lower()
    out = out.replace(" ", "_")
    out = out.replace("-", "_")
    return out


def _make_as_function_name(name):
    out = name.lower()
    out = out.replace(" ", "_"). \
        replace("-", "_"). \
        replace("/", "_"). \
        replace(".", "_"). \
        replace(":", "_"). \
        replace(";", "_"). \
        replace(",", "_"). \
        replace("(", ""). \
        replace(")", "")
    return out


def _snake_to_camel_case(name):
    return "".join(word.title() for word in name.split("_"))


class _smart_dict_camel(dict):
    def __missing__(self, key):
        return _camel_to_snake_case(key)


class _smart_dict_unit_system(dict):
    def __missing__(self, key):
        return "unknown"


class types(Enum):
    """
    The ``'types'`` enum contains the available types passed through operators
    and workflows to DPF.



    """
    string = 0
    int = 1
    double = 2
    bool = 3
    field = 4
    collection = 5
    scoping = 6
    data_sources = 7
    meshed_region = 8
    time_freq_support = 9
    result_info = 10
    cyclic_support = 11
    property_field = 12
    workflow = 13
    run = 14
    any = 15
    vec_int = 16
    vec_double = 17
    support = 18
    operator = 19
    data_tree = 20
    vec_string = 21
<<<<<<< HEAD

    fields_container = -4
    scopings_container = -6
    meshes_container = -8
    streams_container = -23
=======
    string_field = 22
    fields_container = 23
    scopings_container = 24
    meshes_container = 25
>>>>>>> b8183eca


def types_enum_to_types():
    from ansys.dpf.core import (
        cyclic_support,
        data_sources,
        field,
        fields_container,
        collection,
        meshed_region,
        meshes_container,
        property_field,
        string_field,
        result_info,
        scoping,
        scopings_container,
        time_freq_support,
        dpf_operator,
        data_tree,
        workflow,
        streams_container,
    )
    from ansys.dpf.gate import dpf_vector
    return {
        types.string: str,
        types.int: int,
        types.double: float,
        types.bool: bool,
        types.collection: collection.Collection,
        types.fields_container: fields_container.FieldsContainer,
        types.scopings_container: scopings_container.ScopingsContainer,
        types.meshes_container: meshes_container.MeshesContainer,
        types.field: field.Field,
        types.data_sources: data_sources.DataSources,
        types.cyclic_support: cyclic_support.CyclicSupport,
        types.workflow: workflow.Workflow,
        types.time_freq_support: time_freq_support.TimeFreqSupport,
        types.meshed_region: meshed_region.MeshedRegion,
        types.result_info: result_info.ResultInfo,
        types.property_field: property_field.PropertyField,
        types.data_tree: data_tree.DataTree,
        types.operator: dpf_operator.Operator,
        types.scoping: scoping.Scoping,
        types.vec_int: dpf_vector.DPFVectorInt,
        types.vec_double: dpf_vector.DPFVectorDouble,
<<<<<<< HEAD
        types.streams_container: streams_container.StreamsContainer,
=======
        types.string_field: string_field.StringField,
>>>>>>> b8183eca
    }


class natures(Enum):
    """The ``'natures'`` enum contains the dimensionality types.
    It can be used to create a field of a given dimensionality.
    """
    scalar = 0
    vector = 1
    matrix = 2
    symmatrix = 5


class shell_layers(Enum):
    """The ``'shell_layers'`` enum contains the available order of
    shell layers (or lack of shell layers) that defines how the
    field's data is ordered.
    """
    notset = -1
    top = 0
    bottom = 1
    topbottom = 2
    mid = 3
    topbottommid = 4
    nonelayer = 5
    layerindependent = 6


class elemental_properties:
    """Contains strings to define elemental property fields.

    Attributes
    ----------
    element_shape = "elshape"
        element shape property data is provided

    element_type = "eltype"
        element type property data is provided

    connectivity = "connectivity"
        connectivity property data is provided

    material = "mat"
        material property data is provided

    element_properties = "elprops"
        element properties data is provided

    apdl_element_type = "apdl_element_type"
        apdl element type property data is provided
    """
    element_shape = "elshape"
    element_type = "eltype"
    connectivity = "connectivity"
    material = "mat"
    element_properties = "elprops"
    apdl_element_type = "apdl_element_type"


class nodal_properties:
    """Contains strings to define nodal property fields.

    Attributes
    ----------
    coordinates = "coordinates"
        coordinates data is provided

    nodal_connectivity = "reverse_connectivity"
        nodal connectivity property data is provided
    """
    coordinates = "coordinates"
    nodal_connectivity = "reverse_connectivity"


class config_options:
    """Contains strings to define configuration options.

    Attributes
    ----------
    num_thread = "num_threads"
        number of threads

    use_cache = "use_cache"
        usage of cache if a server with gRPC communication
        protocol is used.
    """
    num_threads = "num_threads"
    use_cache = "use_cache"


class DefinitionLabels:
    """Contains Python definition labels."""

    time = "time"
    complex = "complex"


class TqdmProgressBar(ProgressBarBase):
    def __init__(self, text, unit, tot_size=None):
        import tqdm
        super().__init__(text, tot_size)
        bar_format = '{l_bar}{bar}| {n_fmt} {unit}' \
            if self.tot_size is None else '{l_bar}{bar}| {n_fmt}/{total_fmt} {unit}'
        self.bar = tqdm.tqdm(desc=text, total=tot_size, unit=unit, file=sys.stdout,
                             bar_format=bar_format, ncols=100)

    def update(self, current_value):
        if self.tot_size is None:
            self.bar.total = current_value*2
        self.bar.update(current_value-self.current)
        self.current = current_value

    @staticmethod
    def progress_available():
        return module_exists("tqdm")


def _progress_bar_is_available():
    return TqdmProgressBar.progress_available()


def _common_progress_bar(text, unit, tot_size=None):
    return TqdmProgressBar(text, unit, tot_size)


def _common_percentage_progress_bar(text):
    return TqdmProgressBar(text, "%", 100)<|MERGE_RESOLUTION|>--- conflicted
+++ resolved
@@ -83,18 +83,12 @@
     operator = 19
     data_tree = 20
     vec_string = 21
-<<<<<<< HEAD
-
-    fields_container = -4
-    scopings_container = -6
-    meshes_container = -8
-    streams_container = -23
-=======
     string_field = 22
+
     fields_container = 23
     scopings_container = 24
     meshes_container = 25
->>>>>>> b8183eca
+    streams_container = 26
 
 
 def types_enum_to_types():
@@ -140,11 +134,8 @@
         types.scoping: scoping.Scoping,
         types.vec_int: dpf_vector.DPFVectorInt,
         types.vec_double: dpf_vector.DPFVectorDouble,
-<<<<<<< HEAD
+        types.string_field: string_field.StringField,
         types.streams_container: streams_container.StreamsContainer,
-=======
-        types.string_field: string_field.StringField,
->>>>>>> b8183eca
     }
 
 
