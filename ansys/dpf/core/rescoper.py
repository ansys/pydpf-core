import numpy as np
from ansys.dpf.core.common import locations


class Rescoper:
    """Rescope a field relative to a mesh and its location.

    Its aim is to help while plotting results.

    Parameters
    ----------
        mesh: dpf.core.meshed_region
        location: str (location of the field or fields container to rescope)
        num_comp: int (number of component for an elementary data)
    """
    def __init__(self, mesh, location, num_comp):
        mesh_scoping = None
        if (location == locations.elemental):
            mesh_scoping = mesh.elements.scoping
        elif (location == locations.nodal):
            mesh_scoping = mesh.nodes.scoping
        else:
            raise ValueError(f"Location {location} not supported.")

        self.location = location
        self.mesh_scoping = mesh_scoping
<<<<<<< HEAD
        self.nan_field = np.array(len(mesh_scoping) * [ num_comp * [float("nan")]])
    
    
=======
        self._num_comp = num_comp    

>>>>>>> 2dcf677d
    def get_nan_field(self):
        """Returns a NaN (not a number) field of the mesh scoping
        length with only NaN values.

        Returns
        -------
        numpy.array (dpf.core.Field)
        """
        return self.nan_field

    @property
    def nan_field(self):
        """Array of NAN sized to match the mesh scoping"""
        nan_field = np.empty((len(self.mesh_scoping), self._num_comp))
        nan_field[:] = np.nan
        return nan_field

    def rescope(self, field_to_rescope):
        """Return a rescoped field (function of the mesh contained 
        by the rescoper object).
    
        Parameters
        ----------
        field_to_rescope: dpf.core.Field
            Field to rescope to.

        Returns
        -------
        output : np.ndarray
            Rescoped data from the field.

        """
        location = field_to_rescope.location
        if location != self.location:
            raise ValueError('Given field has not the same location as the rescoper '
                             f'({location} is different from {self.location}).  '
                             'Create another rescoper with different location to'
                             'rescope the field.')
        output = self.nan_field
<<<<<<< HEAD
        i = 0
        ids = self.mesh_scoping.ids
        field_scoping = field_to_rescope.scoping.ids
        for data_id in ids:
            try:
                # output[i] = field_to_rescope.get_entity_data_by_id(data_id)
                index = field_scoping.index(data_id)
                output[i] = field_to_rescope.data[index]
            except:
                pass
            i += 1
        if (len(output[0]) == 1):
            output = np.reshape(output, len(output))
=======

        # looping is only faster when requesting just a few values
        mesh_ids = np.asarray(self.mesh_scoping.ids)
        if len(mesh_ids) < 25 or self.location == 'Elemental':
            for i, data_id in enumerate(mesh_ids):
                try:
                    output[i] = field_to_rescope.get_entity_data_by_id(data_id)
                except:
                    pass
            if len(output[0]) == 1:
                output = np.reshape(output, len(output))

        else:  # simply request all the data and rescope it client-side

            # since the mesh nodal scoping is always sorted, sort the
            # rescoped ids as well
            rescope_ids = np.asarray(field_to_rescope.scoping.ids)
            sidx = np.argsort(rescope_ids)
            sorted_ids = rescope_ids[sidx]

            # field ids in common with mesh
            mask_a = np.in1d(mesh_ids, rescope_ids, assume_unique=True)

            # mesh ids in common with the field
            mask_b = np.in1d(sorted_ids, mesh_ids, assume_unique=True)

            # indes of the data must be sorted to match the mesh
            idx = sidx[mask_b]
            output[mask_a] = field_to_rescope.data[idx]

>>>>>>> 2dcf677d
        return output<|MERGE_RESOLUTION|>--- conflicted
+++ resolved
@@ -24,14 +24,8 @@
 
         self.location = location
         self.mesh_scoping = mesh_scoping
-<<<<<<< HEAD
-        self.nan_field = np.array(len(mesh_scoping) * [ num_comp * [float("nan")]])
-    
-    
-=======
         self._num_comp = num_comp    
 
->>>>>>> 2dcf677d
     def get_nan_field(self):
         """Returns a NaN (not a number) field of the mesh scoping
         length with only NaN values.
@@ -71,28 +65,16 @@
                              'Create another rescoper with different location to'
                              'rescope the field.')
         output = self.nan_field
-<<<<<<< HEAD
-        i = 0
-        ids = self.mesh_scoping.ids
-        field_scoping = field_to_rescope.scoping.ids
-        for data_id in ids:
-            try:
-                # output[i] = field_to_rescope.get_entity_data_by_id(data_id)
-                index = field_scoping.index(data_id)
-                output[i] = field_to_rescope.data[index]
-            except:
-                pass
-            i += 1
-        if (len(output[0]) == 1):
-            output = np.reshape(output, len(output))
-=======
 
         # looping is only faster when requesting just a few values
         mesh_ids = np.asarray(self.mesh_scoping.ids)
+        field_scoping = field_to_rescope.scoping.ids
         if len(mesh_ids) < 25 or self.location == 'Elemental':
             for i, data_id in enumerate(mesh_ids):
                 try:
-                    output[i] = field_to_rescope.get_entity_data_by_id(data_id)
+                    # output[i] = field_to_rescope.get_entity_data_by_id(data_id)
+                    index = field_scoping.index(data_id)
+                    output[i] = field_to_rescope.data[index]
                 except:
                     pass
             if len(output[0]) == 1:
@@ -116,5 +98,4 @@
             idx = sidx[mask_b]
             output[mask_a] = field_to_rescope.data[idx]
 
->>>>>>> 2dcf677d
         return output