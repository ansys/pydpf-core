import numpy as np
from vtk import (
    VTK_VERTEX,
    VTK_LINE,
    VTK_TRIANGLE,
    VTK_QUAD,
    VTK_TETRA,
    VTK_HEXAHEDRON,
    VTK_WEDGE,
    VTK_PYRAMID,
    VTK_QUADRATIC_EDGE,
    VTK_QUADRATIC_TRIANGLE,
    VTK_QUADRATIC_QUAD,
    VTK_QUADRATIC_TETRA,
    VTK_QUADRATIC_HEXAHEDRON,
    VTK_QUADRATIC_PYRAMID,
    vtkVersion,
)
import pyvista as pv

VTK9 = vtkVersion().GetVTKMajorVersion() >= 9

# Maps dpf cell sizes (based on array order) to the number of nodes per cell
SIZE_MAPPING = np.array(
    [
        10,  # kAnsTet10
        20,  # kAnsHex20
        15,  # kAnsWedge15
        13,  # kAnsPyramid13
        6,  # kAnsTri6
        6,  # kAnsTriShell6
        8,  # kAnsQuad8
        8,  # kAnsQuadShell8
        3,  # kAnsLine3
        1,  # kAnsPoint1
        4,  # kAnsTet4
        8,  # kAnsHex8
        6,  # kAnsWedge6
        5,  # kAnsPyramid5
        3,  # kAnsTri3
        3,  # kAnsTriShell3
        4,  # kAnsQuad4
        4,  # kAnsQuadShell4
        2,  # kAnsLine2
        0,  # kAnsNumElementTypes
        0,  # kAnsUnknown
        0,  # kAnsEMagLine
        0,  # kAnsEMagArc
        0,  # kAnsEMagCircle
        3,  # kAnsSurface3
        4,  # kAnsSurface4
        6,  # kAnsSurface6
        8,  # kAnsSurface8
        2,  # kAnsEdge2
        3,  # kAnsEdge3
        3,  # kAnsBeam3
        4,
    ]
)  # kAnsBeam4


# DPF --> VTK mapping
# any cells not mapped will be empty cells
VTK_MAPPING = np.array(
    [
        VTK_QUADRATIC_TETRA,  # kAnsTet10 = 0,
        VTK_QUADRATIC_HEXAHEDRON,  # kAnsHex20 = 1,
        # VTK_QUADRATIC_WEDGE,  # kAnsWedge15 = 2,
        VTK_WEDGE,  # kAnsWedge15 = 2,
        VTK_QUADRATIC_PYRAMID,  # kAnsPyramid13 = 3,
        VTK_QUADRATIC_TRIANGLE,  # kAnsTri6 = 4,
        VTK_QUADRATIC_TRIANGLE,  # kAnsTriShell6 = 5,
        VTK_QUADRATIC_QUAD,  # kAnsQuad8 = 6,
        VTK_QUADRATIC_QUAD,  # kAnsQuadShell8 = 7,
        VTK_QUADRATIC_EDGE,  # kAnsLine3 = 8,
        VTK_VERTEX,  # kAnsPoint1 = 9,
        VTK_TETRA,  # kAnsTet4 = 10,
        VTK_HEXAHEDRON,  # kAnsHex8 = 11,
        VTK_WEDGE,  # kAnsWedge6 = 12,
        VTK_PYRAMID,  # kAnsPyramid5 = 13,
        VTK_TRIANGLE,  # kAnsTri3 = 14,
        VTK_TRIANGLE,  # kAnsTriShell3 = 15,
        VTK_QUAD,  # kAnsQuad4 = 16,
        VTK_QUAD,  # kAnsQuadShell4 = 17,
        VTK_LINE,  # kAnsLine2 = 18,
        0,  # kAnsNumElementTypes = 19,
        0,  # kAnsUnknown = 20,
        0,  # kAnsEMagLine = 21,
        0,  # kAnsEMagArc = 22,
        0,  # kAnsEMagCircle = 23,
        VTK_TRIANGLE,  # kAnsSurface3 = 24,
        VTK_QUAD,  # kAnsSurface4 = 25,
        VTK_QUADRATIC_TRIANGLE,  # kAnsSurface6 = 26,
        VTK_QUADRATIC_QUAD,  # kAnsSurface8 = 27,
        0,  # kAnsEdge2 = 28,
        0,  # kAnsEdge3 = 29,
        0,  # kAnsBeam3 = 30,
        0,
    ]
)  # kAnsBeam4 = 31,


# map all cells to linear
VTK_LINEAR_MAPPING = np.array(
    [
        VTK_TETRA,  # kAnsTet10 = 0,
        VTK_HEXAHEDRON,  # kAnsHex20 = 1,
        VTK_WEDGE,  # kAnsWedge15 = 2,
        VTK_PYRAMID,  # kAnsPyramid13 = 3,
        VTK_TRIANGLE,  # kAnsTri6 = 4,
        VTK_TRIANGLE,  # kAnsTriShell6 = 5,
        VTK_QUAD,  # kAnsQuad8 = 6,
        VTK_QUAD,  # kAnsQuadShell8 = 7,
        VTK_LINE,  # kAnsLine3 = 8,
        VTK_VERTEX,  # kAnsPoint1 = 9,
        VTK_TETRA,  # kAnsTet4 = 10,
        VTK_HEXAHEDRON,  # kAnsHex8 = 11,
        VTK_WEDGE,  # kAnsWedge6 = 12,
        VTK_PYRAMID,  # kAnsPyramid5 = 13,
        VTK_TRIANGLE,  # kAnsTri3 = 14,
        VTK_TRIANGLE,  # kAnsTriShell3 = 15,
        VTK_QUAD,  # kAnsQuad4 = 16,
        VTK_QUAD,  # kAnsQuadShell4 = 17,
        VTK_LINE,  # kAnsLine2 = 18,
        0,  # kAnsNumElementTypes = 19,
        0,  # kAnsUnknown = 20,
        0,  # kAnsEMagLine = 21,
        0,  # kAnsEMagArc = 22,
        0,  # kAnsEMagCircle = 23,
        VTK_TRIANGLE,  # kAnsSurface3 = 24,
        VTK_QUAD,  # kAnsSurface4 = 25,
        VTK_QUADRATIC_TRIANGLE,  # kAnsSurface6 = 26,
        VTK_QUADRATIC_QUAD,  # kAnsSurface8 = 27,
        0,  # kAnsEdge2 = 28,
        0,  # kAnsEdge3 = 29,
        0,  # kAnsBeam3 = 30,
        0,
    ]
)  # kAnsBeam4 = 31,


class PyVistaImportError(ModuleNotFoundError):
    """Error raised when PyVista could not be imported during plotting."""

    def __init__(
        self, msg="To use plotting capabilities, please install pyvista "
<<<<<<< HEAD
                  "with :\n pip install pyvista>=0.24.0"
=======
                  "with :\n pip install pyvista>=0.32.0"
>>>>>>> 136d1092
    ):
        ModuleNotFoundError.__init__(self, msg)


def dpf_mesh_to_vtk(nodes, etypes, connectivity, as_linear=True):
    """Return a pyvista unstructured grid given DPF node and element
    definitions.

    Parameters
    ----------
    nodes : np.ndarray
        Numpy array containing the nodes of the mesh.

    etypes : np.ndarray
        ANSYS DPF element types.

    connectivity : np.ndarray
        Array containing the nodes used by each element.

    Returns
    -------
    grid : pyvista.UnstructuredGrid
        Unstructred grid of the DPF mesh.
    """
    # could make this more efficient in C...
    elem_size = SIZE_MAPPING[etypes]
    insert_ind = np.cumsum(elem_size)
    insert_ind = np.hstack(([0], insert_ind))[:-1]

    # TODO: Investigate why connectivity can be -1
    nullmask = connectivity == -1
    connectivity[nullmask] = 0
    if nullmask.any():
        nodes[0] = np.nan

    # partition cells in vtk format
    cells = np.insert(connectivity, insert_ind, elem_size)

    def compute_offset():
        """Return the starting point of a cell in the cells array"""
        return insert_ind + np.arange(insert_ind.size)

    # convert kAns to VTK cell type
    offset = None
    if as_linear:
        vtk_cell_type = VTK_LINEAR_MAPPING[etypes]

        # visualization bug within VTK with quadratic surf cells
        ansquad8_mask = etypes == 6
        if np.any(ansquad8_mask):  # kAnsQuad8

            # simply copy the edge node indices to the midside points
            offset = compute_offset()
            cell_pos = offset[ansquad8_mask]
            cells[cell_pos + 5] = cells[cell_pos + 1]
            cells[cell_pos + 6] = cells[cell_pos + 2]
            cells[cell_pos + 7] = cells[cell_pos + 3]
            cells[cell_pos + 8] = cells[cell_pos + 4]

        anstri6_mask = etypes == 4  # kAnsTri6 = 4
        if np.any(anstri6_mask):
            if offset is None:
                offset = compute_offset()
            cell_pos = offset[anstri6_mask]
            cells[cell_pos + 4] = cells[cell_pos + 1]
            cells[cell_pos + 5] = cells[cell_pos + 2]
            cells[cell_pos + 6] = cells[cell_pos + 3]

    else:
        vtk_cell_type = VTK_MAPPING[etypes]

    # different treatment depending on the version of vtk
    if VTK9:
        # compute offset array when < VTK v9
        return pv.UnstructuredGrid(cells, vtk_cell_type, nodes)

    # might be computed when checking for VTK quadratic bug
    if offset is None:
        offset = compute_offset()

    return pv.UnstructuredGrid(offset, cells, vtk_cell_type, nodes)<|MERGE_RESOLUTION|>--- conflicted
+++ resolved
@@ -144,11 +144,7 @@
 
     def __init__(
         self, msg="To use plotting capabilities, please install pyvista "
-<<<<<<< HEAD
-                  "with :\n pip install pyvista>=0.24.0"
-=======
                   "with :\n pip install pyvista>=0.32.0"
->>>>>>> 136d1092
     ):
         ModuleNotFoundError.__init__(self, msg)
 
