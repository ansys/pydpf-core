--- conflicted
+++ resolved
@@ -84,31 +84,6 @@
         OSError.__init__(self, msg)
 
 
-<<<<<<< HEAD
-def protect_grpc(func):
-    """Capture gRPC exceptions and return a more succinct error message."""
-
-    @wraps(func)
-    def wrapper(*args, **kwargs):
-        """Capture gRPC exceptions."""
-        # Capture gRPC exceptions
-        try:
-            out = func(*args, **kwargs)
-        except (_InactiveRpcError, _MultiThreadedRendezvous) as error:
-            details = error.details()
-            if "object is null in the dataBase" in details:
-                raise DPFServerNullObject(details) from None
-            elif "Unable to open the following file" in details:
-                raise DPFServerException("The result file could not be found or could not be opened, the server raised an error message: \n" + details) from None
-            raise DPFServerException(details) from None
-
-        return out
-
-    return wrapper
-
-
-=======
->>>>>>> 14241476
 def protect_source_op_not_found(func):
     """Capture gRPC server exceptions when a source operator is not found
     and return a more succinct error message.
