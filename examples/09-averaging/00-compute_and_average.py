--- conflicted
+++ resolved
@@ -98,10 +98,7 @@
 def compute_von_mises_then_average(analysis):
     # Create a model from the results of the simulation and retrieve its mesh
     model = dpf.Model(analysis)
-<<<<<<< HEAD
     model.metadata.meshed_region
-=======
->>>>>>> 404befac
 
     # Apply the stress operator to obtain the stresses in the body
     stress_op = dpf.operators.result.stress()
@@ -139,10 +136,7 @@
 def average_then_compute_von_mises(analysis):
     # Creating the model from the results of the simulation
     model = dpf.Model(analysis)
-<<<<<<< HEAD
     model.metadata.meshed_region
-=======
->>>>>>> 404befac
 
     # Retrieving the stresses
     stress_op = dpf.operators.result.stress()
