--- conflicted
+++ resolved
@@ -31,11 +31,7 @@
 # but we could get connected to any existing servers on the network.
 
 global_server = dpf.start_local_server(
-<<<<<<< HEAD
-    as_global=True, config=dpf.AvailableServerConfigs.GrpcServer
-=======
     as_global=True, config=dpf.AvailableServerConfigs.InProcessServer
->>>>>>> 08c3b459
 )
 
 remote_servers = [
