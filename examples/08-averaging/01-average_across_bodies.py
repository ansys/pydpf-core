"""
.. _ref_average_across_bodies:

Average across bodies
~~~~~~~~~~~~~~~~~~~~~

In multibody simulations, some nodes may be shared by the bodies at their interfaces,
but the values of the results (for example stresses or strains) calculated at these nodes
may differ between the bodies. This can cause discontinuous plots, given that a single
node will have multiple values for a variable. To avoid this, you can average these results
across the bodies of the model.


This example demonstrates how to average across bodies in DPF when
dealing with ``Nodal`` variables. It also illustrates how the end results
of a postprocessing workflow can be different when averaging and when not.

.. note::
    This example requires the Premium Server Context.
    For more information, see :ref:`user_guide_server_context`.

"""
###############################################################################
# Import the necessary modules

from ansys.dpf import core as dpf
from ansys.dpf.core import operators as ops
from ansys.dpf.core import examples


dpf.set_default_server_context(dpf.AvailableServerContexts.premium)

###############################################################################
# Load the simulation results from an RST file and create a model of it.

analysis = examples.download_piston_rod()
model = dpf.Model(analysis)
print(model)

###############################################################################
# To visualize the model and see how the bodies are connected, extract their
# individual meshes using the ``split_mesh`` operator with the ``mat`` (or "material")
# property.

mesh = model.metadata.meshed_region
split_mesh_op = ops.mesh.split_mesh(mesh=mesh, property="mat")
meshes = split_mesh_op.outputs.meshes()

meshes.plot(text="Body meshes")

###############################################################################
# As can be seen in the preceding image, even though the piston rod is one single part,
# it is composed of two different bodies. Additionally, their interface shares common nodes.

###############################################################################
# Averaging across bodies with DPF
# ~~~~~~~~~~~~~~~~~~~~~~~~~~~~~~~~
# # To compare the results of averaging across bodies and not averaging,
# define two workflows.
# The variable of interest is the Von Mises stress field, which is
# calculated by applying the ``eqv_fc`` operator on the
# stresses extracted from the model.

# %%
# .. graphviz::
#
#   digraph foo {
#       graph [pad="0", nodesep="0.3", ranksep="0.3"]
#       node [shape=box, style=filled, fillcolor="#ffcc0", margin="0"];
#       rankdir=LR;
#       splines=line;
#       node [fixedsize=true,width=2.5]
#       ds [label="data_src", shape=box, style=filled, fillcolor=cadetblue2];
#       stress [label="stress"];
#       scp [label="split_on_property_type"];
#       eln_to_n ["elemental_nodal_to_nodal_fc"];
#       vm [label="eqv_fc"];
#       avg [label="weighted_merge_fields_by_label"];
#       subgraph cluster_1 {
#           ds -> scp [style=dashed];
#           scp -> stress;
#           stress -> eln_to_n;
#           eln_to_n -> vm;
#           label="Without averaging across bodies";
#           style=filled;
#           fillcolor=lightgrey;
#       }
#       subgraph cluster_2 {
#           ds -> scp [style=dashed];
#           scp -> stress;
#           stress -> eln_to_n;
#           eln_to_n -> vm;
#           vm -> avg;
#           label="With averaging across bodies";
#           style=filled;
#           fillcolor=lightgrey;
#       }
#   }


###############################################################################
# Workflow for not averaging across bodies
# ---------------------------------
# Computing Von Mises stresses without averaging across the bodies of the
# model requires the stresses to be extracted separately for each body.
# To do this in DPF, pass a scopings container the stress operator that
# contains the elements of each body in scopings, separated by the ``mat`` label

split_scop_op = ops.scoping.split_on_property_type()
split_scop_op.inputs.mesh.connect(mesh)
split_scop_op.inputs.requested_location.connect(dpf.locations.elemental)
split_scop_op.inputs.label1.connect("mat")

print(split_scop_op.outputs.mesh_scoping())

###############################################################################
# Set the time set of interest to the last time set:

time_set = 3
###############################################################################
# Extracting the stresses for each body of the simulation:

stress_op = ops.result.stress()
stress_op.inputs.time_scoping.connect(time_set)
stress_op.inputs.data_sources.connect(model)
stress_op.inputs.mesh_scoping.connect(split_scop_op)
stress_op.inputs.requested_location.connect(dpf.locations.elemental_nodal)

###############################################################################
# Proceeding with the workflow to obtain ``Nodal`` Von Mises stresses:

eln_to_n_op = ops.averaging.elemental_nodal_to_nodal_fc()
eln_to_n_op.inputs.fields_container.connect(stress_op)

von_mises_op = ops.invariant.von_mises_eqv_fc()
von_mises_op.inputs.fields_container.connect(eln_to_n_op)

print(von_mises_op.outputs.fields_container())
###############################################################################
# As you can see, the final Von Mises stresses fields container has the ``mat``
# label with two different entries, meaning that it holds data for two separate bodies.
# Finally, define this workflow as a function for better organization and
# ease of use:


def not_average_across_bodies(analysis):
    # This function extracts the ElementalNodal stress tensors of the simulation
    # for each body involved, averages them to the nodes and computes Von Mises

<<<<<<< HEAD
    model = dpf.Model(analysis)
    mesh = model.metadata.meshed_region
=======
###############################################################################
# Given that there are three different time steps, create a scopings container
# that contains the meshes of each of these time steps.

scop_cont = dpf.ScopingsContainer()
scop_cont.add_label("body")
scop_cont.add_label("time")
for tset in time_sets:
    body = 1
    for mesh_scop in mesh_scop_cont:
        scop_cont.add_scoping(scoping=mesh_scop, label_space={"body": body, "time": int(tset)})
        body += 1
print(scop_cont)
>>>>>>> 11ddb35c

    time_set = 3

    split_scop_op = ops.scoping.split_on_property_type()
    split_scop_op.inputs.mesh.connect(mesh)
    split_scop_op.inputs.requested_location.connect(dpf.locations.elemental)
    split_scop_op.inputs.label1.connect("mat")

    stress_op = ops.result.stress()
    stress_op.inputs.time_scoping.connect(time_set)
    stress_op.inputs.data_sources.connect(model)
    stress_op.inputs.mesh_scoping.connect(split_scop_op)
    stress_op.inputs.requested_location.connect(dpf.locations.elemental_nodal)

    eln_to_n_op = ops.averaging.elemental_nodal_to_nodal_fc()
    eln_to_n_op.inputs.fields_container.connect(stress_op)

    von_mises_op = ops.invariant.von_mises_eqv_fc()
    von_mises_op.inputs.fields_container.connect(eln_to_n_op)

    vm_stresses = von_mises_op.outputs.fields_container()

    return vm_stresses

<<<<<<< HEAD
=======
stress_op = ops.result.stress_Z()
stress_op.inputs.connect(model)
stress_op.inputs.time_scoping.connect(time_set)
stress_op.inputs.mesh_scoping.connect(scopings)  # This option deactivates averaging across bodies.
stress_op.inputs.requested_location.connect(dpf.locations.nodal)
stresses = stress_op.outputs.fields_container()
print(stresses)
###############################################################################
# Find the maximum value of the stress field for comparison purposes.
>>>>>>> 11ddb35c

###############################################################################
# Workflow for averaging across bodies
# -----------------------------------
# The workflow for performing averaging across bodies in DPF is similar to to the
# one shown above, with the extraction of stresses per body. The difference comes
# in the end, where a weighted merge is done between the fields that contain different
# values for the ``mat`` label to actually average the results across the bodies.
# Define a function like the one above:


def average_across_bodies(analysis):
    # This function extracts the ElementalNodal stress tensors of the simulation
    # for each body involved, averages them to the nodes and computes Von Mises

    model = dpf.Model(analysis)
    mesh = model.metadata.meshed_region

    time_set = 3

    split_scop_op = ops.scoping.split_on_property_type()
    split_scop_op.inputs.mesh.connect(mesh)
    split_scop_op.inputs.requested_location.connect(dpf.locations.elemental)
    split_scop_op.inputs.label1.connect("mat")

<<<<<<< HEAD
    stress_op = ops.result.stress()
    stress_op.inputs.time_scoping.connect(time_set)
    stress_op.inputs.data_sources.connect(model)
    stress_op.inputs.mesh_scoping.connect(split_scop_op)
    stress_op.inputs.requested_location.connect(dpf.locations.elemental_nodal)
=======
    scop_cont = dpf.ScopingsContainer()
    scop_cont.add_label("body")
    scop_cont.add_label("time")
    for tset in time_sets:
        body = 1
        for mesh_scop in mesh_scop_cont:
            scop_cont.add_scoping(scoping=mesh_scop, label_space={"body": body, "time": int(tset)})
            body += 1
>>>>>>> 11ddb35c

    eln_to_n_op = ops.averaging.elemental_nodal_to_nodal_fc()
    eln_to_n_op.inputs.fields_container.connect(stress_op)
    # Mid node weights needed for averaging across bodies
    eln_to_n_op.inputs.extend_weights_to_mid_nodes.connect(True)

    von_mises_op = ops.invariant.von_mises_eqv_fc()
    von_mises_op.inputs.fields_container.connect(eln_to_n_op)

    # Merging fields that represent different bodies
    merge_op = ops.utility.weighted_merge_fields_by_label()
    merge_op.inputs.fields_container.connect(von_mises_op)
    merge_op.inputs.label.connect("mat")
    # Connecting weights needed to perform the weighted average
    merge_op.connect(1000, eln_to_n_op, 1)

    vm_stresses = merge_op.outputs.fields_container()

    return vm_stresses


###############################################################################
# In this case, we can see that the output fields container only has one field, indicating
# that the results of the two different bodies were averaged successfully.

print(average_across_bodies(analysis))

###############################################################################
# Plot and compare the results
# ~~~~~~~~~~~~~~~~~~~~~~~~~~~~
# The two different approaches can be compared. The first plot shows the
# results when averaging across bodies is not performed, while the second illustrates
# when it is.

non_avg_stresses = not_average_across_bodies(analysis)
avg_stresses = average_across_bodies(analysis)

meshes.plot(non_avg_stresses)
mesh.plot(avg_stresses)
###############################################################################
<<<<<<< HEAD
# Finally, the maximum stresses for both cases can be compared:

min_max = dpf.operators.min_max.min_max_fc()

# Non averaged across bodies
min_max.inputs.fields_container.connect(non_avg_stresses)
max_non_avg = max(min_max.outputs.field_max().data)

# Averaged across bodies
min_max.inputs.fields_container.connect(avg_stresses)
max_avg = max(min_max.outputs.field_max().data)


diff = abs(max_avg - max_non_avg) / max_non_avg * 100
print("Max stress when averaging across bodies is activated: {:.2f} Pa".format(max_avg))
print(
    "Max stress when averaging across bodies is deactivated: {:.2f} Pa".format(
        max_non_avg
    )
)
=======
diff = abs(max_avg_on - max_avg_off) / max_avg_off * 100
print("Max stress when averaging across bodies is activated: {:.2f} Pa".format(max_avg_on))
print("Max stress when averaging across bodies is deactivated: {:.2f} Pa".format(max_avg_off))
>>>>>>> 11ddb35c
print(
    "The maximum stress value when averaging across bodies is PERFORMED \
is {:.2f}% LOWER than when it is NOT PERFORMED".format(
        diff
    )
)

###############################################################################
# Dedicated Operator
# ~~~~~~~~~~~~~~~~~~~~~~~~~~~~
#
# .. note::
#     The operator detailed below is available in Ansys 23R2 and later versions.
#
# Alternatively, those workflows can be automatically instantiated by calling the
# ``stress_eqv_as_mechanical`` operator, which does exactly the same thing as described
# in the functions above, depending on what is passed to the "average_across_bodies" input
# pin:

stress_op = ops.result.stress_eqv_as_mechanical()
stress_op.inputs.time_scoping.connect([time_set])
stress_op.inputs.data_sources.connect(model)
stress_op.inputs.requestedd_location.connect("Nodal")
stress_op.inputs.average_across_bodies.connect(False)

print(stress_op.outputs.fields_container())<|MERGE_RESOLUTION|>--- conflicted
+++ resolved
@@ -147,24 +147,8 @@
     # This function extracts the ElementalNodal stress tensors of the simulation
     # for each body involved, averages them to the nodes and computes Von Mises
 
-<<<<<<< HEAD
     model = dpf.Model(analysis)
     mesh = model.metadata.meshed_region
-=======
-###############################################################################
-# Given that there are three different time steps, create a scopings container
-# that contains the meshes of each of these time steps.
-
-scop_cont = dpf.ScopingsContainer()
-scop_cont.add_label("body")
-scop_cont.add_label("time")
-for tset in time_sets:
-    body = 1
-    for mesh_scop in mesh_scop_cont:
-        scop_cont.add_scoping(scoping=mesh_scop, label_space={"body": body, "time": int(tset)})
-        body += 1
-print(scop_cont)
->>>>>>> 11ddb35c
 
     time_set = 3
 
@@ -189,18 +173,6 @@
 
     return vm_stresses
 
-<<<<<<< HEAD
-=======
-stress_op = ops.result.stress_Z()
-stress_op.inputs.connect(model)
-stress_op.inputs.time_scoping.connect(time_set)
-stress_op.inputs.mesh_scoping.connect(scopings)  # This option deactivates averaging across bodies.
-stress_op.inputs.requested_location.connect(dpf.locations.nodal)
-stresses = stress_op.outputs.fields_container()
-print(stresses)
-###############################################################################
-# Find the maximum value of the stress field for comparison purposes.
->>>>>>> 11ddb35c
 
 ###############################################################################
 # Workflow for averaging across bodies
@@ -226,22 +198,11 @@
     split_scop_op.inputs.requested_location.connect(dpf.locations.elemental)
     split_scop_op.inputs.label1.connect("mat")
 
-<<<<<<< HEAD
     stress_op = ops.result.stress()
     stress_op.inputs.time_scoping.connect(time_set)
     stress_op.inputs.data_sources.connect(model)
     stress_op.inputs.mesh_scoping.connect(split_scop_op)
     stress_op.inputs.requested_location.connect(dpf.locations.elemental_nodal)
-=======
-    scop_cont = dpf.ScopingsContainer()
-    scop_cont.add_label("body")
-    scop_cont.add_label("time")
-    for tset in time_sets:
-        body = 1
-        for mesh_scop in mesh_scop_cont:
-            scop_cont.add_scoping(scoping=mesh_scop, label_space={"body": body, "time": int(tset)})
-            body += 1
->>>>>>> 11ddb35c
 
     eln_to_n_op = ops.averaging.elemental_nodal_to_nodal_fc()
     eln_to_n_op.inputs.fields_container.connect(stress_op)
@@ -282,7 +243,6 @@
 meshes.plot(non_avg_stresses)
 mesh.plot(avg_stresses)
 ###############################################################################
-<<<<<<< HEAD
 # Finally, the maximum stresses for both cases can be compared:
 
 min_max = dpf.operators.min_max.min_max_fc()
@@ -298,16 +258,7 @@
 
 diff = abs(max_avg - max_non_avg) / max_non_avg * 100
 print("Max stress when averaging across bodies is activated: {:.2f} Pa".format(max_avg))
-print(
-    "Max stress when averaging across bodies is deactivated: {:.2f} Pa".format(
-        max_non_avg
-    )
-)
-=======
-diff = abs(max_avg_on - max_avg_off) / max_avg_off * 100
-print("Max stress when averaging across bodies is activated: {:.2f} Pa".format(max_avg_on))
-print("Max stress when averaging across bodies is deactivated: {:.2f} Pa".format(max_avg_off))
->>>>>>> 11ddb35c
+print("Max stress when averaging across bodies is deactivated: {:.2f} Pa".format(max_non_avg))
 print(
     "The maximum stress value when averaging across bodies is PERFORMED \
 is {:.2f}% LOWER than when it is NOT PERFORMED".format(
