DEFAULT_FILE_CHUNK_SIZE = None
COMMON_PROGRESS_BAR = None
<<<<<<< HEAD


=======
>>>>>>> 790a062b
class LocalClientConfig(dict):
    """Behaves as a RuntimeClientConfig"""
    __delattr__ = dict.__delitem__
    __len__ = dict.__len__
<<<<<<< HEAD

    def copy_config(self, config):
        config._data_tree.add(**self)

    def __getattr__(self, key):
        if key == "stream_floats_instead_of_doubles":
            return self["stream_floats"]
        return self.__getitem__(key)

    def __setattr__(self, key, value):
        if key == "stream_floats_instead_of_doubles":
            self["stream_floats"] = value
        return self.__setitem__(key, value)


_CLIENT_CONFIG = LocalClientConfig()
=======
>>>>>>> 790a062b

    def copy_config(self, config):
        config._data_tree.add(**self)

    def __getattr__(self, key):
        if key == "stream_floats_instead_of_doubles":
            return self["stream_floats"]
        return self.__getitem__(key)

    def __setattr__(self, key, value):
        if key == "stream_floats_instead_of_doubles":
            self["stream_floats"] = value
        return self.__setitem__(key, value)


_CLIENT_CONFIG = LocalClientConfig()

def client_config():
    if len(_CLIENT_CONFIG) == 0:
        _CLIENT_CONFIG.use_cache = False
        _CLIENT_CONFIG.streaming_buffer_size = DEFAULT_FILE_CHUNK_SIZE
        _CLIENT_CONFIG.stream_floats_instead_of_doubles = False
        _CLIENT_CONFIG.return_arrays = True
    return _CLIENT_CONFIG<|MERGE_RESOLUTION|>--- conflicted
+++ resolved
@@ -1,33 +1,9 @@
 DEFAULT_FILE_CHUNK_SIZE = None
 COMMON_PROGRESS_BAR = None
-<<<<<<< HEAD
-
-
-=======
->>>>>>> 790a062b
 class LocalClientConfig(dict):
     """Behaves as a RuntimeClientConfig"""
     __delattr__ = dict.__delitem__
     __len__ = dict.__len__
-<<<<<<< HEAD
-
-    def copy_config(self, config):
-        config._data_tree.add(**self)
-
-    def __getattr__(self, key):
-        if key == "stream_floats_instead_of_doubles":
-            return self["stream_floats"]
-        return self.__getitem__(key)
-
-    def __setattr__(self, key, value):
-        if key == "stream_floats_instead_of_doubles":
-            self["stream_floats"] = value
-        return self.__setitem__(key, value)
-
-
-_CLIENT_CONFIG = LocalClientConfig()
-=======
->>>>>>> 790a062b
 
     def copy_config(self, config):
         config._data_tree.add(**self)
