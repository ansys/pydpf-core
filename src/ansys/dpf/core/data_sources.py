# Copyright (C) 2020 - 2025 ANSYS, Inc. and/or its affiliates.
# SPDX-License-Identifier: MIT
#
#
# Permission is hereby granted, free of charge, to any person obtaining a copy
# of this software and associated documentation files (the "Software"), to deal
# in the Software without restriction, including without limitation the rights
# to use, copy, modify, merge, publish, distribute, sublicense, and/or sell
# copies of the Software, and to permit persons to whom the Software is
# furnished to do so, subject to the following conditions:
#
# The above copyright notice and this permission notice shall be included in all
# copies or substantial portions of the Software.
#
# THE SOFTWARE IS PROVIDED "AS IS", WITHOUT WARRANTY OF ANY KIND, EXPRESS OR
# IMPLIED, INCLUDING BUT NOT LIMITED TO THE WARRANTIES OF MERCHANTABILITY,
# FITNESS FOR A PARTICULAR PURPOSE AND NONINFRINGEMENT. IN NO EVENT SHALL THE
# AUTHORS OR COPYRIGHT HOLDERS BE LIABLE FOR ANY CLAIM, DAMAGES OR OTHER
# LIABILITY, WHETHER IN AN ACTION OF CONTRACT, TORT OR OTHERWISE, ARISING FROM,
# OUT OF OR IN CONNECTION WITH THE SOFTWARE OR THE USE OR OTHER DEALINGS IN THE
# SOFTWARE.

"""Data Sources."""

from __future__ import annotations

import os
from pathlib import Path
import traceback
<<<<<<< HEAD
from typing import Union, Optional, TYPE_CHECKING
=======
from typing import Union
import warnings
>>>>>>> 640780c9

from ansys.dpf.core import errors, server as server_module
from ansys.dpf.core.check_version import version_requires
from ansys.dpf.gate import (
    data_processing_capi,
    data_processing_grpcapi,
    data_sources_capi,
    data_sources_grpcapi,
    integral_types,
)

<<<<<<< HEAD
from ansys.dpf.core.check_version import version_requires
from ansys.dpf.core import errors

if TYPE_CHECKING:  # pragma: no cover
    from ansys.dpf import core as dpf
    from ansys.dpf.core import server_types
    from ansys.grpc.dpf import data_sources_pb2

=======
>>>>>>> 640780c9

class DataSources:
    """Manages paths to files as sources of data.

    Use this object to declare data inputs for DPF and define their locations.
    An extension key (``'rst'`` for example) is used to choose which files represent
    results files versus accessory files. You can set a result file path when
    initializing this class.


    Parameters
    ----------
    result_path
        Path of the result. The default is ``None``.
    data_sources
        gRPC data sources message. The default is ``None``.
    server
        Server with the channel connected to the remote or local instance. The
        default is ``None``, in which case an attempt is made to use the global
        server.

    Examples
    --------
    Initialize a model from a result path.

    >>> from ansys.dpf import core as dpf
    >>> # Create the DataSources object with a main file path
    >>> my_data_sources = dpf.DataSources(result_path='file.rst')
    >>> # Get the path to the main result file
    >>> my_data_sources.result_files
    ['file.rst']

    """

    def __init__(
        self,
        result_path: Optional[str, os.PathLike] = None,
        data_sources: Optional[dpf.DataSources, int, data_sources_pb2.DataSources] = None,
        server: Optional[type[server_types.BaseServer]] = None,
    ):
        """Initialize a connection with the server."""
        # step 1: get server
        self._server = server_module.get_or_create_server(
            data_sources._server if isinstance(data_sources, DataSources) else server
        )

        # step 2: get api
        self._api = self._server.get_api_for_type(
            capi=data_sources_capi.DataSourcesCAPI,
            grpcapi=data_sources_grpcapi.DataSourcesGRPCAPI,
        )

        # step3: init environment
        self._api.init_data_sources_environment(self)  # creates stub when gRPC

        # step4: if object exists: take instance, else create it:
        # object_name -> protobuf.message, DPFObject*
        if data_sources is not None:
            if isinstance(data_sources, DataSources):
                # Make a Copy
                core_api = self._server.get_api_for_type(
                    capi=data_processing_capi.DataProcessingCAPI,
                    grpcapi=data_processing_grpcapi.DataProcessingGRPCAPI,
                )
                core_api.init_data_processing_environment(self)
                self._internal_obj = core_api.data_processing_duplicate_object_reference(
                    data_sources
                )
            elif hasattr(data_sources, "DESCRIPTOR") or isinstance(data_sources, int):
                # It should be a message (usually from a call to operator_getoutput_data_sources)
                self._internal_obj = data_sources
            else:
                self._internal_obj = None
                raise errors.DpfValueError("Data source must be gRPC data sources message type")
        else:
            if self._server.has_client():
                self._internal_obj = self._api.data_sources_new_on_client(self._server.client)
            else:
                self._internal_obj = self._api.data_sources_new("data_sources")

        if result_path is not None:
            self.set_result_file_path(result_path)

    def set_result_file_path(
        self, filepath: Union[str, os.PathLike], key: Optional[str] = ""
    ) -> None:
        """Set the main result file path to the data sources.

        Parameters
        ----------
        filepath
            Path to the result file.
        key
            Extension of the file, which is used as a key for choosing the correct
            plugin when a result is requested by an operator. The default is ``""``,
            in which case the key is found directly.

        Examples
        --------
        Create a data source and set the result file path.

        >>> from ansys.dpf import core as dpf
<<<<<<< HEAD
        >>> # Create the DataSources object
        >>> my_data_sources = dpf.DataSources()
        >>> # Define the path where the main result file can be found
        >>> my_data_sources.set_result_file_path(filepath='/tmp/file.rst', key='rst')
        >>> # Get the path to the main result file
        >>> my_data_sources.result_files
        ['/tmp/file.rst']
=======
        >>> data_sources = dpf.DataSources()
        >>> data_sources.set_result_file_path('/tmp/file.rst')
        >>> data_sources.result_files
        ['...tmp...file.rst']
>>>>>>> 640780c9

        """
        filepath = Path(filepath)
        extension = filepath.suffix
        # Handle .res files from CFX
        if key == "" and extension == ".res":
            key = "cas"
            self.add_file_path(filepath, key="dat")
        # Handle no key given and no file extension
        if key == "" and extension == "":
            key = self.guess_result_key(str(filepath))
        # Look for another extension for .h5 and .cff files
        if key == "" and extension in [".h5", ".cff"]:
            key = self.guess_second_key(str(filepath))
        if key == "":
            self._api.data_sources_set_result_file_path_utf8(self, str(filepath))
        else:
            self._api.data_sources_set_result_file_path_with_key_utf8(self, str(filepath), key)

    @staticmethod
    def guess_result_key(filepath: str) -> str:
        """Guess result key for files without a file extension.

        Parameters
        ----------
        filepath
            Path to the file.

        Returns
        -------
        str
            Extension key name

        Examples
        --------
        Gives the result key for the result file of the given path

        >>> from ansys.dpf import core as dpf
        >>> from ansys.dpf.core import examples
        >>>
        >>> # Create the DataSources object
        >>> my_data_sources = dpf.DataSources()
        >>> # Download the result files
        >>> path = examples.download_d3plot_beam()
        >>> # Define the path where the main result file can be found
        >>> my_data_sources.set_result_file_path(filepath=path[0])
        >>> # Detect the result key for the file in the given path
        >>> my_file_key = my_data_sources.guess_result_key(filepath=path[0])
        >>> print(my_file_key)
        d3plot

        """
        result_keys = ["d3plot", "binout"]
        base_name = Path(filepath).name
        # Handle files without extension
        for result_key in result_keys:
            if result_key in base_name:
                return result_key
        return ""

    @staticmethod
    def guess_second_key(filepath: str) -> str:
<<<<<<< HEAD
        """For files with an h5 or cff extension, look for another extension.

        Parameters
        ----------
        filepath
            Path to the file.

        Returns
        -------
        str
            First extension key name

        Examples
        --------
        Find the first extension key of a result file with multiple extensions keys

        >>> from ansys.dpf import core as dpf
        >>> from ansys.dpf.core import examples
        >>>
        >>> # Download the result files
        >>> paths = examples.download_fluent_axial_comp()
        >>> # Create the DataSources object
        >>> my_data_sources = dpf.DataSources()
        >>> # Define the extension key for the file in the given path
        >>> # We see that the paths are given in a dictionary.
        >>> # So to choose the correct file you need to give as an argument:
        >>> # - the list label
        >>> # - the file index in that list
        >>> my_file_key = my_data_sources.guess_second_key(filepath=paths["cas"][0])
        >>> print(my_file_key)
        cas

        """
=======
        """For files with an h5 or cff extension, look for another extension."""
        # These files usually end with .cas.h5 or .dat.h5
>>>>>>> 640780c9
        accepted = ["cas", "dat"]
        new_split = Path(filepath).suffixes
        new_key = ""
        if new_split[0].strip(".") in accepted:
            new_key = new_split[0].strip(".")
        return new_key

    def set_domain_result_file_path(
        self, path: Union[str, os.PathLike], domain_id: int, key: Union[str, None] = None
    ) -> None:
        """Set a result file path for a specific domain.

        This method is used to handle files created by a
        distributed solve.

        Parameters
        ----------
        path
            Path to the file.
        domain_id
            Domain ID for the distributed files.
        key
            Key to associate to the file.

        Examples
        --------
        Set the main result file path to the data sources in their respective domains.

        >>> from ansys.dpf import core as dpf
        >>>
        >>> # Create the DataSources object
        >>> my_data_sources = dpf.DataSources()
        >>> # Define the path where the main result data can be found and specify its domain
        >>> my_data_sources.set_domain_result_file_path(path='/tmp/file0.rst', key='rst', domain_id=0)
        >>> my_data_sources.set_domain_result_file_path(path='/tmp/file1.rst', key='rst', domain_id=1)

        """
        path = Path(path)
        if key:
            self._api.data_sources_set_domain_result_file_path_with_key_utf8(
                self, str(path), key, domain_id
            )
        else:
            self._api.data_sources_set_domain_result_file_path_utf8(self, str(path), domain_id)

    def add_file_path(
        self,
        filepath: Union[str, os.PathLike],
        key: Optional[str] = "",
        is_domain: Optional[bool] = False,
        domain_id: Optional[int] = 0,
    ) -> None:
        """Add an accessory file path to the data sources.

        Files not added as result files are accessory files, which contain accessory
        information not present in the result files.

        Parameters
        ----------
        filepath
            Path of the file.
        key
            Extension of the file, which is used as a key for choosing the correct
            plugin when a result is requested by an operator. The default is ``""``,
            in which case the key is found directly.
        is_domain
            Whether the file path is the domain path. The default is ``False``.
        domain_id
            Domain ID for the distributed files. The default is ``0``. For this
            parameter to be taken into account, ``domain_path=True`` must be set.

        Examples
        --------
        Add an accessory file to the DataSources object

        >>> from ansys.dpf import core as dpf
        >>>
        >>> # Create the DataSources object
        >>> my_data_sources = dpf.DataSources()
        >>> # Define the path where the main result file can be found
        >>> my_data_sources.set_result_file_path(filepath='/tmp/file.cas', key='cas')
        >>> # Add the additional result file to the DataSources object
        >>> my_data_sources.add_file_path(filepath='/tmp/ds.dat', key='dat')

        """
        # The filename needs to be a fully qualified file name
        # if not os.path.dirname(filepath)

        filepath = Path(filepath)
        if not filepath.parent.name:
            # append local path
            filepath = Path.cwd() / filepath.name
        if is_domain:
            if key == "":
                raise NotImplementedError("A key must be given when using is_domain=True.")
            else:
                self._api.data_sources_add_domain_file_path_with_key_utf8(
                    self, str(filepath), key, domain_id
                )
        else:
            if key == "":
                self._api.data_sources_add_file_path_utf8(self, str(filepath))
            else:
                self._api.data_sources_add_file_path_with_key_utf8(self, str(filepath), key)

    def add_domain_file_path(
        self, filepath: Union[str, os.PathLike], key: str, domain_id: int
    ) -> None:
        """Add an accessory file path to the data sources in the given domain.

        Files not added as result files are accessory files, which contain accessory
        information not present in the result files.

        Parameters
        ----------
        filepath:
            Path of the file.
        key:
            Extension of the file, which is used as a key for choosing the correct
            plugin when a result is requested by an operator.
        domain_id:
            Domain ID for the distributed files.

        Examples
        --------
        Add an accessory file for a specific domain

        >>> from ansys.dpf import core as dpf
        >>>
        >>> # Create the DataSources object
        >>> my_data_sources = dpf.DataSources()
        >>> # Define the path where the main result data can be found and specify its domain
        >>> my_data_sources.set_domain_result_file_path(path='/tmp/ds.cas', key='cas', domain_id=1)
        >>> # Add the additional result data to the DataSources object and specify its domain
        >>> my_data_sources.add_domain_file_path(filepath='/tmp/ds.dat', key="dat", domain_id=1)

        """
        # The filename needs to be a fully qualified file name
        filepath = Path(filepath)
        if not filepath.parent.name:
            # append local path
            filepath = Path.cwd() / filepath.name
        self._api.data_sources_add_domain_file_path_with_key_utf8(
            self, str(filepath), key, domain_id
        )

    def add_file_path_for_specified_result(
        self,
        filepath: Union[str, os.PathLike],
        key: Optional[str] = "",
        result_key: Optional[str] = "",
    ) -> None:
        """Add a file path for a specified result file key to the data sources.

        This method can be used when results files with different keys (extensions) are
        contained in the data sources. For example, a solve using two different solvers
        could generate two different sets of files.

        Parameters
        ----------
        filepath : str or os.PathLike object
            Path of the file.
        key : str, optional
            Extension of the file, which is used as a key for choosing the correct
            plugin when a result is requested by an operator. The default is ``""``,
            in which case the key is found directly.
        result_key: str, optional
            Extension of the results file that the specified file path belongs to.
            The default is ``""``, in which case the key is found directly.
        """
        # The filename needs to be a fully qualified file name
        filepath = Path(filepath)
        if not filepath.parent.name:
            # append local path
            filepath = Path.cwd() / filepath.name

        self._api.data_sources_add_file_path_for_specified_result_utf8(
            self, str(filepath), key, result_key
        )

    def add_upstream(
        self, upstream_data_sources: DataSources, result_key: Optional[str] = ""
    ) -> None:
        """Add upstream data sources to the main DataSources object.

        This is used to add a set of paths creating an upstream for
        recursive workflows.

        Parameters
        ----------
        upstream_data_sources
            Set of paths creating an upstream for recursive workflows.

        result_key
            Extension of the result file group with which this upstream belongs

        Examples
        --------
        Add upstream data to the main DataSources object of an expansion analysis

        >>> from ansys.dpf import core as dpf
        >>> from ansys.dpf.core import examples
        >>>
        >>> # Download the result files
        >>> paths = examples.download_msup_files_to_dict()
        >>> # Create the main DataSources object
        >>> my_data_sources = dpf.DataSources()
        >>> # Define the path where the main result data can be found
        >>> my_data_sources.set_result_file_path(filepath=paths["rfrq"],  key='rfrq')
        >>>
        >>> # Create the DataSources object for the upstream data
        >>> my_data_sources_upstream = dpf.DataSources()
        >>> # Define the path where the main upstream data can be found
        >>> my_data_sources_upstream.set_result_file_path(filepath=paths["mode"], key='mode')
        >>> # Add the additional upstream data to the upstream DataSources object
        >>> my_data_sources_upstream.add_file_path(filepath=paths["rst"], key='rst')
        >>>
        >>> # Add the upstream DataSources to the main DataSources object
        >>> my_data_sources.add_upstream(upstream_data_sources=my_data_sources_upstream)

        """
        if result_key == "":
            self._api.data_sources_add_upstream_data_sources(self, upstream_data_sources)
        else:
            self._api.data_sources_add_upstream_data_sources_for_specified_result(
                self, upstream_data_sources, result_key
            )

    def add_upstream_for_domain(self, upstream_data_sources: DataSources, domain_id: int) -> None:
        """Add an upstream data sources to the main DataSources object for a given domain.

        This is used to add a set of path creating an upstream for
        recursive workflows in a distributed solve.

        Parameters
        ----------
        upstream_data_sources
            Set of paths creating an upstream for recursive workflows.

        domain_id
            Domain id for distributed files.

        Examples
        --------
        Add an upstream data to the main DataSources object of an expansion distributed analysis

        >>> from ansys.dpf import core as dpf
        >>> from ansys.dpf.core import examples
        >>>
        >>> # Download the result files
        >>> paths = examples.find_distributed_msup_folder()
        >>> # Create the main DataSources object
        >>> my_data_sources = dpf.DataSources()
        >>> # Define the path where the main result file can be found and specify its domain
        >>> # We use a format string here because the function used to define the path gives the path to a folder
        >>> my_data_sources.set_domain_result_file_path(path=rf"{paths}\file_load_1.rfrq", key='rfrq', domain_id=0)
        >>> # Add the additional result file to the DataSources object and specify its domain
        >>> my_data_sources.add_domain_file_path(filepath=rf"{paths}\file_load_2.rfrq", key='rfrq', domain_id=1)
        >>>
        >>> # Create the DataSources object for the first and second upstream files
        >>> my_data_sources_upstream_g0 = dpf.DataSources()
        >>> my_data_sources_upstream_g1 = dpf.DataSources()
        >>> # Define the path where the main upstream files can be found
        >>> my_data_sources_upstream_g0.set_result_file_path(filepath=rf"{paths}\file0.mode", key='mode')
        >>> my_data_sources_upstream_g1.set_result_file_path(filepath=rf"{paths}\file1.mode", key='mode')
        >>> # Add the additional upstream files to the upstream DataSources objectS
        >>> my_data_sources_upstream_g0.add_file_path(filepath=rf"{paths}\file0.rst", key='rst')
        >>> my_data_sources_upstream_g1.add_file_path(filepath=rf"{paths}\file1.rst", key='rst')
        >>>
        >>> # Add the upstream DataSources to the main DataSources object and specify its domain
        >>> my_data_sources.add_upstream_for_domain(upstream_data_sources=my_data_sources_upstream_g0, domain_id=0)
        >>> my_data_sources.add_upstream_for_domain(upstream_data_sources=my_data_sources_upstream_g1, domain_id=1)

        """
        self._api.data_sources_add_upstream_domain_data_sources(
            self, upstream_data_sources, domain_id
        )

    @property
    def result_key(self):
        """Result key used by the data sources.

        Returns
        -------
        str
           Result key.

        Examples
        --------

        >>> from ansys.dpf import core as dpf
        >>>
        >>> # Create the DataSources object
        >>> my_data_sources = dpf.DataSources()
        >>> # Define the path where the main result file can be found
        >>> my_data_sources.set_result_file_path(filepath='/tmp/file.rst', key='rst')
        >>> # Get the to the main result file
        >>> my_data_sources.result_key
        'rst'

        """
        return self._api.data_sources_get_result_key(self)

    @property
    def result_files(self):
        """List of result files contained in the data sources.

        Returns
        -------
        list
            List of result files.

        Examples
        --------
        If you use the :func:`set_result_file_path() <ansys.dpf.core.data_sources.DataSources.set_result_file_path>`
        function, it will return only the file path given as an argument to this function.

        >>> from ansys.dpf import core as dpf
        >>>
        >>> # Create the DataSources object
        >>> my_data_sources = dpf.DataSources()
        >>> # Define the path where the main result file can be found
        >>> my_data_sources.set_result_file_path(filepath='/tmp/file.cas', key='cas')
        >>> # Add the additional result file to the DataSources object
        >>> my_data_sources.add_file_path(filepath='/tmp/ds.dat', key='dat')
        >>> # Get the path to the main result file
        >>> my_data_sources.result_files
        ['/tmp/file.cas']

        If you added an upstream result file, it is not listed in the main ``DataSources`` object. You have to
        check directly in the ``DataSources`` object created to define the upstream data.

        >>> from ansys.dpf import core as dpf
        >>>
        >>> # Create the main DataSources object with a main file path
        >>> my_data_sources = dpf.DataSources(result_path='/tmp/file.rfrq')
        >>>
        >>> # Create the DataSources object for the upstream data
        >>> my_data_sources_upstream = dpf.DataSources(result_path='/tmp/file.mode')
        >>> # Add the additional upstream data to the upstream DataSources object
        >>> my_data_sources_upstream.add_file_path(filepath='/tmp/file.rst', key='rst')
        >>>
        >>> # Add the upstream DataSources to the main DataSources object
        >>> my_data_sources.add_upstream(upstream_data_sources=my_data_sources_upstream)
        >>>
        >>> # Get the path to the main result file of the main DataSources object
        >>> my_data_sources.result_files
        ['/tmp/file.rfrq']

        If you are checking the DataSources object created to define the upstream data, only the first one is listed.

        >>> # Get the path to the upstream file of the upstream DataSources object
        >>> my_data_sources_upstream.result_files
        ['/tmp/file.mode']

        If you have a ``DataSources`` object with more than one domain, an empty list is returned.

        >>> from ansys.dpf import core as dpf
        >>>
        >>> # Create the DataSources object
        >>> my_data_sources = dpf.DataSources()
        >>> # Define the path where the main result data can be found and specify its domain
        >>> my_data_sources.set_domain_result_file_path(path='/tmp/file0.rst', key='rst', domain_id=0)
        >>> my_data_sources.set_domain_result_file_path(path='/tmp/file1.rst', key='rst', domain_id=1)
        >>>
        >>> # Get the path to the main result files of the DataSources object
        >>> my_data_sources.result_files
        [None, None]

        """
        result_key = self.result_key
        if result_key == "":
            return None
        else:
            response = []
            num_keys = self._api.data_sources_get_num_keys(self)
            for i_key in range(num_keys):
                num_paths = integral_types.MutableInt32()
                key = self._api.data_sources_get_key(self, i_key, num_paths)
                if key == result_key:
                    for i_path in range(int(num_paths)):
                        path = self._api.data_sources_get_path(self, key, i_path)
                        response.append(path)
            return response

    @version_requires("7.0")
    def register_namespace(self, result_key: str, namespace: str):
        """Add a link from this ``result_key`` to this ``namespace`` in the DataSources.

        This ``result_key`` to ``namespace`` mapping is used by source operators
        to find internal operators to call.


        When using an operator that requires data from a ``DataSources`` object, DPF must find
        a corresponding entry to this call in its code. This entry is given
        by the namespace, the file extension, and the operator name: ``namespace::key::operator_name``.

        For example, if the results file comes from a MAPDL solver and has an '.rst' extension
        and you want to get the displacement results in this file, DPF code will get the
        corresponding operator: ``mapdl::rst::displacement``.

        So, if you have an extension that is not registered in DPF you have to define its namespace.
        This function is mainly used when creating your own operators and plugins, or when you have
        a file with an unknown namespace, but you know that it corresponds to a given solver.

        Parameters
        ----------
        result_key
            Extension of the file, which is used as a key for choosing the correct
            plugin when a result is requested by an operator.
        namespace
            Namespace to associate the file extension to.

        Notes
        -----
        Available with server's version starting at 7.0.

        Examples
        --------

        >>> from ansys.dpf import core as dpf
        >>>
        >>> # Create the main DataSources object
        >>> my_data_sources = dpf.DataSources()
        >>> # Define the path where the main result data can be found
        >>> my_data_sources.set_result_file_path(filepath=r'file.extension', key='extension')
        >>> # Define the namespace for the results in the given path
        >>> my_data_sources.register_namespace(result_key='extension', namespace='namespace')

        """
        self._api.data_sources_register_namespace(self, result_key, namespace)

    def __str__(self):
        """Describe the entity.

        Returns
        -------
        str
            Description of the entity.
        """
        from ansys.dpf.core.core import _description

        return _description(self._internal_obj, self._server)

    def __del__(self):
        """Delete this instance."""
        try:
            self._deleter_func[0](self._deleter_func[1](self))
        except:
            warnings.warn(traceback.format_exc())
            pass<|MERGE_RESOLUTION|>--- conflicted
+++ resolved
@@ -20,19 +20,15 @@
 # OUT OF OR IN CONNECTION WITH THE SOFTWARE OR THE USE OR OTHER DEALINGS IN THE
 # SOFTWARE.
 
-"""Data Sources."""
+"""Data sources."""
 
 from __future__ import annotations
 
 import os
 from pathlib import Path
 import traceback
-<<<<<<< HEAD
-from typing import Union, Optional, TYPE_CHECKING
-=======
-from typing import Union
+from typing import TYPE_CHECKING, Optional, Union
 import warnings
->>>>>>> 640780c9
 
 from ansys.dpf.core import errors, server as server_module
 from ansys.dpf.core.check_version import version_requires
@@ -44,17 +40,11 @@
     integral_types,
 )
 
-<<<<<<< HEAD
-from ansys.dpf.core.check_version import version_requires
-from ansys.dpf.core import errors
-
 if TYPE_CHECKING:  # pragma: no cover
     from ansys.dpf import core as dpf
     from ansys.dpf.core import server_types
     from ansys.grpc.dpf import data_sources_pb2
 
-=======
->>>>>>> 640780c9
 
 class DataSources:
     """Manages paths to files as sources of data.
@@ -157,20 +147,13 @@
         Create a data source and set the result file path.
 
         >>> from ansys.dpf import core as dpf
-<<<<<<< HEAD
         >>> # Create the DataSources object
         >>> my_data_sources = dpf.DataSources()
         >>> # Define the path where the main result file can be found
         >>> my_data_sources.set_result_file_path(filepath='/tmp/file.rst', key='rst')
         >>> # Get the path to the main result file
         >>> my_data_sources.result_files
-        ['/tmp/file.rst']
-=======
-        >>> data_sources = dpf.DataSources()
-        >>> data_sources.set_result_file_path('/tmp/file.rst')
-        >>> data_sources.result_files
         ['...tmp...file.rst']
->>>>>>> 640780c9
 
         """
         filepath = Path(filepath)
@@ -233,7 +216,6 @@
 
     @staticmethod
     def guess_second_key(filepath: str) -> str:
-<<<<<<< HEAD
         """For files with an h5 or cff extension, look for another extension.
 
         Parameters
@@ -267,10 +249,7 @@
         cas
 
         """
-=======
-        """For files with an h5 or cff extension, look for another extension."""
         # These files usually end with .cas.h5 or .dat.h5
->>>>>>> 640780c9
         accepted = ["cas", "dat"]
         new_split = Path(filepath).suffixes
         new_key = ""
@@ -517,6 +496,8 @@
         --------
         Add an upstream data to the main DataSources object of an expansion distributed analysis
 
+        >>> import os
+        >>>
         >>> from ansys.dpf import core as dpf
         >>> from ansys.dpf.core import examples
         >>>
@@ -526,19 +507,19 @@
         >>> my_data_sources = dpf.DataSources()
         >>> # Define the path where the main result file can be found and specify its domain
         >>> # We use a format string here because the function used to define the path gives the path to a folder
-        >>> my_data_sources.set_domain_result_file_path(path=rf"{paths}\file_load_1.rfrq", key='rfrq', domain_id=0)
+        >>> my_data_sources.set_domain_result_file_path(path=os.path.join(paths, "file_load_1.rfrq", key='rfrq', domain_id=0)
         >>> # Add the additional result file to the DataSources object and specify its domain
-        >>> my_data_sources.add_domain_file_path(filepath=rf"{paths}\file_load_2.rfrq", key='rfrq', domain_id=1)
+        >>> my_data_sources.add_domain_file_path(filepath=os.path.join(paths, "file_load_2.rfrq", key='rfrq', domain_id=1)
         >>>
         >>> # Create the DataSources object for the first and second upstream files
         >>> my_data_sources_upstream_g0 = dpf.DataSources()
         >>> my_data_sources_upstream_g1 = dpf.DataSources()
         >>> # Define the path where the main upstream files can be found
-        >>> my_data_sources_upstream_g0.set_result_file_path(filepath=rf"{paths}\file0.mode", key='mode')
-        >>> my_data_sources_upstream_g1.set_result_file_path(filepath=rf"{paths}\file1.mode", key='mode')
+        >>> my_data_sources_upstream_g0.set_result_file_path(filepath=os.path.join(paths, "file0.mode", key='mode')
+        >>> my_data_sources_upstream_g1.set_result_file_path(filepath=os.path.join(paths, "file1.mode", key='mode')
         >>> # Add the additional upstream files to the upstream DataSources objectS
-        >>> my_data_sources_upstream_g0.add_file_path(filepath=rf"{paths}\file0.rst", key='rst')
-        >>> my_data_sources_upstream_g1.add_file_path(filepath=rf"{paths}\file1.rst", key='rst')
+        >>> my_data_sources_upstream_g0.add_file_path(filepath=os.path.join(paths, "file0.rst", key='rst')
+        >>> my_data_sources_upstream_g1.add_file_path(filepath=os.path.join(paths, "file1.rst", key='rst')
         >>>
         >>> # Add the upstream DataSources to the main DataSources object and specify its domain
         >>> my_data_sources.add_upstream_for_domain(upstream_data_sources=my_data_sources_upstream_g0, domain_id=0)
@@ -560,7 +541,6 @@
 
         Examples
         --------
-
         >>> from ansys.dpf import core as dpf
         >>>
         >>> # Create the DataSources object
@@ -690,7 +670,6 @@
 
         Examples
         --------
-
         >>> from ansys.dpf import core as dpf
         >>>
         >>> # Create the main DataSources object
