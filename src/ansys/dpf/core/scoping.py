# Copyright (C) 2020 - 2025 ANSYS, Inc. and/or its affiliates.
# SPDX-License-Identifier: MIT
#
#
# Permission is hereby granted, free of charge, to any person obtaining a copy
# of this software and associated documentation files (the "Software"), to deal
# in the Software without restriction, including without limitation the rights
# to use, copy, modify, merge, publish, distribute, sublicense, and/or sell
# copies of the Software, and to permit persons to whom the Software is
# furnished to do so, subject to the following conditions:
#
# The above copyright notice and this permission notice shall be included in all
# copies or substantial portions of the Software.
#
# THE SOFTWARE IS PROVIDED "AS IS", WITHOUT WARRANTY OF ANY KIND, EXPRESS OR
# IMPLIED, INCLUDING BUT NOT LIMITED TO THE WARRANTIES OF MERCHANTABILITY,
# FITNESS FOR A PARTICULAR PURPOSE AND NONINFRINGEMENT. IN NO EVENT SHALL THE
# AUTHORS OR COPYRIGHT HOLDERS BE LIABLE FOR ANY CLAIM, DAMAGES OR OTHER
# LIABILITY, WHETHER IN AN ACTION OF CONTRACT, TORT OR OTHERWISE, ARISING FROM,
# OUT OF OR IN CONNECTION WITH THE SOFTWARE OR THE USE OR OTHER DEALINGS IN THE
# SOFTWARE.

"""Scoping."""

from __future__ import annotations

import ctypes
import traceback
from typing import TYPE_CHECKING, Union
import warnings

import numpy as np

from ansys.dpf.core import server as server_module, server_types
from ansys.dpf.core.cache import _setter
from ansys.dpf.core.check_version import version_requires
from ansys.dpf.core.common import locations
from ansys.dpf.gate import (
    data_processing_capi,
    data_processing_grpcapi,
    dpf_vector,
    dpf_vector_abstract_api,
    dpf_vector_capi,
    scoping_capi,
    scoping_grpcapi,
    utils,
)
from ansys.dpf.gate.dpf_array import DPFArray

if TYPE_CHECKING:  # pragma: nocover
    from ctypes import c_void_p as ScopingPointer

    from ansys.dpf.core.server_types import AnyServerType
    import ansys.grpc.dpf.scoping_pb2.Scoping as ScopingMessage
<<<<<<< HEAD
    from ctypes import c_void_p as ScopingPointer
    from numpy import typing as np_typing
=======
>>>>>>> 17bc61ff

    IdVectorType = Union[list[int], range, np_typing.NDArray[np.int32]]


class Scoping:
    """Represents a scoping, which is a subset of a model support.

    Parameters
    ----------
    scoping:
        gRPC message or pointer for an existing scoping on the server.
    server:
        Server with channel connected to the remote or local instance.
        The default is ``None``, in which case an attempt is made to use the
        global server.
    ids:
        List of entity IDs.
    location:
        Location for this scoping. Defines the type of entities the IDs correspond to.
        For example, if location is :py:attr:`locations.nodal`,
        then the scoping is a list of node IDs.

    Examples
    --------
    Create a scoping for mesh entities.

    >>> from ansys.dpf import core as dpf
    >>> # 1. using the mesh_scoping_factory
    >>> from ansys.dpf.core import mesh_scoping_factory
    >>> # a. scoping with elemental location that targets the elements with id 2, 7 and 11
    >>> my_elemental_scoping = mesh_scoping_factory.elemental_scoping([2, 7, 11])
    >>> # b. scoping with nodal location that targets the elements with id 4 to 6
    >>> my_nodal_scoping = mesh_scoping_factory.nodal_scoping(range(4, 7))
    >>> #2. using the Scoping class directly
    >>> # a. scoping with elemental location that targets the elements with id 2, 7 and 11
    >>> my_elemental_scoping = dpf.Scoping(location=dpf.locations.elemental, ids=[2, 7, 11])
    >>> # b. scoping with nodal  location that targets the elements with id 4 to 6
    >>> my_nodal_scoping = dpf.Scoping(ids=range(4, 7))
    >>> # 3. create a time_freq scoping that targets the second load step
    >>> from ansys.dpf.core import time_freq_scoping_factory
    >>> # a. using the time_freq_scoping_factory
    >>> my_load_step_scoping = time_freq_scoping_factory.scoping_by_load_step(2)
    >>> # b. using the Scoping class directly
    >>> my_load_step_scoping = dpf.Scoping(location=dpf.locations.time_freq_step, ids=[2])

    """

    def __init__(
        self,
        scoping: Union[ScopingMessage, ScopingPointer] = None,
        server: AnyServerType = None,
        ids: IdVectorType = None,
        location: locations = None,
    ):
        """Initialize the scoping with an optional scoping message or by connecting to a stub."""
        # step 1: get server
        self._server = server_module.get_or_create_server(
            scoping._server if isinstance(scoping, Scoping) else server
        )

        self._api = self._server.get_api_for_type(
            capi=scoping_capi.ScopingCAPI, grpcapi=scoping_grpcapi.ScopingGRPCAPI
        )
        # step3: init environment
        self._api.init_scoping_environment(self)  # creates stub when gRPC

        # step2: if object exists, take the instance, else create it
        if scoping is not None:
            if isinstance(scoping, Scoping):
                self._server = scoping._server
                self._api = self._server.get_api_for_type(
                    capi=scoping_capi.ScopingCAPI,
                    grpcapi=scoping_grpcapi.ScopingGRPCAPI,
                )
                # step3: init environment
                self._api.init_scoping_environment(self)  # creates stub when gRPC
                core_api = self._server.get_api_for_type(
                    capi=data_processing_capi.DataProcessingCAPI,
                    grpcapi=data_processing_grpcapi.DataProcessingGRPCAPI,
                )
                core_api.init_data_processing_environment(self)
                self._internal_obj = core_api.data_processing_duplicate_object_reference(scoping)
            else:
                # scoping is of type protobuf.message or DPFObject*
                self._internal_obj = scoping
        else:
            if self._server.has_client():
                self._internal_obj = self._api.scoping_new_on_client(self._server.client)
            else:
                self._internal_obj = self._api.scoping_new()

        # step5: handle specific calls to set attributes
        if ids is not None:
            self.ids = ids
        if location is not None:
            self.location = location

    def _count(self):
        """Return the number of scoping ids.

        Returns
        -------
        count : int
            Number of scoping IDs.
        """
        return self._api.scoping_get_size(self)

    def _get_location(self):
        """Retrieve the location of the IDs.

        Returns
        -------
        location : str
            Location of the IDs.
        """
        return self._api.scoping_get_location(self)

    def _set_location(self, loc=locations.nodal):
        """Set the location.

        Parameters
        ----------
        loc : str or core.locations enum
            Location needed.

        """
        self._api.scoping_set_location(self, loc)

    @version_requires("2.1")
    def _set_ids(self, ids: IdVectorType):
        """Set the ids.

        Scoping IDs are stored as int32.
        Converts automatically int64 Numpy arrays to int32.

        Parameters
        ----------
        ids:
            Entity IDs to set.

        """
        if isinstance(ids, range):
            ids = list(ids)
        if isinstance(ids, np.ndarray):
            if ids.dtype == np.int64:
                ids = ids.astype(np.int32)
            if ids.dtype != np.int32:
                raise ValueError(
                    f"Accepted dtypes for NumPy arrays when setting scoping IDs are "
                    f"'np.int32' and np.int64' (provided is '{ids.dtype}')."
                )
        if isinstance(self._server, server_types.InProcessServer):
            self._api.scoping_resize(self, len(ids))
            ids_ptr = self._api.scoping_get_ids(self, len(ids))
            ctypes.memmove(
                ids_ptr,
                utils.to_int32_ptr(ids),
                len(ids) * ctypes.sizeof(ctypes.c_int32()),
            )
        else:
            self._api.scoping_set_ids(self, ids, len(ids))

    def _get_ids(self, np_array=None):
        """Return an array of scoping ids.

        Returns
        -------
        ids : list[int], numpy.array (if np_array==True)
            Array of IDs.

        np_array: bool, optional

        Notes
        -----
        Print a progress bar.
        """
        if np_array == None:
            from ansys.dpf.core import settings

            np_array = settings.get_runtime_client_config(self._server).return_arrays
        try:
            vec = dpf_vector.DPFVectorInt(
                client=self._server.client,
                api=self._server.get_api_for_type(
                    capi=dpf_vector_capi.DpfVectorCAPI,
                    grpcapi=dpf_vector_abstract_api.DpfVectorAbstractAPI,
                ),
            )
            self._api.scoping_get_ids_for_dpf_vector(
                self, vec, vec.internal_data, vec.internal_size
            )
            return DPFArray(vec) if np_array else vec.np_array.tolist()

        except NotImplementedError:
            return self._api.scoping_get_ids(self, np_array)

    def get_ids(self, np_array: bool = False) -> Union[list[int], DPFArray]:
        """Return the list of entity IDs in the scoping as a list or as a numpy.ndarray.

        Parameters
        ----------
        np_array:
            Whether to return the list of IDs as a numpy array.

        Returns
        -------
        ids:
            List of entity IDs in the scoping.

        """
        return self._get_ids(np_array=np_array)

    def set_id(self, index: int, scopingid: int):
        """Set the ID of the entity at index in the scoping.

        Parameters
        ----------
        index:
            Index in the scoping.
        scopingid:
            ID of the entity.
        """
        self._api.scoping_set_entity(self, scopingid, index)

    def _get_id(self, index):
        """Retrieve the index that the scoping ID is located on.

        Parameters
        ----------
        index : int
            Index of the scoping

        Returns
        -------
        id : int
            ID of the scoping's index.
        """
        return self._api.scoping_id_by_index(self, index)

    def _get_index(self, scopingid):
        """Retrieve an ID corresponding to an ID in the scoping.

        Parameters
        ----------
        id : int
            ID to retrieve.

        Returns
        -------
        index : int
            Index of the ID.
        """
        return self._api.scoping_index_by_id(self, scopingid)

    def id(self, index: int) -> int:
        """Retrieve the entity ID at a given index.

        Parameters
        ----------
        index:
            Index of the entity in the scoping.

        Returns
        -------
        entity_id:
            ID of the entity at index in the scoping.

        """
        return self._get_id(index)

    def index(self, id: int) -> int:
        """Retrieve the index for a given entity ID.

        Parameters
        ----------
        id:
            Entity ID at the index in the scoping.

        Returns
        -------
        index:
            Index in the scoping for the entity ID.

        """
        return self._get_index(id)

    @property
    def ids(self) -> Union[DPFArray, list[int]]:
        """Retrieve the entity IDs in the scoping.

        Returns
        -------
        ids:
            List of IDs in the scoping.
            By default, a mutable DPFArray is returned.
            To change the return type to a list for the complete python session, see
            :func:`ansys.dpf.core.settings.get_runtime_client_config` and
            :func:`ansys.dpf.core.runtime_config.RuntimeClientConfig.return_arrays`.
            To get the list of IDs from a scoping as a Python list without changing a default
            configuration, use :func:`ansys.dpf.core.scoping.Scoping.get_ids` instead.

        """
        return self._get_ids()

    @ids.setter
    def ids(self, value: IdVectorType):
        self._set_ids(value)

    @property
    def location(self) -> str:
        """Location of the scoping as a string.

        This defines the type of entity the IDs correspond to (such as node ID, element ID, face ID, and so on).

        Returns
        -------
        location:
            The location of the scoping.
            One of the values of :class:`~ansys.dpf.core.common.locations`.

        """
        return self._get_location()

    @location.setter
    def location(self, value: locations):
        self._set_location(value)

    def __len__(self):
        """
        Return the number of scoping ids.

        Returns
        -------
        int
            The number of scoping ids.
        """
        return self._count()

    def __del__(self):
        """
        Clean up resources associated with the instance.

        This method calls the deleter function to release resources. If an exception
        occurs during deletion, a warning is issued.

        Raises
        ------
        Warning
            If an exception occurs while attempting to delete resources.
        """
        try:
            self._deleter_func[0](self._deleter_func[1](self))
        except Exception as e:
            print(str(e.args), str(self._deleter_func[0]))
            warnings.warn(traceback.format_exc())

    def __iter__(self):
        """Return an iterator over the scoping ids."""
        return self.ids.__iter__()

    def __getitem__(self, key):
        """Retrieve the ID at a requested index."""
        return self.id(key)

    def __setitem__(self, index, id):
        """Set the ID at a given index."""
        return self.set_id(index, id)

    @property
    def size(self) -> int:
        """Length of the list of IDs.

        Returns
        -------
        size:
            Size of the scoping.

        """
        return self._count()

    def __str__(self):
        """Describe the entity.

        Returns
        -------
        description : str
        """
        from ansys.dpf.core.core import _description

        return _description(self._internal_obj, self._server)

    def deep_copy(self, server=None):
        """Create a deep copy of the scoping's data on a given server.

        This method is useful for passiong data from one server instance to another.

        Parameters
        ----------
        server : ansys.dpf.core.server, optional
            Server with the channel connected to the remote or local instance.
            The default is ``None``, in which case an attempt is made to use the
            global server.

        Returns
        -------
        scoping_copy : Scoping
        """
        scop = Scoping(server=server)
        scop.ids = self.ids
        scop.location = self.location
        return scop

    def as_local_scoping(self):
        """Create a deep copy of the scoping that can be accessed and modified locally.

        This method allows you to access and modify the local copy of the scoping
        without sending a request to the server. It should be used in a ``with``
        statement so that the local field is released and the data is sent to
        the server in one action. If it is not used in a ``with`` statement,
        :func:`<release_data> Scoping.release_data()` should be used to update the scoping.

        Warning
        -------
        If this `as_local_scoping` method is not used as a context manager in a
        ``with`` statement or if the method `release_data()` is not called,
        the data will not be updated.

        Returns
        -------
        local_scoping : Scoping

        Examples
        --------
        >>> from ansys.dpf import core as dpf
        >>> num_entities = 3
        >>> scoping_to_local = dpf.Scoping()
        >>> with scoping_to_local.as_local_scoping() as scoping:
        ...     for i in range(0,num_entities):
        ...         scoping[i] = i+1

        """  # noqa: E501
        return _LocalScoping(self)


class _LocalScoping(Scoping):
    """Caches the internal data of the scoping so that it can be modified locally.

    A single update request is sent to the server when the local scoping is deleted.

    Parameters
    ----------
    scoping : Scoping
        Scoping to copy locally.

    """

    def __init__(self, scoping):
        super(_LocalScoping, self).__init__(scoping=scoping)
        self.__cache_data__(scoping)

    def __cache_data__(self, owner_scoping):
        self._scoping_ids_copy = owner_scoping._get_ids(False)
        self._location = owner_scoping.location
        self.__init_map__()

    def __init_map__(self):
        self._mapper = dict(zip(self._scoping_ids_copy, np.arange(self._count())))

    def _count(self):
        """Return the number of scoping ids.

        Returns
        -------
        count : int
            Number of scoping IDs.
        """
        return len(self._scoping_ids_copy)

    def _get_location(self):
        """Retrieve the location of the IDs.

        Returns
        -------
        location : str
            Location of the IDs.
        """
        return self._location

    @_setter
    def _set_location(self, loc=locations.nodal):
        """Set the location.

        Parameters
        ----------
        loc : str or core.locations enum
            Location needed.

        """
        self._location = loc

    @_setter
    @version_requires("2.1")
    def _set_ids(self, ids):
        """Set scoping ids.

        Parameters
        ----------
        ids : list of int
            IDs to set.

        Notes
        -----
        Print a progress bar.
        """
        # must convert to a list for gRPC
        if isinstance(ids, range):
            ids = list(ids)
        elif isinstance(ids, (np.ndarray, np.generic)):
            ids = ids.tolist()

        self._scoping_ids_copy = ids
        self.__init_map__()

    def _get_ids(self, np_array=False):
        """Return the scoping ids.

        Returns
        -------
        ids : list[int], numpy.array (if np_array==True)
            List of IDs.

        Notes
        -----
        Print a progress bar.
        """
        if np_array:
            return np.ndarray(self._scoping_ids_copy, dtype=np.int32)
        else:
            return self._scoping_ids_copy

    @_setter
    def set_id(self, index, scopingid):
        """Set the ID of a scoping's index.

        Parameters
        ----------
        index : int
            Index of the scoping.
        scopingid : int
            ID of the scoping.
        """
        init_size = self._count()
        if init_size <= index:
            for i in range(init_size, index + 1):
                self._scoping_ids_copy.append(-1)
        self._scoping_ids_copy[index] = scopingid
        self._mapper[scopingid] = index

    @_setter
    def append(self, id):
        self._scoping_ids_copy.append(id)
        self._mapper[id] = len(self) - 1

    def _get_id(self, index):
        """Retrieve the index that the scoping ID is located on.

        Parameters
        ----------
        index : int
            Index of the scoping

        Returns
        -------
        id : int
            ID of the scoping's index.
        """
        return self._scoping_ids_copy[index]

    def _get_index(self, scopingid):
        """Retrieve an ID corresponding to an ID in the scoping.

        Parameters
        ----------
        id : int
            ID to retrieve.

        Returns
        -------
        index : int
            Index of the ID.
        """
        return self._mapper[scopingid]

    def release_data(self):
        """Release the data."""
        if hasattr(self, "_is_set") and self._is_set:
            super()._set_ids(self._scoping_ids_copy)
            super()._set_location(self._location)

    def __enter__(self):
        return self

    def __exit__(self, type, value, tb):
        if tb is None:
            self._is_exited = True
            self.release_data()
        else:
            print(tb)

    def __del__(self):
        if not hasattr(self, "_is_exited") or not self._is_exited:
            self._is_exited = True
            self.release_data()
        super(_LocalScoping, self).__del__()
        pass<|MERGE_RESOLUTION|>--- conflicted
+++ resolved
@@ -52,11 +52,8 @@
 
     from ansys.dpf.core.server_types import AnyServerType
     import ansys.grpc.dpf.scoping_pb2.Scoping as ScopingMessage
-<<<<<<< HEAD
     from ctypes import c_void_p as ScopingPointer
     from numpy import typing as np_typing
-=======
->>>>>>> 17bc61ff
 
     IdVectorType = Union[list[int], range, np_typing.NDArray[np.int32]]
 
