"""Module containing the different geometry objects."""

from ansys.dpf import core as dpf

from ansys.dpf.core import Field
from ansys.dpf.core.fields_factory import field_from_array
from ansys.dpf.core.plotter import DpfPlotter

import numpy as np


def normalize_vector(vector):
    """Normalize vector."""
    return vector / np.linalg.norm(vector)


class Points:
    """
    Collection of DPF points.

    This can be a single point or a cloud of points.

    Parameters
    ----------
    coordinates: array, list, Field
        Coordinates of the points in a 3D space.
    server : :class:`ansys.dpf.core.server`, optional
        Server with the channel connected to the remote or local instance. The
        default is ``None``, in which case an attempt is made to use the global
        server.

    Examples
    --------
    Create Points object with two points, print object information and plot.

    >>> from ansys.dpf.core.geometry import Points
    >>> points = Points([[0, 0, 0], [1, 0, 0]])
    >>> print(points)
    DPF Points object:
    Number of points: 2
    Coordinates:
      [0. 0. 0.]
      [1. 0. 0.]
    >>> points.plot()

    """

    def __init__(self, coordinates, server=None):
        # Input check
        if not isinstance(coordinates, Field):
            coordinates = field_from_array(coordinates, server=server)

        self._coordinates = coordinates
        self._server = server

    def __getitem__(self, value):
        return self.coordinates.data[value]

    def __len__(self):
        return self.n_points

    def __str__(self):
        """Print Points information."""
        txt = "DPF Points object:\n"
        txt += f"Number of points: {self.n_points}\n"
        txt += f"Coordinates:\n"
        for point in self._coordinates.data:
            txt += f"  {point}\n"
        return txt

    @property
    def coordinates(self):
        """Coordinates of the Points."""
        return self._coordinates

    @property
    def n_points(self):
        """Total number of points."""
        return self._coordinates.shape[0] if isinstance(self._coordinates.shape, tuple) else 1

    @property
    def dimension(self):
        """Dimension of the Points object space."""
        return 3

    def plot(self, mesh=None, **kwargs):
        """Visualize Points object. If provided, ``mesh`` will be also plotted."""
        cpos = kwargs.pop("cpos", None)
        pl = DpfPlotter(**kwargs)
        pl.add_points(
            self._coordinates.data, render_points_as_spheres=True, point_size=10
        )
        if mesh:
            pl.add_mesh(mesh, style="surface", show_edges=True, color="w", opacity=0.3)
        pl.show_figure(show_axes=True, cpos=cpos)


class Line:
    """
    Create Line object from two 3D points.

    Parameters
    ----------
    coordinates: array, list, Field, Points
        3D coordinates of the two points defining the line.
    n_points: int
        Number of points used to discretize the line (optional).
    server : :class:`ansys.dpf.core.server`, optional
        Server with the channel connected to the remote or local instance. The
        default is ``None``, in which case an attempt is made to use the global
        server.

    Examples
    --------
    Create a line from two points, print object information and plot.

    >>> from ansys.dpf.core.geometry import Line
    >>> line = Line([[0, 0, 0], [1, 0, 0]])
    >>> print(line)
    DPF Line object:
    Starting point: [0. 0. 0.]
    Ending point: [1. 0. 0.]
    Line discretized with 100 points
    >>> line.plot()

    """

    def __init__(self, coordinates, n_points=100, server=None):
        """Initialize line object from two 3D points and discretize."""
        if not isinstance(coordinates, Field):
            coordinates = field_from_array(coordinates)
        if not len(coordinates.data) == 2:
            raise ValueError("Only two points must be introduced to define a line")

        self._coordinates = coordinates
        self._server = server
        self._n_points = n_points
        self._length = np.linalg.norm(coordinates.data)
        self._mesh, self._path = self._discretize()

    def __getitem__(self, value):
        """Overwrite getitem so coordinates.data is iterable."""
        return self.coordinates.data[value]

    def __len__(self):
        """Overwrite len so it returns the number of points."""
        return len(self._coordinates.data)

    def __str__(self):
        """Print line information."""
        txt = "DPF Line object:\n"
        txt += f"Starting point: {self._coordinates.data[0]}\n"
        txt += f"Ending point: {self._coordinates.data[-1]}\n"
        txt += f"Line discretized with {self._n_points} points\n"
        return txt

    def _discretize(self):
        """Discretize line."""
        origin = self._coordinates.data[0]
        diff = self._coordinates.data[1] - self._coordinates.data[0]
        path_1D = np.linspace(0, self.length, self._n_points)
        path_3D = [origin + i_point * diff / self._n_points for i_point in range(self._n_points)]

        # Create mesh for a line
        mesh = dpf.MeshedRegion(
            num_nodes=self._n_points,
            num_elements=self._n_points - 1,
            server=self._server,
        )
        for i, node in enumerate(mesh.nodes.add_nodes(self._n_points)):
            node.id = i + 1
            node.coordinates = path_3D[i]

        for i in range(self._n_points - 1):
            mesh.elements.add_beam_element(i + 1, [i, i + 1])

        return mesh, path_1D

    @property
    def coordinates(self):
        """Coordinates of the two points defining the line."""
        return self._coordinates

    @property
    def mesh(self):
        """Get line mesh."""
        return self._mesh

    @property
    def length(self):
        """Get line length."""
        return self._length

    @property
    def path(self):
        """Get line path (1D line coordinate)."""
        return self._path

    @property
    def n_points(self):
        """Get number of points for the line discretization."""
        return self._n_points

    @property
    def direction(self):
        """Normalized direction vector between the two points defining the line."""
        diff = [x - y for x, y in zip(self._coordinates.data[1], self._coordinates.data[0])]
        return diff / np.linalg.norm(diff)

<<<<<<< HEAD
    def plot(self, **kwargs):
        """Visualize line."""
        # Check if line is along the [1, 1, 1] direction to change camera position
        if np.isclose(np.abs(self.direction), normalize_vector(np.array([1, 1, 1]))).all():
            camera_position = "xy"
        else:
            camera_position = None
=======
    def plot(self, mesh=None, **kwargs):
        """Visualize line. If provided, ``mesh`` will be also plotted."""
        cpos = kwargs.pop("cpos", None)
        if not cpos:
            # Check if line is along the [1, 1, 1] direction to change camera position
            if np.isclose(
                np.abs(self.direction), normalize_vector(np.array([1, 1, 1]))
            ).all():
                cpos = "xy"
            else:
                cpos = None
>>>>>>> f5ded89e

        # Plot line object
        pl = DpfPlotter(**kwargs)
        pl.add_line(self._coordinates.data, width=5)
        if mesh:
            pl.add_mesh(mesh, style="surface", show_edges=True, color="w", opacity=0.3)
        pl.show_figure(show_axes=True, cpos=cpos)


class Plane:
    """
    Plane object.

    Parameters
    ----------
    center : array, list
        3D coordinates of the center point of the plane.
    normal : array, list, Line
        Normal direction to the plane.
    width : int, float
        Width of the discretized plane (default = 1).
    height : int, float
        Height of the discretized plane (default = 1).
    n_cells_x : int
        Number of cells in the x direction of the plane.
    n_cells_y : int
        Number of cells in the y direction of the plane.
    server : :class:`ansys.dpf.core.server`, optional
        Server with the channel connected to the remote or local instance. The
        default is ``None``, in which case an attempt is made to use the global
        server.

    Examples
    --------
    Create a plane from its center and normal direction, print object information and plot.

    >>> from ansys.dpf.core.geometry import Plane
    >>> plane = Plane([0, 0, 0], [1, 0, 0])
    >>> print(plane)
    DPF Plane object:
    Center point: [0, 0, 0]
    Normal direction: [1. 0. 0.]
    Plane discretizaton using:
      Width (x-dir): 1
      Height (y-dir): 1
      Num cells x-dir: 20
      Num cells y-dir: 20
    >>> plane.plot()

    """

    def __init__(self, center, normal, width=1, height=1, n_cells_x=20, n_cells_y=20, server=None):
        """Initialize Plane object from its center and normal direction."""
        # Input check
        if not len(center) == 3:
            raise ValueError("'center' of the plane must have length 3")
        if not isinstance(normal, Line):
            if len(normal) == 2:
                if not len(normal[0]) == len(normal[1]) == 3:
                    raise ValueError("Each point must contain 3 coordinates.")
                normal_vect = normal
                normal_dir = self._get_direction_from_vect(normal_vect)
            elif len(normal) == 3:
                normal_dir = normal / np.linalg.norm(normal)
                normal_vect = [np.array([0, 0, 0]), normal_dir]
        else:
            normal_vect = [normal.coordinates.data[0], normal.coordinates.data[1]]
            normal_dir = self._get_direction_from_vect(normal_vect)
        if not isinstance(width, (int, float)) or not isinstance(height, (int, float)):
            raise ValueError("Width and height must be either integers of floats.")
        if not isinstance(n_cells_x, int) or not isinstance(n_cells_y, int):
            raise ValueError("Number of cells x and y must be either integers.")

        self._center = center
        self._normal_vect = normal_vect
        self._normal_dir = normal_dir
        self._server = server
        self._mesh = None
        self._width = width
        self._height = height
        self._n_cells_x = n_cells_x
        self._n_cells_y = n_cells_y
        self._axes_plane = None
        self._discretize()

    def __str__(self):
        """Print plane information."""
        txt = "DPF Plane object:\n"
        txt += f"Center point: {self._center}\n"
        txt += f"Normal direction: {self._normal_dir}\n"
        if self._mesh:
            txt += "Plane discretizaton using:\n"
            txt += f"  Width (x-dir): {self.width}\n"
            txt += f"  Height (y-dir): {self.height}\n"
            txt += f"  Num cells x-dir: {self.n_cells_x}\n"
            txt += f"  Num cells y-dir: {self.n_cells_y}\n"
        else:
            txt += "Plane has not been discretized.\n"
            txt += "  Use plane.discretize(width, height, n_cells_x, n_cells_y)\n"
        return txt

    @property
    def center(self):
        """Center of the plane."""
        return self._center

    @property
    def normal_vect(self):
        """Normal vector to the plane."""
        return self._normal_vect

    @property
    def normal_dir(self):
        """Normal direction to the plane."""
        return self._normal_dir

    @property
    def mesh(self):
        """Get discretized mesh for the plane."""
        return self._mesh

    @property
    def width(self):
        """Get width of the discretized plane."""
        return self._width

    @property
    def height(self):
        """Get height of the discretized plane."""
        return self._height

    @property
    def n_cells_x(self):
        """Get number of cells in the x direction of the plane."""
        return self._n_cells_x

    @property
    def n_cells_y(self):
        """Get number of cells in the y direction of the plane."""
        return self._n_cells_y

    def _discretize(self):
        """Discretize plane with a certain size and number of cells per direction."""

        # Get plane axis (local) from reference axis (global) and plane's normal
        self._axes_plane = get_plane_local_axis(self._normal_dir)

        # Create grid on plane coordinates
        num_nodes = (self._n_cells_x + 1) * (self._n_cells_y + 1)
        x_range = np.linspace(-self._width / 2, self._width / 2, self._n_cells_x + 1)
        y_range = np.linspace(-self._height / 2, self._height / 2, self._n_cells_y + 1)
        meshgrid = np.meshgrid(x_range, y_range)
        plane_coords = [
            meshgrid[0].flatten(),
            meshgrid[1].flatten(),
            np.zeros(num_nodes),
        ]

        # Map coordinates from plane to global coordinates system
        global_coords = np.zeros([num_nodes, 3])
        for i in range(num_nodes):
            node_coords = np.array([plane_coords[0][i], plane_coords[1][i], plane_coords[2][i]])
            global_coords[i, :] = np.dot(node_coords, self._axes_plane) + self._center

        # Create mesh
        num_elems = self._n_cells_x * self._n_cells_y
        mesh = dpf.MeshedRegion(num_nodes=num_nodes, num_elements=num_elems, server=self._server)
        for i, node in enumerate(mesh.nodes.add_nodes(num_nodes)):
            node.id = i + 1
            node.coordinates = global_coords[i]

        # Build connectivity
        for i in range(num_elems):
            i_col = i // self._n_cells_x
            element_connectivity = [
                i_col + i,
                i_col + i + 1,
                i_col + self._n_cells_x + 1 + i + 1,
                i_col + self._n_cells_x + 1 + i,
            ]
            mesh.elements.add_solid_element(i + 1, element_connectivity)

        # Store mesh
        self._mesh = mesh

    def _get_direction_from_vect(self, vect):
        """Normal direction to the plane."""
        direction = [x - y for x, y in zip(vect[1], vect[0])]
        return normalize_vector(direction)

    def plot(self, mesh=None, **kwargs):
        """Visualize plane object. If provided, ``mesh`` will be also plotted."""
        cpos = kwargs.pop("cpos", None)
        if not cpos:
            # Check if normal is in [1, -1, 0] direction to change camera position
            no_vision_normal = normalize_vector(np.array([1, -1, 0]))
            if (
                np.isclose(self.normal_dir, no_vision_normal).all()
                or np.isclose(self.normal_dir, -no_vision_normal).all()
            ):
                cpos = "xz"
            else:
                cpos = None

        # Plot plane object
        pl = DpfPlotter(**kwargs)
        pl.add_plane(self)
        if mesh:
            pl.add_mesh(mesh, style="surface", show_edges=True, color="w", opacity=0.3)
        pl.show_figure(show_axes=True, cpos=cpos)


def get_plane_local_axis(normal_dir):
    axis_ref = [np.array([1, 0, 0]), np.array([0, 1, 0]), np.array([0, 0, 1])]
    if np.allclose(abs(normal_dir), [1.0, 0.0, 0.0]):
        plane_x = np.cross(axis_ref[1], normal_dir)
        plane_y = np.cross(normal_dir, plane_x)
    else:
        plane_y = np.cross(axis_ref[0], normal_dir)
        plane_x = np.cross(normal_dir, plane_y)
    plane_z = normal_dir

    plane_x = normalize_vector(plane_x)
    plane_y = normalize_vector(plane_y)
    plane_z = normalize_vector(plane_z)
    return [plane_x, plane_y, plane_z]


def get_global_coords_from_local(local_coords, axes_plane, center):
    return np.dot(local_coords, axes_plane) + center


def get_local_coords_from_global(global_coords, axes_plane, center):
    return np.dot(axes_plane, (global_coords - np.array(center)))<|MERGE_RESOLUTION|>--- conflicted
+++ resolved
@@ -207,15 +207,6 @@
         diff = [x - y for x, y in zip(self._coordinates.data[1], self._coordinates.data[0])]
         return diff / np.linalg.norm(diff)
 
-<<<<<<< HEAD
-    def plot(self, **kwargs):
-        """Visualize line."""
-        # Check if line is along the [1, 1, 1] direction to change camera position
-        if np.isclose(np.abs(self.direction), normalize_vector(np.array([1, 1, 1]))).all():
-            camera_position = "xy"
-        else:
-            camera_position = None
-=======
     def plot(self, mesh=None, **kwargs):
         """Visualize line. If provided, ``mesh`` will be also plotted."""
         cpos = kwargs.pop("cpos", None)
@@ -227,7 +218,6 @@
                 cpos = "xy"
             else:
                 cpos = None
->>>>>>> f5ded89e
 
         # Plot line object
         pl = DpfPlotter(**kwargs)
