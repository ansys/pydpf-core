--- conflicted
+++ resolved
@@ -72,13 +72,8 @@
     ANSYS_INSTALL = Path(core.misc.get_ansys_path(ansys_path))
     api_path = load_api._get_path_in_install()
     if api_path is None:
-<<<<<<< HEAD
-        raise ImportError("Could not find API path in install.")
-    SUB_FOLDERS = os.path.join(ANSYS_INSTALL, api_path)
-=======
         raise ImportError(f"Could not find API path in install.")
     SUB_FOLDERS = ANSYS_INSTALL / api_path
->>>>>>> b7f89f70
     if ISPOSIX:
         name = "lib" + name
     return SUB_FOLDERS / name
