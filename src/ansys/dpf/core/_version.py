"""Version for ansys-dpf-core"""
# major, minor, patch
version_info = 0, 10, 1, "dev0"

# Nice string for the version
__version__ = ".".join(map(str, version_info))

<<<<<<< HEAD
server_to_ansys_grpc_dpf_version = {
    "1.0": "==0.2.2",
    "2.0": "==0.3.0",
    "3.0": ">=0.4.0",
    "4.0": ">=0.5.0",
    "5.0": ">=0.6.0",
    "6.0": ">=0.7.0",
    "7.0": ">=0.8.0",
    "8.0": ">=0.9dev",
}

server_to_ansys_version = {
    "1.0": "2021R1",
    "2.0": "2021R2",
    "3.0": "2022R1",
    "4.0": "2022R2",
    "5.0": "2023R1",
    "6.0": "2023R2",
    "6.1": "2023R2",
    "6.2": "2023R2",
    "7.0": "2024R1",
    "7.1": "2024R1",
    "8.0": "2024R2",
}
=======
# Minimal DPF server version supported
min_server_version = "4.0"


class ServerToAnsysVersion:
    legacy_version_map = {
        "1.0": "2021R1",
        "2.0": "2021R2",
        "3.0": "2022R1",
        "4.0": "2022R2",
        "5.0": "2023R1",
        "6.0": "2023R2",
        "6.1": "2023R2",
        "6.2": "2023R2",
        "7.0": "2024R1",
        "7.1": "2024R1",
    }

    def __getitem__(self, item):
        if len(item) == 3:
            return self.legacy_version_map[item]
        else:
            split = item.split('.')
            return split[0]+'R'+split[1]


server_to_ansys_version = ServerToAnsysVersion()
>>>>>>> a0b780a9
<|MERGE_RESOLUTION|>--- conflicted
+++ resolved
@@ -5,32 +5,6 @@
 # Nice string for the version
 __version__ = ".".join(map(str, version_info))
 
-<<<<<<< HEAD
-server_to_ansys_grpc_dpf_version = {
-    "1.0": "==0.2.2",
-    "2.0": "==0.3.0",
-    "3.0": ">=0.4.0",
-    "4.0": ">=0.5.0",
-    "5.0": ">=0.6.0",
-    "6.0": ">=0.7.0",
-    "7.0": ">=0.8.0",
-    "8.0": ">=0.9dev",
-}
-
-server_to_ansys_version = {
-    "1.0": "2021R1",
-    "2.0": "2021R2",
-    "3.0": "2022R1",
-    "4.0": "2022R2",
-    "5.0": "2023R1",
-    "6.0": "2023R2",
-    "6.1": "2023R2",
-    "6.2": "2023R2",
-    "7.0": "2024R1",
-    "7.1": "2024R1",
-    "8.0": "2024R2",
-}
-=======
 # Minimal DPF server version supported
 min_server_version = "4.0"
 
@@ -47,6 +21,7 @@
         "6.2": "2023R2",
         "7.0": "2024R1",
         "7.1": "2024R1",
+        "8.0": "2024R2",
     }
 
     def __getitem__(self, item):
@@ -57,5 +32,4 @@
             return split[0]+'R'+split[1]
 
 
-server_to_ansys_version = ServerToAnsysVersion()
->>>>>>> a0b780a9
+server_to_ansys_version = ServerToAnsysVersion()