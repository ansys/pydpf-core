--- conflicted
+++ resolved
@@ -413,13 +413,8 @@
         scoping = Scoping(self._api.collection_get_label_scoping(self, label), server=self._server)
         return scoping
 
-<<<<<<< HEAD
     def __getitem__(self, index: int | slice):
-        """Retrieves the entry at a requested index value or build a new collection from a slice.
-=======
-    def __getitem__(self, index):
-        """Retrieve the entry at a requested index value.
->>>>>>> c2e57d67
+        """Retrieve the entry at a requested index value or build a new collection from a slice.
 
         Parameters
         ----------
