# Copyright (C) 2020 - 2025 ANSYS, Inc. and/or its affiliates.
# SPDX-License-Identifier: MIT
#
#
# Permission is hereby granted, free of charge, to any person obtaining a copy
# of this software and associated documentation files (the "Software"), to deal
# in the Software without restriction, including without limitation the rights
# to use, copy, modify, merge, publish, distribute, sublicense, and/or sell
# copies of the Software, and to permit persons to whom the Software is
# furnished to do so, subject to the following conditions:
#
# The above copyright notice and this permission notice shall be included in all
# copies or substantial portions of the Software.
#
# THE SOFTWARE IS PROVIDED "AS IS", WITHOUT WARRANTY OF ANY KIND, EXPRESS OR
# IMPLIED, INCLUDING BUT NOT LIMITED TO THE WARRANTIES OF MERCHANTABILITY,
# FITNESS FOR A PARTICULAR PURPOSE AND NONINFRINGEMENT. IN NO EVENT SHALL THE
# AUTHORS OR COPYRIGHT HOLDERS BE LIABLE FOR ANY CLAIM, DAMAGES OR OTHER
# LIABILITY, WHETHER IN AN ACTION OF CONTRACT, TORT OR OTHERWISE, ARISING FROM,
# OUT OF OR IN CONNECTION WITH THE SOFTWARE OR THE USE OR OTHER DEALINGS IN THE
# SOFTWARE.

"""
Results.

This module contains the Results and Result classes that are created by the model
to easily access results in result files.
"""

import functools

from ansys.dpf.core import Operator, errors
from ansys.dpf.core.custom_fields_container import (
    BodyFieldsContainer,
    ElShapeFieldsContainer,
)
from ansys.dpf.core.scoping import Scoping


class Results:
    """Organizes the results from DPF into accessible methods.

    All the available results are dynamically created base on the model's class:'ResultInfo' class.

    Attributes
    ----------
    displacement : Result
        Result provider helper wrapping the regular displacement operator.
        With this wrapper, time and mesh scopings can easily
        be customized.

    Examples
    --------
        Create a displacement result from the model and choose its time and mesh scopings.

        >>> from ansys.dpf import core as dpf
        >>> from ansys.dpf.core import examples
        >>> model = dpf.Model(examples.find_msup_transient())
        >>> disp = model.results.displacement.on_last_time_freq.on_named_selection("_CONSTRAINEDNODES")
        >>> last_time_disp = disp.eval()

    stress : Result
        Result provider helper wrapping the regular stress operator.
        With this wrapper, time and mesh scopings, location, and more
        can easily be customized.

    Examples
    --------
        Create a stress result from the model and choose its time and mesh scopings.

        >>> from ansys.dpf import core as dpf
        >>> from ansys.dpf.core import examples
        >>> model = dpf.Model(examples.find_msup_transient())
        >>> stress = model.results.stress.on_last_time_freq.on_named_selection('_CONSTRAINEDNODES')
        >>> last_time_stress = stress.eval()

    .... all other results : Result
        Result provider helper wrapping all types of providers available for a
        given result file.

    Examples
    --------
        >>> from ansys.dpf import core as dpf
        >>> from ansys.dpf.core import examples
        >>> model = dpf.Model(examples.find_electric_therm())
        >>> v = model.results.electric_potential
        >>> dissip = model.results.thermal_dissipation_energy

    Examples
    --------
    Extract the result object from a model.

    >>> from ansys.dpf import core as dpf
    >>> from ansys.dpf.core import examples
    >>> model = dpf.Model(examples.find_simple_bar())
    >>> results = model.results # printable object

    Access the displacement at all times.

    >>> from ansys.dpf.core import Model
    >>> from ansys.dpf.core import examples
    >>> transient = examples.download_transient_result()
    >>> model = Model(transient)
    >>> displacements = model.results.displacement.on_all_time_freqs.eval()

    """  # noqa: E501

    def __init__(
        self,
        connector,
        result_info,
        mesh_by_default=True,
        server=None,
        generate_ops=True,
    ):
        self._connector = connector
        self._mesh_by_default = mesh_by_default
        self._server = server
        if generate_ops:
            self.__class__ = type(Results.__name__ + str(id(self)), (Results,), {})
            self._connect_operators(result_info)
        self._str = str(result_info)

    def __result__(self, result_type, *args):
        """
        Create and return a result of the specified type.

        Parameters
        ----------
        result_type : any
            The type of the result to generate.
        *args : tuple
            Additional arguments required for creating the result.

        Returns
        -------
        Result
            An instance of the `Result` class, providing access to the specified result.
        """
        return Result(self._connector, self._mesh_by_default, result_type, self._server)

    def _connect_operators(self, result_info):
        """Dynamically add operators for results.

        The new operator's subresults are connected to the model's
        streams.

        Examples
        --------
        >>> from ansys.dpf.core import Model
        >>> from ansys.dpf.core import examples
        >>> transient = examples.download_transient_result()
        >>> model = Model(transient)
        >>> disp_operator = model.results.displacement()
        >>> stress_operator = model.results.stress()
        >>> disp_x = model.results.displacement().X()
        >>> disp_y = model.results.displacement().Y()
        >>> disp_z = model.results.displacement().Z()

        """
        if result_info is None:
            return
        # dynamically add function based on input type
        self._op_map_rev = {}
        for result_type in result_info:
            try:
                doc = Operator(result_type.operator_name, server=self._server).__str__()
                bound_method = self.__result__
                method2 = functools.partial(bound_method, result_type)
                setattr(self.__class__, result_type.name, property(method2, doc=doc))

                self._op_map_rev[result_type.name] = result_type.name
            except errors.DPFServerException:
                pass
            except Exception as e:
                print(result_type.name)
                raise e

    def __str__(self):
        """
        Return a string representation of the `Results` object.

        Returns
        -------
        str
            String description of the `Results` object.
        """
        return self._str

    def __iter__(self):
        """
        Iterate over the available results.

        Yields
        ------
        Result
            Each result dynamically added to the `Results` object.
        """
        for key in self._op_map_rev:
            yield self.__class__.__dict__[key].fget()

    def __getitem__(self, val):
        """
        Access a result by index.

        Parameters
        ----------
        val : int
            The index of the result to retrieve.

        Returns
        -------
        Result
            The result at the specified index.
        """
        n = 0
        for key in self._op_map_rev:
            if n == val:
                return self.__class__.__dict__[key].fget()
            n += 1

    def __len__(self):
        """
        Return the number of results available.

        Returns
        -------
        int
            The number of results.
        """
        return len(self._op_map_rev)


class Result:
    """Helps with using DPF's result providers.

    This class helps to connect common inputs to the operator and
    recover its fields container output. 'Result' is created by the model.

    Examples
    --------
    Create a displacement result from the model and choose its time and mesh scopings

    >>> from ansys.dpf import core as dpf
    >>> from ansys.dpf.core import examples
    >>> model = dpf.Model(examples.find_msup_transient())
    >>> disp = model.results.displacement.on_last_time_freq.on_named_selection('_CONSTRAINEDNODES')
    >>> last_time_disp = disp.eval()

    Create a stress result from the model and split the result by element shapes (solid,
    shell, and beam).

    >>> model = dpf.Model(examples.download_all_kinds_of_complexity())
    >>> stress = model.results.stress
    >>> stress_split = stress.split_by_shape.eval()
    >>> solid_stress = stress_split.solid_field()

    Create a strain result from the model on all time sets and recover the
    operator to connect it to other operators.

    >>> model = dpf.Model(examples.find_msup_transient())
    >>> strain = model.results.elastic_strain.on_all_time_freqs()
    >>> eqv = dpf.operators.invariant.von_mises_eqv_fc(strain)
    >>> strain_eqv = eqv.outputs.fields_container()

    """

    def __init__(self, connector, mesh_by_default, result_info, server):
        self._server = server
        self._connector = connector
        self._time_scoping = None
        self._mesh_scoping = None
        self._region_scoping = None
        self._location = None
        self._mesh_by_default = mesh_by_default
        if isinstance(result_info, str):
            from ansys.dpf.core.available_result import available_result_from_name

            self._result_info = available_result_from_name(result_info)
        else:
            self._result_info = result_info
        self._specific_fc_type = None
        from ansys.dpf.core import operators

        try:
            # create the operator to read its documentation
            # if the operator doesn't exist, the method will not be added
            doc = Operator(self._result_info.operator_name, server=self._server).__str__()
            self.__doc__ = doc
            if hasattr(operators, "result") and hasattr(operators.result, self._result_info.name):
                self._operator = getattr(operators.result, self._result_info.name)(
                    server=self._server
                )
            else:
                self._operator = Operator(self._result_info.operator_name, server=self._server)
            self._connector.__connect_op__(self._operator, self._mesh_by_default)
            self._operator._add_sub_res_operators(self._result_info.sub_results)
        except errors.DPFServerException:
            pass
        except Exception as e:
            print(self._result_info.name)
            raise e

<<<<<<< HEAD
    def __call__(self, time_scoping=None, mesh_scoping=None, region_scoping=None):
=======
    def __call__(self, time_scoping=None, mesh_scoping=None):
        """Provide for Result instances to be callable for operator retrieval."""
>>>>>>> 7c5a4c46
        op = self._operator
        if time_scoping:
            op.inputs.time_scoping(time_scoping)
        elif self._time_scoping:
            op.inputs.time_scoping(self._time_scoping)

        if mesh_scoping:
            op.inputs.mesh_scoping(mesh_scoping)
        elif self._mesh_scoping:
            op.inputs.mesh_scoping(self._mesh_scoping)

        if hasattr(op.inputs, "region_scoping"):
            if region_scoping:
                op.inputs.region_scoping(region_scoping)
            elif self._region_scoping:
                op.inputs.region_scoping(self._region_scoping)

        if self._location:
            op.inputs.requested_location(self._location)

        return op

    def eval(self):
        """Evaluate the result provider with the previously specified inputs and return the result fields container.

        Returns
        -------
        fields_container : FieldsContainer, ElShapeFieldsContainer, BodyFieldsContainer
            If ``split_by_body`` is used, a ``BodyFieldsContainer`` is returned.
            if ``split_by_shape`` is used, an ``ElShapeFieldsContainer`` is returned.

        Examples
        --------
        >>> from ansys.dpf import core as dpf
        >>> from ansys.dpf.core import examples
        >>> model = dpf.Model(examples.find_msup_transient())
        >>> disp = model.results.displacement
        >>> fc = disp.on_all_time_freqs.eval()

        """
        outputs = self.__call__().outputs
        if hasattr(outputs, "fields_container"):
            fc = outputs.fields_container()
        else:
            # Support operators where the first output is not named "field_container"
            fc = outputs[0]()
        if self._specific_fc_type == "shape":
            fc = ElShapeFieldsContainer(fields_container=fc._get_ownership(), server=fc._server)
        elif self._specific_fc_type == "body":
            fc = BodyFieldsContainer(fields_container=fc._get_ownership(), server=fc._server)
        return fc

    @property
    def on_all_time_freqs(self):
        """Sets the time scoping to all the time frequencies of the time frequency support.

        Returns
        -------
        self : Result

        Examples
        --------
        >>> from ansys.dpf import core as dpf
        >>> from ansys.dpf.core import examples
        >>> model = dpf.Model(examples.find_msup_transient())
        >>> disp = model.results.displacement
        >>> disp.on_all_time_freqs.eval().get_label_scoping("time").ids
        <BLANKLINE>
        ...1, 2, 3, 4, 5, 6, 7, 8, 9, 10, 11, 12, 13, 14, 15, 16, 17, 18, 19, 20]...

        """
        self._time_scoping = list(
            range(1, len(self._connector.time_freq_support.time_frequencies) + 1)
        )
        return self

    @property
    def on_first_time_freq(self):
        """Sets the time scoping to the first time frequency of the time frequency support.

        Returns
        -------
        self : Result

        Examples
        --------
        >>> from ansys.dpf import core as dpf
        >>> from ansys.dpf.core import examples
        >>> model = dpf.Model(examples.find_msup_transient())
        >>> disp = model.results.displacement
        >>> disp.on_first_time_freq.eval().get_label_scoping("time").ids  #
        <BLANKLINE>
        ...[1]...

        """
        self._time_scoping = 1
        return self

    @property
    def on_last_time_freq(self):
        """Sets the time scoping to the last time frequency available in the time frequency support.

        Returns
        -------
        self : Result

        Examples
        --------
        >>> from ansys.dpf import core as dpf
        >>> from ansys.dpf.core import examples
        >>> model = dpf.Model(examples.find_msup_transient())
        >>> disp = model.results.displacement
        >>> disp.on_last_time_freq.eval().get_label_scoping("time").ids
        <BLANKLINE>
        ...[20]...

        """
        self._time_scoping = len(self._connector.time_freq_support.time_frequencies)
        return self

    def on_time_scoping(self, time_scoping):
        """Set the time scoping to a given one.

        Parameters
        ----------
        time_scoping :  float, list[float], int, list[int], Scoping
            One or more times or frequencies.

        Returns
        -------
        self : Result

        Examples
        --------
        Choose time sets.

        >>> from ansys.dpf import core as dpf
        >>> from ansys.dpf.core import examples
        >>> model = dpf.Model(examples.find_msup_transient())
        >>> stress = model.results.stress
        >>> fc = stress.on_time_scoping([1,2,3,19]).eval()
        >>> len(fc)
        4

        Choose times. If the times chosen are not in the time frequency support,
        results are extrapolated.

        >>> fc = stress.on_time_scoping([0.115,0.125]).eval()
        >>> len(fc)
        2
        >>> fc.time_freq_support.time_frequencies.data
        DPFArray([0.115, 0.125]...

        """
        self._time_scoping = time_scoping
        return self

    def on_named_selection(self, named_selection):
        """Set the mesh scoping to a given named selection.

        Parameters
        ----------
        named_selection : str
            Name of the named selection or component in upper case.

        Returns
        -------
        self : Result

        Examples
        --------
        Add a requested location to the average result on the nodes.

        >>> from ansys.dpf import core as dpf
        >>> from ansys.dpf.core import examples
        >>> model = dpf.Model(examples.find_msup_transient())
        >>> stress = model.results.stress
        >>> fc = stress.on_first_time_freq.on_named_selection('_CONSTRAINEDNODES').eval()
        >>> len(fc[0].scoping)
        40

        """
        self._mesh_scoping = self._connector.named_selection(named_selection)
        return self

    @property
    def split_by_body(self):
        """Set the mesh scoping to a scopings container where each scoping is a body.

        Returns
        -------
        self : Result

        Examples
        --------
        >>> from ansys.dpf import core as dpf
        >>> from ansys.dpf.core import examples
        >>> model = dpf.Model(examples.download_all_kinds_of_complexity())
        >>> disp = model.results.displacement
        >>> fc_disp = disp.split_by_body.eval()
        >>> len(fc_disp)
        13
        >>> fc_disp.get_mat_scoping().ids
        <BLANKLINE>
        ...1, 5, 6, 10, 2, 7, 8, 13, 4, 12, 15, 16, 17]...
        >>> disp_mat_10 = fc_disp.get_field_by_mat_id(10)

        """
        self._specific_fc_type = "body"
        return self._add_split_on_property_type("mat")

    @property
    def split_by_shape(self):
        """Set the mesh scoping to a scopings container where each scoping is an element shape.

        The evaluated fields container will have one field on 'solid',
        one on 'shell', one on 'beam' and one on 'unknown_shape'.

        Returns
        -------
        self : Result

        Examples
        --------
        >>> from ansys.dpf import core as dpf
        >>> from ansys.dpf.core import examples
        >>> model = dpf.Model(examples.download_all_kinds_of_complexity())
        >>> disp = model.results.displacement
        >>> fc_disp = disp.split_by_shape.eval()
        >>> len(fc_disp)
        4

        >>> shell_disp = fc_disp.shell_field()
        >>> solid_disp = fc_disp.solid_field()

        """
        self._specific_fc_type = "shape"
        return self._add_split_on_property_type("elshape")

    def _add_split_on_property_type(self, prop):
        previous_mesh_scoping = self._mesh_scoping
        from ansys.dpf.core import operators

        if hasattr(operators, "scoping") and hasattr(operators.scoping, "split_on_property_type"):
            self._mesh_scoping = operators.scoping.split_on_property_type()
        else:
            self._mesh_scoping = Operator("scoping::by_property")

        self._mesh_scoping.inputs.requested_location(self._result_info.native_scoping_location)
        self._mesh_scoping.inputs.mesh(self._connector.mesh_provider)
        self._mesh_scoping.inputs.label1(prop)
        if previous_mesh_scoping:
            try:
                self._mesh_scoping.inputs.mesh_scoping(previous_mesh_scoping)
            except:
                pass
        return self

    def on_mesh_scoping(self, mesh_scoping):
        """Set the mesh scoping to a given mesh scoping.

        Parameters
        ----------
        mesh_scoping : Scoping, list[int]

        Returns
        -------
        self : Result

        Examples
        --------
        Use a list of nodes.

        >>> from ansys.dpf import core as dpf
        >>> from ansys.dpf.core import examples
        >>> model = dpf.Model(examples.find_complex_rst())
        >>> disp = model.results.displacement
        >>> fc = disp.on_mesh_scoping([1,2,3]).eval()
        >>> len(fc[0].scoping)
        3

        Use a scoping to specify a list of entity IDs with their locations.

        >>> stress = model.results.stress
        >>> scop = dpf.Scoping(ids=[3,4,5], location= dpf.locations.nodal)
        >>> fc = stress.on_mesh_scoping(scop).eval()
        >>> len(fc[0].scoping)
        3
        >>> fc[0].location
        'Nodal'

        """
        if isinstance(mesh_scoping, list):
            mesh_scoping = Scoping(
                ids=mesh_scoping,
                location=self._result_info.native_scoping_location,
                server=self._server,
            )

        self._mesh_scoping = mesh_scoping
        return self

    def on_region_scoping(self, region_scoping: Scoping|list[int], region_location = None):
        """Set the region scoping to a given region scoping.

        Parameters
        ----------
        region_scoping:
            Scoping identifying a list of regions (part IDs or zone IDs).
        region_location:
            Location for the scoping if 'region_scoping' is a list of IDs.
            Either `locations.zone` or `locations.part`.

        Returns
        -------
        self : Result

        Examples
        --------
        Use a list of fluid face zones.

        >>> from ansys.dpf import core as dpf
        >>> from ansys.dpf.core import examples
        >>> model = dpf.Model(examples.download_fluent_mixing_elbow_steady_state())
        >>> disp = model.results.displacement
        >>> fc = disp.on_region_scoping(region_scoping=[1,2,3], region_location=dpf.locations.zone).eval()
        >>> len(fc[0].scoping)
        3

        Use a scoping to specify a list of entity IDs with their locations.

        >>> stress = model.results.stress
        >>> scop = dpf.Scoping(ids=[3,4,5], location=dpf.locations.zone)
        >>> fc = stress.on_region_scoping(scop).eval()
        >>> len(fc[0].scoping)
        3
        >>> fc[0].location
        'Faces'

        """
        from ansys.dpf.core import locations
        if isinstance(region_scoping, list):
            if region_location is None:
                raise ValueError(
                    "Result.on_region_scoping: argument 'region_location' is required if 'region_scoping' is a list of IDs."
                )
            region_scoping = Scoping(
                ids=region_scoping,
                location=region_location,
                server=self._server,
            )

        self._region_scoping = region_scoping
        return self

    def on_location(self, location):
        """Set the requested location of the provider.

        Elemental nodal fields can be averaged to a nodal or elemental location.

        Parameters
        ----------
        location : str, locations

        Returns
        -------
        self : Result

        Examples
        --------
        Add a requested location to the average result on the nodes.

        >>> from ansys.dpf import core as dpf
        >>> from ansys.dpf.core import examples
        >>> model = dpf.Model(examples.find_complex_rst())
        >>> stress = model.results.stress
        >>> fc = stress.eval()
        >>> fc[0].location
        'ElementalNodal'

        >>> fc = stress.on_location(dpf.locations.nodal).eval()
        >>> fc[0].location
        'Nodal'

        """
        self._location = location
        return self


class CommonResults(Results):
    """Default implementation of the class:'Results'.

    Is created by default by the 'Model' with the method:'results'.
    Create default result instances for common result types.

    Notes
    -----
    Used to allow type hints and auto completion for the method:'results'
    of the class:'Results'.
    """

    def __init__(self, connector, mesh_by_default, result_info, server):
        super().__init__(connector, mesh_by_default, result_info, server, False)
        self._op_map_rev = dict(
            displacement="displacement",
            stress="stress",
            elastic_strain="elastic_strain",
            structural_temperature="structural_temperature",
            temperature="temperature",
            electric_potential="electric_potential",
        )

    @property
    def displacement(self):
        """Result provider helper wrapping the regular displacement operator.

        With this wrapper, time and mesh scopings can easily
        be customized.

        Returns
        -------
        Result

        Examples
        --------
        Create a displacement result from the model and choose its time
        and mesh scopings.

        >>> from ansys.dpf import core as dpf
        >>> from ansys.dpf.core import examples
        >>> model = dpf.Model(examples.find_msup_transient())
        >>> disp = model.results.displacement
        >>> disp = disp.on_last_time_freq.on_named_selection("_CONSTRAINEDNODES")
        >>> last_time_disp = disp.eval()
        """
        return super().__result__("displacement")

    @property
    def elastic_strain(self):
        """
        Result provider helper wrapping the regular elastic strain operator.

        With this wrapper, time and mesh scopings can easily
        be customized.

        Returns
        -------
        Result

        Examples
        --------
        Create an elastic strain result from the model and choose its time
        and mesh scopings.

        >>> from ansys.dpf import core as dpf
        >>> from ansys.dpf.core import examples
        >>> model = dpf.Model(examples.find_msup_transient())
        >>> strain = model.results.elastic_strain
        >>> strain = strain.on_last_time_freq.on_named_selection("_CONSTRAINEDNODES")
        >>> last_time_disp = strain.eval()
        """
        return super().__result__("elastic_strain")

    @property
    def stress(self):
        """
        Result provider helper wrapping the regular stress operator.

        With this wrapper, time and mesh scopings can easily
        be customized.

        Returns
        -------
        Result

        Examples
        --------
        Create a stress result from the model and choose its time
        and mesh scopings.

        >>> from ansys.dpf import core as dpf
        >>> from ansys.dpf.core import examples
        >>> model = dpf.Model(examples.find_msup_transient())
        >>> stress = model.results.stress
        >>> stress = stress.on_last_time_freq.on_named_selection("_CONSTRAINEDNODES")
        >>> last_time_disp = stress.eval()
        """
        return super().__result__("stress")

    @property
    def structural_temperature(self):
        """
        Result provider helper wrapping the regular structural_temperature operator.

        With this wrapper, time and mesh scopings can easily
        be customized.

        Returns
        -------
        Result

        Examples
        --------
        Create a structural_temperature result from the model and choose its time
        and mesh scopings.

        >>> from ansys.dpf import core as dpf
        >>> from ansys.dpf.core import examples
        >>> model = dpf.Model(examples.find_complex_rst())
        >>> structural_temperature = model.results.structural_temperature
        >>> structural_temperature = structural_temperature.on_last_time_freq()
        >>> last_time_disp = structural_temperature.eval()
        """
        return super().__result__("structural_temperature")

    @property
    def temperature(self):
        """
        Result provider helper wrapping the regular temperature operator.

        With this wrapper, time and mesh scopings can easily
        be customized.

        Returns
        -------
        Result

        Examples
        --------
        Create a temperature result from the model and choose its time
        and mesh scopings.

        >>> from ansys.dpf import core as dpf
        >>> from ansys.dpf.core import examples
        >>> model = dpf.Model(examples.find_steady_therm())
        >>> temperature = model.results.temperature.on_last_time_freq()
        >>> last_time_disp = temperature.eval()
        """
        return super().__result__("temperature")

    @property
    def electric_potential(self):
        """
        Result provider helper wrapping the regular electric_potential operator.

        With this wrapper, time and mesh scopings can easily
        be customized.

        Returns
        -------
        Result

        Examples
        --------
        Create a electric_potential result from the model and
        choose its time and mesh scopings.

        >>> from ansys.dpf import core as dpf
        >>> from ansys.dpf.core import examples
        >>> model = dpf.Model(examples.find_electric_therm())
        >>> electric_potential = model.results.electric_potential.on_first_time_freq()
        >>> last_time_disp = electric_potential.eval()
        """
        return super().__result__("electric_potential")<|MERGE_RESOLUTION|>--- conflicted
+++ resolved
@@ -301,12 +301,8 @@
             print(self._result_info.name)
             raise e
 
-<<<<<<< HEAD
     def __call__(self, time_scoping=None, mesh_scoping=None, region_scoping=None):
-=======
-    def __call__(self, time_scoping=None, mesh_scoping=None):
         """Provide for Result instances to be callable for operator retrieval."""
->>>>>>> 7c5a4c46
         op = self._operator
         if time_scoping:
             op.inputs.time_scoping(time_scoping)
