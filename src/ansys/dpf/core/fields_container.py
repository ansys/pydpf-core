# Copyright (C) 2020 - 2025 ANSYS, Inc. and/or its affiliates.
# SPDX-License-Identifier: MIT
#
#
# Permission is hereby granted, free of charge, to any person obtaining a copy
# of this software and associated documentation files (the "Software"), to deal
# in the Software without restriction, including without limitation the rights
# to use, copy, modify, merge, publish, distribute, sublicense, and/or sell
# copies of the Software, and to permit persons to whom the Software is
# furnished to do so, subject to the following conditions:
#
# The above copyright notice and this permission notice shall be included in all
# copies or substantial portions of the Software.
#
# THE SOFTWARE IS PROVIDED "AS IS", WITHOUT WARRANTY OF ANY KIND, EXPRESS OR
# IMPLIED, INCLUDING BUT NOT LIMITED TO THE WARRANTIES OF MERCHANTABILITY,
# FITNESS FOR A PARTICULAR PURPOSE AND NONINFRINGEMENT. IN NO EVENT SHALL THE
# AUTHORS OR COPYRIGHT HOLDERS BE LIABLE FOR ANY CLAIM, DAMAGES OR OTHER
# LIABILITY, WHETHER IN AN ACTION OF CONTRACT, TORT OR OTHERWISE, ARISING FROM,
# OUT OF OR IN CONNECTION WITH THE SOFTWARE OR THE USE OR OTHER DEALINGS IN THE
# SOFTWARE.

"""
FieldsContainer.

Contains classes associated with the DPF FieldsContainer.
"""

from __future__ import annotations

from typing import TYPE_CHECKING, Union

from ansys import dpf
from ansys.dpf.core import errors as dpf_errors, field
from ansys.dpf.core.collection_base import CollectionBase
from ansys.dpf.core.common import shell_layers

if TYPE_CHECKING:  # pragma: no cover
    from ansys.dpf.core import Operator, Result


class FieldsContainer(CollectionBase["field.Field"]):
    """Represents a fields container, which contains fields belonging to a common result.

    A fields container is a set of fields ordered by labels and IDs. Each field
    of the fields container has an ID for each label defining the given fields
    container. These IDs allow splitting the fields on any criteria.

    The most common fields container has the label ``"time"`` with IDs
    corresponding to time sets. The label ``"complex"``, which is
    used in a harmonic analysis for example, allows real parts (``id=0``)
    to be separated from imaginary parts (``id=1``).

    For more information, see the `Fields container and fields
    <https://dpf.docs.pyansys.com/version/stable/user_guide/fields_container.html>`_
    documentation section.

    Parameters
    ----------
    fields_container : ansys.grpc.dpf.collection_message_pb2.Collection, ctypes.c_void_p,
    FieldsContainer, optional
        Fields container created from either a collection message or by copying an existing
        fields container. The default is "None``.
    server : ansys.dpf.core.server, optional
        Server with the channel connected to the remote or local instance.
        The default is ``None``, in which case an attempt is made to use the
        global server.

    Examples
    --------
    Extract a displacement fields container from a transient result file.

    >>> from ansys.dpf import core as dpf
    >>> from ansys.dpf.core import examples
    >>> transient = examples.download_transient_result()
    >>> model = dpf.Model(transient)
    >>> disp = model.results.displacement()
    >>> disp.inputs.time_scoping.connect([1,5])
    >>> fields_container = disp.outputs.fields_container()
    >>> field_set_5 =fields_container.get_fields_by_time_complex_ids(5)
    >>> #print(fields_container)


    Create a fields container from scratch.

    >>> from ansys.dpf import core as dpf
    >>> fc= dpf.FieldsContainer()
    >>> fc.labels =['time','complex']
    >>> for i in range(0,20): #real fields
    ...     mscop = {"time":i+1,"complex":0}
    ...     fc.add_field(mscop,dpf.Field(nentities=i+10))
    >>> for i in range(0,20): #imaginary fields
    ...     mscop = {"time":i+1,"complex":1}
    ...     fc.add_field(mscop,dpf.Field(nentities=i+10))

    """

    def __init__(self, fields_container=None, server=None):
        super().__init__(collection=fields_container, server=server)
        if self._internal_obj is None:
            if self._server.has_client():
                self._internal_obj = self._api.collection_of_field_new_on_client(
                    self._server.client
                )
            else:
                self._internal_obj = self._api.collection_of_field_new()

        self._component_index = None  # component index
        self._component_info = None  # for norm/max/min

    def create_subtype(self, obj_by_copy):
        """Create a field subtype."""
        return field.Field(field=obj_by_copy, server=self._server)

    def get_fields_by_time_complex_ids(self, timeid=None, complexid=None):
        """Retrieve fields at a requested time ID or complex ID.

        Parameters
        ----------
        timeid : int, optional
            Time ID or frequency ID, which is the one-based index of the
            result set.
        complexid : int, optional
            Complex ID, where ``1`` is for imaginary and ``0`` is for real.

        Returns
        -------
        fields : list[Field]
            Fields corresponding to the request.

        Examples
        --------
        Extract the fifth time set of a transient analysis.

        >>> from ansys.dpf import core as dpf
        >>> from ansys.dpf.core import examples
        >>> transient = examples.download_transient_result()
        >>> model = dpf.Model(transient)
        >>> len(model.metadata.time_freq_support.time_frequencies)
        35
        >>> disp = model.results.displacement()
        >>> disp.inputs.time_scoping.connect([1,5])
        >>> fields_container = disp.outputs.fields_container()
        >>> field_set_5 =fields_container.get_fields_by_time_complex_ids(5)

        """
        label_space = self.__time_complex_label_space__(timeid, complexid)
        return super()._get_entries(label_space)

    def get_field_by_time_complex_ids(self, timeid=None, complexid=None):
        """Retrieve a field at a requested time ID or complex ID.

        An exception is raised if the number of fields matching the request is
        greater than one.

        Parameters
        ----------
        timeid : int, optional
            Time ID or frequency ID, which is the one-based index of the
            result set.
        complexid : int, optional
            Complex ID, where ``1`` is for imaginary and ``0`` is for real.

        Returns
        -------
        fields : Field
            Field corresponding to the request

        Examples
        --------
        Extract the fifth time set of a transient analysis.

        >>> from ansys.dpf import core as dpf
        >>> from ansys.dpf.core import examples
        >>> transient = examples.download_transient_result()
        >>> model = dpf.Model(transient)
        >>> len(model.metadata.time_freq_support.time_frequencies)
        35
        >>> disp = model.results.displacement()
        >>> disp.inputs.time_scoping.connect([1,5])
        >>> fields_container = disp.outputs.fields_container()
        >>> field_set_5 =fields_container.get_fields_by_time_complex_ids(5)

        """
        label_space = self.__time_complex_label_space__(timeid, complexid)
        return super()._get_entry(label_space)

    def __time_complex_label_space__(self, timeid=None, complexid=None):
        """Return a label space dictionary mapping scoping to given id.

        Parameters
        ----------
        timeid : int, optional
            time based id, by default None
        complexid : int, optional
            complex id, by default None

        Returns
        -------
        dict[str,int]
            mapping of space type to given id.
        """
        label_space = {}
        if timeid is not None:
            label_space["time"] = timeid
        if complexid is not None:
            label_space["complex"] = complexid
        return label_space

    def get_fields(self, label_space):
        """Retrieve the fields at a requested index or label space.

        Parameters
        ----------
        label_space : dict[str,int]
            Scoping of the requested fields. For example,
            ``{"time": 1, "complex": 0}``.

        Returns
        -------
        fields : list[Field]
            Fields corresponding to the request.

        Examples
        --------
        >>> from ansys.dpf import core as dpf
        >>> fc= dpf.FieldsContainer()
        >>> fc.labels =['time','complex']
        >>> #real fields
        >>> for i in range(0,20):
        ...     mscop = {"time":i+1,"complex":0}
        ...     fc.add_field(mscop,dpf.Field(nentities=i+10))
        >>> #imaginary fields
        >>> for i in range(0,20):
        ...     mscop = {"time":i+1,"complex":1}
        ...     fc.add_field(mscop,dpf.Field(nentities=i+10))

        >>> fields = fc.get_fields({"time":2})
        >>> # imaginary and real fields of time 2
        >>> len(fields)
        2

        """
        return super()._get_entries(label_space)

    def get_field(self, label_space_or_index):
        """Retrieve the field at a requested index or label space.

        An exception is raised if the number of fields matching the request is
        greater than one.

        Parameters
        ----------
        label_space_or_index : dict[str,int], int
            Scoping of the requested fields. For example,
            ``{"time": 1, "complex": 0}`` or the index of the field.

        Returns
        -------
        field : Field
            Field corresponding to the request.

        Examples
        --------
        >>> from ansys.dpf import core as dpf
        >>> fc = dpf.fields_container_factory.over_time_freq_fields_container(
        ...     [dpf.Field(nentities=10)]
        ... )
        >>> field = fc.get_field({"time":1})

        """
        return super()._get_entry(label_space_or_index)

    def get_field_by_time_id(self, timeid=None):
        """Retrieve the complex field at a requested time.

        Parameters
        ----------
        timeid: int, optional
            Time ID, which is the one-based index of the result set.

        Returns
        -------
        fields : Field
            Fields corresponding to the request.
        """
        if not self.has_label("time"):
            raise dpf_errors.DpfValueError("The fields container is not based on time scoping.")

        if self.has_label("complex"):
            label_space = self.__time_complex_label_space__(timeid, 0)
        else:
            label_space = self.__time_complex_label_space__(timeid)

        return super()._get_entry(label_space)

    def get_imaginary_fields(self, timeid=None):
        """Retrieve the complex fields at a requested time.

        Parameters
        ----------
        timeid: int, optional
            Time ID, which is the one-based index of the result set.

        Returns
        -------
        fields : list[Field]
            Fields corresponding to the request.
        """
        if not self.has_label("complex") or not self.has_label("time"):
            raise dpf_errors.DpfValueError(
                "The fields container is not based on time and complex scoping."
            )

        label_space = self.__time_complex_label_space__(timeid, 1)

        return super()._get_entries(label_space)

    def get_imaginary_field(self, timeid=None):
        """Retrieve the complex field at a requested time.

        Parameters
        ----------
        timeid: int, optional
            Time ID, which is the one-based index of the result set.

        Returns
        -------
        fields : Field
            Field corresponding to the request.
        """
        if not self.has_label("complex") or not self.has_label("time"):
            raise dpf_errors.DpfValueError(
                "The fields container is not based on time and complex scoping."
            )

        label_space = self.__time_complex_label_space__(timeid, 1)

        return super()._get_entry(label_space)

    def __getitem__(self, key) -> "field.Field":
        """Retrieve the field at a requested index.

        Parameters
        ----------
        key : int
            Index.

        Returns
        -------
        field : Field
            Field corresponding to the request.
        """
        return super().__getitem__(key)

    def add_field(self, label_space, field):
        """Add or update a field at a requested label space.

        Parameters
        ----------
        label_space : dict[str,int]
            Label space of the requested field. For example,
            {"time":1, "complex":0}.
        field : Field
            DPF field to add or update.

        Examples
        --------
        >>> from ansys.dpf import core as dpf
        >>> fc= dpf.FieldsContainer()
        >>> fc.labels =['time','complex']
        >>> for i in range(0,20): #real fields
        ...     mscop = {"time":i+1,"complex":0}
        ...     fc.add_field(mscop,dpf.Field(nentities=i+10))
        >>> for i in range(0,20): #imaginary fields
        ...     mscop = {"time":i+1,"complex":1}
        ...     fc.add_field(mscop,dpf.Field(nentities=i+10))

        """
        super()._add_entry(label_space, field)

    def add_field_by_time_id(self, field, timeid=1):
        """Add or update a field at a requested time ID.

        Parameters
        ----------
        field : Field
            DPF field to add or update.
        timeid: int, optional
            Time ID for the requested time set. The default is ``1``.

        """
        labels = self.labels
        if not self.has_label("time") and (
            len(self.labels) == 0 or (len(self.labels) == 1 and self.has_label("complex"))
        ):
            self.add_label("time")
        if len(self.labels) == 1:
            super()._add_entry({"time": timeid}, field)
        elif self.has_label("time") and self.has_label("complex") and len(labels) == 2:
            super()._add_entry({"time": timeid, "complex": 0}, field)
        else:
            raise dpf_errors.DpfValueError(
                "The fields container is not only based on time scoping."
            )

    def add_imaginary_field(self, field, timeid=1):
        """Add or update an imaginary field at a requested time ID.

        Parameters
        ----------
        field : Field
            DPF field to add or update.
        timeid: int, optional
            Time ID for the requested time set. The default is ``1``.
        """
        if not self.has_label("time") and (
            len(self.labels) == 0 or (len(self.labels) == 1 and self.has_label("complex"))
        ):
            self.add_label("time")
        if not self.has_label("complex") and len(self.labels) == 1 and self.has_label("time"):
            self.add_label("complex")
        if self.has_label("time") and self.has_label("complex") and len(self.labels) == 2:
            super()._add_entry({"time": timeid, "complex": 1}, field)
        else:
            raise dpf_errors.DpfValueError(
                "The fields container is not only based on time scoping."
            )

    def select_component(self, index):
        """Select fields containing only the component index.

        Fields can be selected only by component index as multiple fields may
        contain a different number of components.

        Parameters
        ----------
        index : int
            Index of the component.

        Returns
        -------
        fields : FieldsContainer
            Fields container with one component selected in each field.

        Examples
        --------
        Select using a component index.

        >>> from ansys.dpf import core as dpf
        >>> from ansys.dpf.core import examples
        >>> transient = examples.download_transient_result()
        >>> model = dpf.Model(transient)
        >>> disp = model.results.displacement()
        >>> disp.inputs.time_scoping.connect([1,5])
        >>> fields_container = disp.outputs.fields_container()
        >>> disp_x_fields = fields_container.select_component(0)
        >>> my_field = disp_x_fields[0]

        """
        comp_select = dpf.core.Operator("component_selector_fc")
        comp_select.connect(0, self)
        comp_select.connect(1, index)
        return comp_select.outputs.fields_container.get_data()

    @property
    def time_freq_support(self):
        """Time frequency support."""
        return self._get_time_freq_support()

    @time_freq_support.setter
    def time_freq_support(self, value):
        return super()._set_time_freq_support(value)

    def deep_copy(self, server=None):
        """Create a deep copy of the fields container's data (and its fields) on a given server.

        This method is useful for passing data from one server instance to another.

        Parameters
        ----------
        server : ansys.dpf.core.server, optional
            Server with the channel connected to the remote or local instance.
            The default is ``None``, in which case an attempt is made to use the
            global server.

        Returns
        -------
        fields_container_copy : FieldsContainer

        Examples
        --------
        >>> from ansys.dpf import core as dpf
        >>> from ansys.dpf.core import examples
        >>> transient = examples.download_transient_result()
        >>> model = dpf.Model(transient)
        >>> disp = model.results.displacement()
        >>> disp.inputs.time_scoping.connect([1,5])
        >>> fields_container = disp.outputs.fields_container()
        >>> other_server = dpf.start_local_server(as_global=False)
        >>> deep_copy = fields_container.deep_copy(server=other_server)

        """
        fc = FieldsContainer(server=server)
        fc.labels = self.labels
        for i, f in enumerate(self):
            fc.add_field(self.get_label_space(i), f.deep_copy(server))
        try:
            fc.time_freq_support = self.time_freq_support.deep_copy(server)
        except:
            pass
        return fc

    def get_time_scoping(self):
        """Retrieve the time scoping containing the time sets.

        Returns
        -------
        scoping: Scoping
            Scoping containing the time set IDs available in the fields container.
        """
        return self.get_label_scoping("time")

    def plot(self, label_space: dict = None, **kwargs):
        """Plot the fields in the FieldsContainer for the given LabelSpace.

        Check the labels available for the FieldsContainer with
        :func:`~fields_container.FieldsContainer.labels`.

        Parameters
        ----------
        label_space:
            A dictionary (LabelSpace) of labels of the :class:`FieldsContainer` with associated
            values to select for plotting.
            This is used to filter the data to plot, for example:
            - if ``label_space={'time': 10}``: a single time step (mandatory for transient)
            - if ``label_space={'complex': 0, 'part': 12}``: real part of complex data for a part
            See :func:`~fields_container.FieldsContainer.get_fields`.
            If None is given, it renders all fields available, which may not make sense.
        **kwargs:
            For more information on accepted keyword arguments, see :func:`~field.Field.plot` and
            :class:`~plotter.DpfPlotter`.
        """
        from ansys.dpf.core import plotter

        plt = plotter.DpfPlotter(**kwargs)
        if label_space is None:
            label_space = {}
        fields = self.get_fields(label_space=label_space)
<<<<<<< HEAD
        # Fields with same support will override each other so we first merge them
        merge_op = dpf.core.operators.utility.merge_fields()
        for i, f in enumerate(fields):
            merge_op.connect(i, f)
        merged_field = merge_op.eval()
        plt.add_field(field=merged_field, **kwargs)
        plt.show_figure(**kwargs)
=======
        for f in fields:
            plt.add_field(field=f, **kwargs)
        return plt.show_figure(**kwargs)
>>>>>>> f0b3727f

    def animate(
        self,
        save_as: str = None,
        deform_by: Union[FieldsContainer, Result, Operator] = None,
        scale_factor: Union[float, Sequence[float]] = 1.0,
        shell_layer: shell_layers = shell_layers.top,
        **kwargs,
    ):
        """Create an animation based on the Fields contained in the FieldsContainer.

        This method creates a movie or a gif based on the time ids of a FieldsContainer.
        For kwargs see pyvista.Plotter.open_movie/add_text/show.

        Parameters
        ----------
        save_as:
            Path of file to save the animation to. Defaults to None. Can be of any format
            supported by pyvista.Plotter.write_frame (.gif, .mp4, ...).
        deform_by:
            Used to deform the plotted mesh. Must return a FieldsContainer of the same length as
            self, containing 3D vector Fields of distances.
            Defaults to None, which takes self if possible. Set as False to force static animation.
        scale_factor : float, list, optional
            Scale factor to apply when warping the mesh. Defaults to 1.0. Can be a list to make
            scaling frequency-dependent.
        shell_layer:
            Enum used to set the shell layer if the field to plot
            contains shell elements. Defaults to top layer.
        **kwargs:
            Additional keyword arguments for the animator.
            Used by :func:`pyvista.Plotter` (off_screen, cpos, ...),
            or by :func:`pyvista.Plotter.open_movie`
            (framerate, quality, ...)
        """
        from ansys.dpf.core.animator import Animator

        # Create a workflow defining the result to render at each step of the animation
        wf = dpf.core.Workflow()
        # First define the workflow index input
        forward_index = dpf.core.operators.utility.forward()
        wf.set_input_name("loop_over", forward_index.inputs.any)
        # Define the field extraction using the fields_container and indices
        extract_field_op = dpf.core.operators.utility.extract_field(self)
        to_render = extract_field_op.outputs.field
        # Add the operators to the workflow
        wf.add_operators([extract_field_op, forward_index])

        # Treat multi-component fields by taking their norm
        n_components = self[0].component_count
        if n_components > 1:
            norm_op = dpf.core.operators.math.norm(extract_field_op.outputs.field)
            wf.add_operator(norm_op)
            to_render = norm_op.outputs.field

        # Get time steps IDs and values
        loop_over = self.get_time_scoping()
        frequencies = self.time_freq_support.time_frequencies
        if frequencies is None:
            raise ValueError("The fields_container has no time_frequencies.")

        # TODO: /!\ We should be using a mechanical::time_selector, however it is not wrapped.
        # https://github.com/ansys/pydpf-core/issues/1984, todo was added in this PR

        wf.set_input_name("indices", extract_field_op.inputs.indices)  # Have to do it this way
        wf.connect("indices", forward_index)  # Otherwise not accepted

        deform = True
        # Define whether to deform and what with
        if deform_by is not False:
            if deform_by is None or isinstance(deform_by, bool):
                # By default, set deform_by as self if nodal 3D vector field
                if self[0].location == dpf.core.common.locations.nodal and n_components == 3:
                    deform_by = self
                else:
                    deform = False
            if deform_by and not isinstance(deform_by, dpf.core.FieldsContainer):
                deform_by = deform_by.eval()
                if len(deform_by) != len(self):
                    raise ValueError(
                        "'deform_by' argument must result in a FieldsContainer "
                        "of same length as the animated one "
                        f"(len(deform_by.eval())={len(deform_by)} "
                        f"!= len(self)={len(self)})."
                    )
        else:
            deform = False

        if deform:
            scale_factor_fc = dpf.core.animator.scale_factor_to_fc(scale_factor, deform_by)
            scale_factor_invert = dpf.core.operators.math.invert_fc(scale_factor_fc)
            # Extraction of the field of interest based on index
            # time_selector = dpf.core.Operator("mechanical::time_selector")
            extract_field_op_2 = dpf.core.operators.utility.extract_field(deform_by)
            wf.set_input_name("indices", extract_field_op_2.inputs.indices)
            wf.connect("indices", forward_index)  # Otherwise not accepted
            # Scaling of the field based on scale_factor and index
            extract_scale_factor_op = dpf.core.operators.utility.extract_field(scale_factor_invert)
            wf.set_input_name("indices", extract_scale_factor_op.inputs.indices)
            wf.connect("indices", forward_index)  # Otherwise not accepted

            divide_op = dpf.core.operators.math.component_wise_divide(
                extract_field_op_2.outputs.field, extract_scale_factor_op.outputs.field
            )
            wf.set_output_name("deform_by", divide_op.outputs.field)

            wf.add_operators(
                [scale_factor_invert, extract_field_op_2, extract_scale_factor_op, divide_op]
            )
        else:
            scale_factor = None
        wf.set_output_name("to_render", to_render)
        wf.progress_bar = False

        loop_over_field = dpf.core.fields_factory.field_from_array(
            frequencies.data[loop_over.ids - 1]
        )
        loop_over_field.scoping.ids = loop_over.ids
        loop_over_field.unit = frequencies.unit

        # Initiate the Animator
        anim = Animator(workflow=wf, **kwargs)

        kwargs.setdefault("freq_kwargs", {"font_size": 12, "fmt": ".3e"})

        return anim.animate(
            loop_over=loop_over_field,
            save_as=save_as,
            scale_factor=scale_factor,
            shell_layer=shell_layer,
            **kwargs,
        )

    def __add__(self, fields_b):
        """Add two fields or two fields containers.

        Returns
        -------
        add : operators.math.add_fc
        """
        from ansys.dpf.core import dpf_operator, operators

        if hasattr(operators, "math") and hasattr(operators.math, "add_fc"):
            op = operators.math.add_fc(self, fields_b, server=self._server)
        else:
            op = dpf_operator.Operator("add_fc", server=self._server)
            op.connect(0, self)
            op.connect(1, fields_b)
        return op

    def __sub__(self, fields_b):
        """Subtract two fields or two fields containers.

        Returns
        -------
        minus : operators.math.minus_fc
        """
        from ansys.dpf.core import dpf_operator, operators

        if hasattr(operators, "math") and hasattr(operators.math, "minus_fc"):
            op = operators.math.minus_fc(server=self._server)
        else:
            op = dpf_operator.Operator("minus_fc", server=self._server)
        op.connect(0, self)
        op.connect(1, fields_b)
        return op

    def __pow__(self, value):
        """Compute element-wise field[i]^2."""
        if value != 2:
            raise ValueError('DPF only the value is "2" supported')
        from ansys.dpf.core import dpf_operator, operators

        if hasattr(operators, "math") and hasattr(operators.math, "sqr_fc"):
            op = operators.math.sqr_fc(server=self._server)
        else:
            op = dpf_operator.Operator("sqr_fc", server=self._server)
        op.connect(0, self)
        op.connect(1, value)
        return op

    def __mul__(self, value):
        """Multiply two fields or two fields containers.

        Returns
        -------
        mul : operators.math.generalized_inner_product_fc
        """
        from ansys.dpf.core import dpf_operator, operators

        if hasattr(operators, "math") and hasattr(operators.math, "generalized_inner_product_fc"):
            op = operators.math.generalized_inner_product_fc(server=self._server)
        else:
            op = dpf_operator.Operator("generalized_inner_product_fc", server=self._server)
        op.connect(0, self)
        op.connect(1, value)
        return op<|MERGE_RESOLUTION|>--- conflicted
+++ resolved
@@ -547,19 +547,13 @@
         if label_space is None:
             label_space = {}
         fields = self.get_fields(label_space=label_space)
-<<<<<<< HEAD
         # Fields with same support will override each other so we first merge them
         merge_op = dpf.core.operators.utility.merge_fields()
         for i, f in enumerate(fields):
             merge_op.connect(i, f)
         merged_field = merge_op.eval()
         plt.add_field(field=merged_field, **kwargs)
-        plt.show_figure(**kwargs)
-=======
-        for f in fields:
-            plt.add_field(field=f, **kwargs)
         return plt.show_figure(**kwargs)
->>>>>>> f0b3727f
 
     def animate(
         self,
