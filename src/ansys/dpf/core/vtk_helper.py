# Copyright (C) 2020 - 2025 ANSYS, Inc. and/or its affiliates.
# SPDX-License-Identifier: MIT
#
#
# Permission is hereby granted, free of charge, to any person obtaining a copy
# of this software and associated documentation files (the "Software"), to deal
# in the Software without restriction, including without limitation the rights
# to use, copy, modify, merge, publish, distribute, sublicense, and/or sell
# copies of the Software, and to permit persons to whom the Software is
# furnished to do so, subject to the following conditions:
#
# The above copyright notice and this permission notice shall be included in all
# copies or substantial portions of the Software.
#
# THE SOFTWARE IS PROVIDED "AS IS", WITHOUT WARRANTY OF ANY KIND, EXPRESS OR
# IMPLIED, INCLUDING BUT NOT LIMITED TO THE WARRANTIES OF MERCHANTABILITY,
# FITNESS FOR A PARTICULAR PURPOSE AND NONINFRINGEMENT. IN NO EVENT SHALL THE
# AUTHORS OR COPYRIGHT HOLDERS BE LIABLE FOR ANY CLAIM, DAMAGES OR OTHER
# LIABILITY, WHETHER IN AN ACTION OF CONTRACT, TORT OR OTHERWISE, ARISING FROM,
# OUT OF OR IN CONNECTION WITH THE SOFTWARE OR THE USE OR OTHER DEALINGS IN THE
# SOFTWARE.

<<<<<<< HEAD
from dataclasses import dataclass
=======
"""Provides for vtk helper functions."""

from typing import Union

>>>>>>> e1839c95
import numpy as np
import pyvista as pv
from vtk import (
    VTK_HEXAHEDRON,
    VTK_LINE,
    VTK_POLYGON,
    VTK_POLYHEDRON,
    VTK_PYRAMID,
    VTK_QUAD,
    VTK_QUADRATIC_EDGE,
    VTK_QUADRATIC_HEXAHEDRON,
    VTK_QUADRATIC_POLYGON,
    VTK_QUADRATIC_PYRAMID,
    VTK_QUADRATIC_QUAD,
    VTK_QUADRATIC_TETRA,
    VTK_QUADRATIC_TRIANGLE,
    VTK_TETRA,
    VTK_TRIANGLE,
    VTK_VERTEX,
    VTK_WEDGE,
    vtkVersion,
)
import warnings

import ansys.dpf.core as dpf
from ansys.dpf.core import errors
from ansys.dpf.core.check_version import server_meet_version_and_raise
from ansys.dpf.core.elements import element_types

VTK9 = vtkVersion().GetVTKMajorVersion() >= 9


# DPF --> VTK mapping
# any cells not mapped will be empty cells
VTK_MAPPING = np.array(
    [
        VTK_QUADRATIC_TETRA,  # kAnsTet10 = 0,
        VTK_QUADRATIC_HEXAHEDRON,  # kAnsHex20 = 1,
        # VTK_QUADRATIC_WEDGE,  # kAnsWedge15 = 2,
        VTK_WEDGE,  # kAnsWedge15 = 2,
        VTK_QUADRATIC_PYRAMID,  # kAnsPyramid13 = 3,
        VTK_QUADRATIC_TRIANGLE,  # kAnsTri6 = 4,
        VTK_QUADRATIC_TRIANGLE,  # kAnsTriShell6 = 5,
        VTK_QUADRATIC_QUAD,  # kAnsQuad8 = 6,
        VTK_QUADRATIC_QUAD,  # kAnsQuadShell8 = 7,
        VTK_QUADRATIC_EDGE,  # kAnsLine3 = 8,
        VTK_VERTEX,  # kAnsPoint1 = 9,
        VTK_TETRA,  # kAnsTet4 = 10,
        VTK_HEXAHEDRON,  # kAnsHex8 = 11,
        VTK_WEDGE,  # kAnsWedge6 = 12,
        VTK_PYRAMID,  # kAnsPyramid5 = 13,
        VTK_TRIANGLE,  # kAnsTri3 = 14,
        VTK_TRIANGLE,  # kAnsTriShell3 = 15,
        VTK_QUAD,  # kAnsQuad4 = 16,
        VTK_QUAD,  # kAnsQuadShell4 = 17,
        VTK_LINE,  # kAnsLine2 = 18,
        0,  # kAnsNumElementTypes = 19,
        0,  # kAnsUnknown = 20,
        0,  # kAnsEMagLine = 21,
        0,  # kAnsEMagArc = 22,
        0,  # kAnsEMagCircle = 23,
        VTK_TRIANGLE,  # kAnsSurface3 = 24,
        VTK_QUAD,  # kAnsSurface4 = 25,
        VTK_QUADRATIC_TRIANGLE,  # kAnsSurface6 = 26,
        VTK_QUADRATIC_QUAD,  # kAnsSurface8 = 27,
        0,  # kAnsEdge2 = 28,
        0,  # kAnsEdge3 = 29,
        0,  # kAnsBeam3 = 30,
        0,  # kAnsBeam4 = 31,
        0,  # kAnsGeneralPlaceholder = 32,
        VTK_QUADRATIC_POLYGON,  # kAnsPolygon = 33,
        VTK_POLYHEDRON,  # kAnsPolyhedron = 34,
    ]
)


# map all cells to linear
VTK_LINEAR_MAPPING = np.array(
    [
        VTK_TETRA,  # kAnsTet10 = 0,
        VTK_HEXAHEDRON,  # kAnsHex20 = 1,
        VTK_WEDGE,  # kAnsWedge15 = 2,
        VTK_PYRAMID,  # kAnsPyramid13 = 3,
        VTK_TRIANGLE,  # kAnsTri6 = 4,
        VTK_TRIANGLE,  # kAnsTriShell6 = 5,
        VTK_QUAD,  # kAnsQuad8 = 6,
        VTK_QUAD,  # kAnsQuadShell8 = 7,
        VTK_LINE,  # kAnsLine3 = 8,
        VTK_VERTEX,  # kAnsPoint1 = 9,
        VTK_TETRA,  # kAnsTet4 = 10,
        VTK_HEXAHEDRON,  # kAnsHex8 = 11,
        VTK_WEDGE,  # kAnsWedge6 = 12,
        VTK_PYRAMID,  # kAnsPyramid5 = 13,
        VTK_TRIANGLE,  # kAnsTri3 = 14,
        VTK_TRIANGLE,  # kAnsTriShell3 = 15,
        VTK_QUAD,  # kAnsQuad4 = 16,
        VTK_QUAD,  # kAnsQuadShell4 = 17,
        VTK_LINE,  # kAnsLine2 = 18,
        0,  # kAnsNumElementTypes = 19,
        0,  # kAnsUnknown = 20,
        0,  # kAnsEMagLine = 21,
        0,  # kAnsEMagArc = 22,
        0,  # kAnsEMagCircle = 23,
        VTK_TRIANGLE,  # kAnsSurface3 = 24,
        VTK_QUAD,  # kAnsSurface4 = 25,
        VTK_QUADRATIC_TRIANGLE,  # kAnsSurface6 = 26,
        VTK_QUADRATIC_QUAD,  # kAnsSurface8 = 27,
        0,  # kAnsEdge2 = 28,
        0,  # kAnsEdge3 = 29,
        0,  # kAnsBeam3 = 30,
        0,  # kAnsBeam4 = 31,
        0,  # kAnsGeneralPlaceholder = 32,
        VTK_POLYGON,  # kAnsPolygon = 33,
        VTK_POLYHEDRON,  # kAnsPolyhedron = 34,
    ]
)


class PyVistaImportError(ModuleNotFoundError):
    """Error raised when PyVista could not be imported during plotting."""

    def __init__(
        self,
        msg="To use plotting capabilities, please install pyvista "
        "with :\n pip install pyvista>=0.32.0",
    ):
        ModuleNotFoundError.__init__(self, msg)


def dpf_mesh_to_vtk_op(mesh, nodes=None, as_linear=True):
    """Return a pyvista unstructured grid given DPF node and element definitions from operators (server > 6.2).

    Parameters
    ----------
    mesh : dpf.MeshedRegion
        Meshed Region to export to pyVista format

    nodes : dpf.Field
        Field containing the node coordinates of the mesh.

    as_linear : bool
        Export quadratic surface elements as linear.

    Returns
    -------
    grid : pyvista.UnstructuredGrid
        Unstructured grid of the DPF mesh.
    """
    mesh_to_pyvista = dpf.operators.mesh.mesh_to_pyvista(server=mesh._server)
    mesh_to_pyvista.inputs.mesh.connect(mesh)
    mesh_to_pyvista.inputs.as_linear.connect(as_linear)
    mesh_to_pyvista.inputs.vtk_updated.connect(VTK9)
    if nodes is not None:
        mesh_to_pyvista.inputs.coordinates.connect(nodes)

    nodes_pv = mesh_to_pyvista.outputs.nodes().data
    cells_pv = mesh_to_pyvista.outputs.cells()
    celltypes_pv = mesh_to_pyvista.outputs.cell_types()
    if VTK9:
        grid = pv.UnstructuredGrid(cells_pv, celltypes_pv, nodes_pv)
        setattr(grid, "_dpf_cache_op", [cells_pv, celltypes_pv, nodes_pv])
        return grid
    else:
        offsets_pv = mesh_to_pyvista.outputs.offsets()
        grid = pv.UnstructuredGrid(offsets_pv, cells_pv, celltypes_pv, nodes_pv)
        setattr(grid, "_dpf_cache_op", [cells_pv, celltypes_pv, nodes_pv, offsets_pv])
        return grid


def dpf_mesh_to_vtk_py(mesh, nodes, as_linear):
    """Return a pyvista unstructured grid given DPF node and element definitions in pure Python (server <= 6.2).

    Parameters
    ----------
    mesh : dpf.MeshedRegion
        Meshed Region to export to pyVista format

    nodes : dpf.Field
        Field containing the node coordinates of the mesh.

    as_linear : bool
        Export quadratic surface elements as linear.

    Returns
    -------
    grid : pyvista.UnstructuredGrid
        Unstructured grid of the DPF mesh.
    """
    etypes = mesh.elements.element_types_field.data
    connectivity = mesh.elements.connectivities_field
    if nodes is None:
        coordinates_field = mesh.nodes.coordinates_field
        node_coordinates = coordinates_field.data
    else:
        coordinates_field = nodes
        node_coordinates = nodes.data

    elem_size = np.ediff1d(np.append(connectivity._data_pointer, connectivity.shape))

    faces_nodes_connectivity = mesh.property_field("faces_nodes_connectivity")
    faces_nodes_connectivity_dp = np.append(
        faces_nodes_connectivity._data_pointer, len(faces_nodes_connectivity)
    )
    elements_faces_connectivity = mesh.property_field("elements_faces_connectivity")
    elements_faces_connectivity_dp = np.append(
        elements_faces_connectivity._data_pointer, len(elements_faces_connectivity)
    )

    insert_ind = np.cumsum(elem_size)
    insert_ind = np.hstack(([0], insert_ind))[:-1]

    # partition cells in vtk format
    cells = np.insert(connectivity.data, insert_ind, elem_size)

    # Check if polyhedrons are present
    if element_types.Polyhedron.value in etypes:
        cells = np.array(cells)
        nodes = np.array(node_coordinates)
        insert_ind = insert_ind + np.asarray(list(range(len(insert_ind))))
        # Replace in cells values for polyhedron format
        # [NValuesToFollow,
        # NFaces, Face1NPoints, Face1Point1, Face1Point2..., Face1PointN, FaceNNPoints,...]]
        for i, ind in reversed(list(enumerate(insert_ind))):
            # Check if this is a polyhedron
            if etypes[i] == element_types.Polyhedron.value:
                # Construct the connectivity for the poly element
                poly_connectivity = []
                faces = elements_faces_connectivity.data[
                    elements_faces_connectivity_dp[i] : elements_faces_connectivity_dp[i + 1]
                ]
                for face in faces:
                    face_connectivity = faces_nodes_connectivity.data[
                        faces_nodes_connectivity_dp[face] : faces_nodes_connectivity_dp[face + 1]
                    ]
                    face_fmt = [len(face_connectivity)] + list(face_connectivity)
                    poly_connectivity += face_fmt
                polyhedron = [len(faces)] + poly_connectivity
                polyhedron = [len(polyhedron)] + polyhedron
                # Replace the whole sequence between this index and the next
                r = list(range(ind, ind + elem_size[i] + 1))
                cells = np.delete(cells, r)
                cells = np.insert(cells, ind, polyhedron)

    def compute_offset():
        """Return the starting point of a cell in the cells array."""
        return insert_ind + np.arange(insert_ind.size)

    cells_insert_ind = compute_offset()
    # convert kAns to VTK cell type
    offset = None
    if as_linear:
        # Map the vtk_cell_type to linear versions of the initial elements types
        vtk_cell_type = VTK_LINEAR_MAPPING[etypes]

        # Create a global mask of connectivity values to take
        mask = np.full(cells.shape, True)

        # Get a mask of quad8 elements in etypes
        quad8_mask = etypes == 6
        # If any quad8
        if np.any(quad8_mask):  # kAnsQuad8
            # Get the starting indices of quad8 elements in cells
            insert_ind_quad8 = cells_insert_ind[quad8_mask]
            # insert_ind_quad8 += np.arange(insert_ind_quad8.size)
            mask[insert_ind_quad8 + 5] = False
            mask[insert_ind_quad8 + 6] = False
            mask[insert_ind_quad8 + 7] = False
            mask[insert_ind_quad8 + 8] = False
            cells[insert_ind_quad8] //= 2

        tri6_mask = etypes == 4  # kAnsTri6 = 4
        if np.any(tri6_mask):
            insert_ind_tri6 = cells_insert_ind[tri6_mask]
            # insert_ind_tri6 += np.arange(insert_ind_tri6.size)
            mask[insert_ind_tri6 + 4] = False
            mask[insert_ind_tri6 + 5] = False
            mask[insert_ind_tri6 + 6] = False
            cells[insert_ind_tri6] //= 2
        cells = cells[mask]

    else:
        vtk_cell_type = VTK_MAPPING[etypes]

        # Handle semi-parabolic elements
        semi_mask = cells == -1
        if semi_mask.any():
            cells_insert_ind = compute_offset()
            # Create a global mask of connectivity values to take
            mask = np.full(cells.shape, True)
            # Build a map of size cells with repeated element beginning index
            repeated_insert_ind = cells_insert_ind.repeat(repeats=elem_size + 1)
            # Apply the semi-mask to get a unique set of indices of semi-parabolic elements in cells
            semi_indices_in_cells = np.array(list(set(repeated_insert_ind[semi_mask])))
            semi_sizes = cells[semi_indices_in_cells]
            semi_quad8 = semi_sizes == 8
            if semi_quad8.any():
                mask[semi_indices_in_cells[semi_quad8] + 5] = False
                mask[semi_indices_in_cells[semi_quad8] + 6] = False
                mask[semi_indices_in_cells[semi_quad8] + 7] = False
                mask[semi_indices_in_cells[semi_quad8] + 8] = False
                cells[semi_indices_in_cells[semi_quad8]] //= 2

                quad8_mask = etypes == 6
                semi_quad8_mask = (cells[cells_insert_ind] == 4) & quad8_mask
                vtk_cell_type[semi_quad8_mask] = VTK_LINEAR_MAPPING[6]
            semi_tri6 = semi_sizes == 6
            if semi_tri6.any():
                mask[semi_indices_in_cells[semi_tri6] + 4] = False
                mask[semi_indices_in_cells[semi_tri6] + 5] = False
                mask[semi_indices_in_cells[semi_tri6] + 6] = False
                cells[semi_indices_in_cells[semi_tri6]] //= 2

                tri6_mask = etypes == 4
                semi_tri6_mask = (cells[cells_insert_ind] == 3) & tri6_mask
                vtk_cell_type[semi_tri6_mask] = VTK_LINEAR_MAPPING[4]
            # Update cells with the mask
            cells = cells[mask]

    # different treatment depending on the version of vtk
    if VTK9:
        # compute offset array when < VTK v9
        grid = pv.UnstructuredGrid(cells, vtk_cell_type, node_coordinates)

        # Quick fix required to hold onto the data as PyVista does not make a copy.
        # All of those now return DPFArrays
        setattr(grid, "_dpf_cache", [node_coordinates, coordinates_field])

        return grid

    # might be computed when checking for VTK quadratic bug
    if offset is None:
        offset = compute_offset()

    return pv.UnstructuredGrid(offset, cells, vtk_cell_type, node_coordinates)


def dpf_mesh_to_vtk(
    mesh: dpf.MeshedRegion,
    nodes: Union[dpf.Field, None] = None,
    as_linear: bool = True,
    check_validity: bool = False,
) -> pv.UnstructuredGrid:
    """Return a pyvista UnstructuredGrid given a pydpf MeshedRegion.

    Parameters
    ----------
    mesh:
        Meshed Region to export to pyVista format.

    nodes:
        Field containing the node coordinates of the mesh (useful to get a deformed geometry).

    as_linear:
        Export quadratic surface elements as linear.

    check_validity:
        Whether to run the VTK cell validity check on the generated mesh and warn if not valid.

    Returns
    -------
    grid:
        UnstructuredGrid corresponding to the DPF mesh.
    """
    try:
        grid = dpf_mesh_to_vtk_op(mesh, nodes, as_linear)
    except (AttributeError, KeyError, errors.DPFServerException):
        grid = dpf_mesh_to_vtk_py(mesh, nodes, as_linear)
    if check_validity:
        validity = vtk_mesh_is_valid(grid)
        if not validity.valid:
            warnings.warn(f"\nVTK mesh validity check\n{validity.msg}")
    return grid


@dataclass
class VTKMeshValidity:
    """Dataclass containing the results of a call to vtk_mesh_is_valid.
    valid:
        Whether the vtk mesh is valid according to the vtkCellValidator.
    message:
        Output message.
    validity_grid:
        A copy of the original grid, with validity fields.
    wrong_number_of_points:
        List of indexes of elements with the wrong number of points.
    intersecting_edges:
        List of indexes of elements with intersecting edges.
    intersecting_faces:
        List of indexes of elements with intersecting faces.
    non_contiguous_edges:
        List of indexes of elements with non-contiguous edges.
    non_convex:
        List of indexes of elements with non-convex shape.
    inverted_faces:
        List of indexes of elements with inverted faces.
    """

    valid: bool
    msg: str
    grid: pv.UnstructuredGrid
    wrong_number_of_points: np.ndarray
    intersecting_edges: np.ndarray
    intersecting_faces: np.ndarray
    non_contiguous_edges: np.ndarray
    non_convex: np.ndarray
    inverted_faces: np.ndarray


def vtk_mesh_is_valid(grid: pv.UnstructuredGrid, verbose: bool = False) -> VTKMeshValidity:
    """Runs a vtk.CellValidator filter on the input grid.

    Parameters
    ----------
    grid:
        A vtk mesh to validate.
    verbose:
        Whether to print the complete validation.

    Returns
    -------
    validity:
        A dataclass containing the results of the validator.
    """
    from enum import Enum

    from vtkmodules.vtkFiltersGeneral import vtkCellValidator
    from vtkmodules.util.numpy_support import vtk_to_numpy

    # Prepare the Enum of possible validity states
    class State(Enum):
        Valid = 0
        WrongNumberOfPoints = (1,)
        IntersectingEdges = (2,)
        IntersectingFaces = (4,)
        NoncontiguousEdges = (8,)
        Nonconvex = (16,)
        FacesAreOrientedIncorrectly = (32,)

    # Run the cell validator
    cell_validator = vtkCellValidator()
    cell_validator.SetInputData(grid)
    cell_validator.Update()
    # Get the states for all cells as a numpy array
    validity_grid = cell_validator.GetUnstructuredGridOutput()
    cell_states = vtk_to_numpy(validity_grid.GetCellData().GetArray("ValidityState"))
    # Check for invalid states
    elem_with_wrong_number_of_nodes = np.where(cell_states & State.WrongNumberOfPoints.value)[0]
    elem_with_intersecting_edges = np.where(cell_states & State.IntersectingEdges.value)[0]
    elem_with_intersecting_faces = np.where(cell_states & State.IntersectingFaces.value)[0]
    elem_with_non_contiguous_edges = np.where(cell_states & State.NoncontiguousEdges.value)[0]
    elem_with_non_convex_shape = np.where(cell_states & State.Nonconvex.value)[0]
    elem_with_badly_oriented_faces = np.where(
        cell_states & State.FacesAreOrientedIncorrectly.value
    )[0]

    # Build list of number of elements failing each test
    failing_elements_number = [
        len(elem_with_wrong_number_of_nodes),
        len(elem_with_intersecting_edges),
        len(elem_with_intersecting_faces),
        len(elem_with_non_contiguous_edges),
        len(elem_with_non_convex_shape),
        len(elem_with_badly_oriented_faces),
    ]
    # Define whether mesh is valid
    mesh_is_valid = np.sum(failing_elements_number) == 0
    # Build output message
    out_msg = ""
    if mesh_is_valid:
        out_msg += "Mesh is valid."
    else:
        out_msg += "Mesh is invalid because of (by index):\n"
        if failing_elements_number[0] > 0:
            out_msg += (
                f"  - {failing_elements_number[0]} elements with the wrong number of points:\n"
            )
            out_msg += f"      {elem_with_wrong_number_of_nodes}\n"
        if failing_elements_number[1] > 0:
            out_msg += f"  - {failing_elements_number[1]} elements with intersecting edges:\n"
            out_msg += f"      {elem_with_intersecting_edges}\n"
        if failing_elements_number[2] > 0:
            out_msg += f"  - {failing_elements_number[2]} elements with intersecting faces:\n"
            out_msg += f"      {elem_with_intersecting_faces}\n"
        if failing_elements_number[3] > 0:
            out_msg += f"  - {failing_elements_number[3]} elements with non contiguous edges:\n"
            out_msg += f"      {elem_with_non_contiguous_edges}\n"
        if failing_elements_number[4] > 0:
            out_msg += f"  - {failing_elements_number[4]} elements with non convex shape:\n"
            out_msg += f"      {elem_with_non_convex_shape}\n"
        if failing_elements_number[5] > 0:
            out_msg += f"  - {failing_elements_number[5]} elements with bad face orientations:\n"
            out_msg += f"      {elem_with_badly_oriented_faces}\n"
    if verbose:
        print(out_msg)
    validity_grid = pv.UnstructuredGrid(validity_grid)
    validity_grid.set_active_scalars("ValidityState")
    return VTKMeshValidity(
        valid=mesh_is_valid,
        msg=out_msg,
        grid=validity_grid,
        wrong_number_of_points=elem_with_wrong_number_of_nodes,
        intersecting_edges=elem_with_intersecting_edges,
        intersecting_faces=elem_with_intersecting_faces,
        non_contiguous_edges=elem_with_non_contiguous_edges,
        non_convex=elem_with_non_convex_shape,
        inverted_faces=elem_with_badly_oriented_faces,
    )


def vtk_update_coordinates(vtk_grid, coordinates_array):
    """Update coordinates in vtk."""
    from copy import copy

    vtk_grid.points = copy(coordinates_array)


def dpf_meshes_to_vtk(
    meshes_container: dpf.MeshesContainer,
    nodes: Union[dpf.FieldsContainer, None] = None,
    as_linear: bool = True,
) -> pv.UnstructuredGrid:
    """Return a pyvista UnstructuredGrid given a pydpf MeshedRegion.

    Parameters
    ----------
    meshes_container:
        MeshesContainer to export to pyVista format.

    nodes:
        FieldsContainer containing the node coordinates for each mesh
        (useful to get a deformed geometry). The labels must match a field to a mesh.

    as_linear : bool, optional
        Export quadratic surface elements as linear.

    Returns
    -------
    grid:
        UnstructuredGrid corresponding to the DPF meshes.
    """
    grids = []
    for i, mesh in enumerate(meshes_container):
        nodes_i = None
        if nodes:
            nodes_i = nodes[i]
        grids.append(dpf_mesh_to_vtk(mesh, nodes_i, as_linear))
    return pv.MultiBlock(grids).combine()


def dpf_field_to_vtk(
    field: dpf.Field,
    meshed_region: Union[dpf.MeshedRegion, None] = None,
    nodes: Union[dpf.Field, None] = None,
    as_linear: bool = True,
    field_name: str = "",
) -> pv.UnstructuredGrid:
    """Return a pyvista UnstructuredGrid given a DPF Field.

    Parameters
    ----------
    field:
        Field to export to pyVista format.

    meshed_region:
        Mesh to associate to the field.
        Useful for fluid results where the field is not automatically associated to its mesh.

    nodes:
        Field containing the node coordinates of the mesh (useful to get a deformed geometry).

    as_linear:
        Export quadratic surface elements as linear.

    field_name:
        Oberride the default field name with this.

    Returns
    -------
    grid:
        UnstructuredGrid corresponding to the DPF Field.
    """
    # Check Field location
    supported_locations = [
        dpf.locations.nodal,
        dpf.locations.elemental,
        dpf.locations.faces,
        dpf.locations.overall,
    ]
    if field.location not in supported_locations:
        raise ValueError(
            f"Supported field locations for translation to VTK are: {supported_locations}."
        )

    # Associate the provided mesh with the field
    if meshed_region:
        field.meshed_region = meshed_region
    else:
        try:
            meshed_region = field.meshed_region
        except errors.DPFServerException as e:
            if "the field doesn't have this support type" in str(e):
                raise ValueError("The field does not have a meshed_region.")
            else:
                raise e
        except RuntimeError as e:
            if "The field's support is not a mesh" in str(e):
                raise ValueError("The field does not have a meshed_region.")
            else:
                raise e
    # Initialize the bare UnstructuredGrid
    if meshed_region.nodes.n_nodes == 0:
        raise ValueError("The field does not have a meshed_region.")
    grid = dpf_mesh_to_vtk(mesh=meshed_region, nodes=nodes, as_linear=as_linear)

    grid = append_field_to_grid(
        field=field, meshed_region=meshed_region, grid=grid, field_name=field_name
    )

    return grid


def dpf_fieldscontainer_to_vtk(
    fields_container: dpf.FieldsContainer,
    meshes_container: Union[dpf.MeshesContainer, None] = None,
    nodes: Union[dpf.Field, None] = None,
    as_linear: bool = True,
    field_name: str = "",
) -> pv.UnstructuredGrid:
    """Return a pyvista UnstructuredGrid given a DPF FieldsContainer.

    If the fields have different mesh supports, a global merged mesh support is created.

    Parameters
    ----------
    fields_container:
        FieldsContainer to export to pyVista format.

    meshes_container:
        MeshesContainer with meshes to associate to the fields in the FieldsContainer.
        Useful for fluid results where the fields are not automatically associated to their mesh.

    nodes:
        Field containing the node coordinates of the mesh (useful to get a deformed geometry).

    as_linear:
        Export quadratic surface elements as linear.

    field_name:
        Oberride the default field name with this.

    Returns
    -------
    grid:
        UnstructuredGrid corresponding to the DPF Field.
    """
    # Check Field location
    supported_locations = [
        dpf.locations.nodal,
        dpf.locations.elemental,
        dpf.locations.faces,
        dpf.locations.overall,
    ]
    if fields_container[0].location not in supported_locations:
        raise ValueError(
            f"Supported field locations for translation to VTK are: {supported_locations}."
        )

    # Associate the meshes in meshes_container to the corresponding fields if provided
    if meshes_container:
        for i, mesh in enumerate(meshes_container):
            label_space = meshes_container.get_label_space(i)
            fields_container.get_field(
                label_space_or_index=label_space
            ).meshed_region = meshes_container.get_mesh(label_space_or_index=label_space)

    # Initialize the bare UnstructuredGrid
    # Loop on the fields to check if merging supports is necessary
    meshes = []
    for field in fields_container:
        if field.meshed_region not in meshes:
            meshes.append(field.meshed_region)
    if len(meshes) > 1:
        # Merge the meshed_regions
        merge_op = dpf.operators.utility.merge_meshes(server=fields_container._server)
        for i, mesh in enumerate(meshes):
            merge_op.connect(i, mesh)
        meshed_region = merge_op.eval()
    else:
        meshed_region = meshes[0]
    if meshed_region.nodes.n_nodes == 0:
        raise ValueError("The meshed_region of the fields contains no nodes.")
    grid = dpf_mesh_to_vtk(mesh=meshed_region, nodes=nodes, as_linear=as_linear)
    grid = append_fieldscontainer_to_grid(
        fields_container=fields_container,
        meshed_region=meshed_region,
        grid=grid,
        field_name=field_name,
    )
    return grid


def _map_field_to_mesh(
    field: Union[dpf.Field, dpf.PropertyField], meshed_region: dpf.MeshedRegion
) -> np.ndarray:
    """Return an NumPy array of 'Field.data' mapped to the mesh on the field's location."""
    location = field.location
    if location == dpf.locations.nodal:
        mesh_location = meshed_region.nodes
    elif location == dpf.locations.elemental:
        mesh_location = meshed_region.elements
    elif location == dpf.locations.faces:
        mesh_location = meshed_region.faces
        if len(mesh_location) == 0:
            raise ValueError("No faces found to plot on")
    elif location == dpf.locations.overall:
        mesh_location = meshed_region.elements
    else:
        raise ValueError("Only elemental, nodal or faces location are supported for plotting.")
    component_count = field.component_count
    if component_count > 1:
        overall_data = np.full((len(mesh_location), component_count), np.nan)
    else:
        overall_data = np.full(len(mesh_location), np.nan)
    if location != dpf.locations.overall:
        ind, mask = mesh_location.map_scoping(field.scoping)
        overall_data[ind] = field.data[mask]
    else:
        overall_data[:] = field.data[0]
    return overall_data


def dpf_property_field_to_vtk(
    property_field: dpf.PropertyField,
    meshed_region: dpf.MeshedRegion,
    nodes: Union[dpf.Field, None] = None,
    as_linear: bool = True,
    field_name: str = "",
) -> pv.UnstructuredGrid:
    """Return a pyvista UnstructuredGrid given a DPF PropertyField.

    ..note:
        Available starting with DPF 2024.2.pre1.

    Parameters
    ----------
    property_field:
        PropertyField to export to pyVista format.

    meshed_region:
        Mesh to associate to the property field.

    nodes:
        Field containing the node coordinates of the mesh (useful to get a deformed geometry).

    as_linear:
        Export quadratic surface elements as linear.

    field_name:
        Oberride the default field name with this.

    Returns
    -------
    grid:
        UnstructuredGrid corresponding to the DPF PropertyField.
    """
    server_meet_version_and_raise(
        required_version="8.1",
        server=meshed_region._server,
        msg="Use of dpf_property_field_to_vtk requires DPF 2024.2.pre1 or above.",
    )
    # Check Field location
    supported_locations = [
        dpf.locations.nodal,
        dpf.locations.elemental,
        dpf.locations.faces,
        dpf.locations.overall,
    ]
    if property_field.location not in supported_locations:
        raise ValueError(
            f"Supported field locations for translation to VTK are: {supported_locations}."
        )

    # Initialize the bare UnstructuredGrid
    if meshed_region.nodes.n_nodes == 0:
        raise ValueError("The property field does not have a meshed_region.")
    grid = dpf_mesh_to_vtk(mesh=meshed_region, nodes=nodes, as_linear=as_linear)

    grid = append_field_to_grid(
        field=property_field, meshed_region=meshed_region, grid=grid, field_name=field_name
    )

    return grid


def append_field_to_grid(
    field: Union[dpf.Field, dpf.PropertyField],
    meshed_region: dpf.MeshedRegion,
    grid: pv.UnstructuredGrid,
    field_name: str = "",
) -> pv.UnstructuredGrid:
    """Append field data to a VTK UnstructuredGrid based on a MeshedRegion."""
    # Map Field.data to the VTK mesh
    overall_data = _map_field_to_mesh(field=field, meshed_region=meshed_region)
    if not field_name:
        field_name = field.name
    # Update the UnstructuredGrid
    if field.location == dpf.locations.nodal:
        grid.point_data[field_name] = overall_data
    else:
        grid.cell_data[field_name] = overall_data
    return grid


def append_fieldscontainer_to_grid(
    fields_container: dpf.FieldsContainer,
    meshed_region: dpf.MeshedRegion,
    grid: pv.UnstructuredGrid,
    field_name: str = "",
) -> pv.UnstructuredGrid:
    """Append fields data to a VTK UnstructuredGrid based on a MeshedRegion."""
    for i, field in enumerate(fields_container):
        label_space = fields_container.get_label_space(i)
        label_space = dict([(k, label_space[k]) for k in sorted(label_space.keys())])
        if not field_name:
            field_name = field.name
        grid = append_field_to_grid(
            field=field,
            meshed_region=meshed_region,
            grid=grid,
            field_name=field_name + f" {label_space}",
        )
    return grid<|MERGE_RESOLUTION|>--- conflicted
+++ resolved
@@ -20,14 +20,12 @@
 # OUT OF OR IN CONNECTION WITH THE SOFTWARE OR THE USE OR OTHER DEALINGS IN THE
 # SOFTWARE.
 
-<<<<<<< HEAD
+"""Provides for vtk helper functions."""
+
 from dataclasses import dataclass
-=======
-"""Provides for vtk helper functions."""
-
 from typing import Union
-
->>>>>>> e1839c95
+import warnings
+
 import numpy as np
 import pyvista as pv
 from vtk import (
@@ -50,7 +48,6 @@
     VTK_WEDGE,
     vtkVersion,
 )
-import warnings
 
 import ansys.dpf.core as dpf
 from ansys.dpf.core import errors
@@ -405,6 +402,7 @@
 @dataclass
 class VTKMeshValidity:
     """Dataclass containing the results of a call to vtk_mesh_is_valid.
+
     valid:
         Whether the vtk mesh is valid according to the vtkCellValidator.
     message:
@@ -437,7 +435,7 @@
 
 
 def vtk_mesh_is_valid(grid: pv.UnstructuredGrid, verbose: bool = False) -> VTKMeshValidity:
-    """Runs a vtk.CellValidator filter on the input grid.
+    """Run a vtk.CellValidator filter on the input grid.
 
     Parameters
     ----------
@@ -453,8 +451,8 @@
     """
     from enum import Enum
 
+    from vtkmodules.util.numpy_support import vtk_to_numpy
     from vtkmodules.vtkFiltersGeneral import vtkCellValidator
-    from vtkmodules.util.numpy_support import vtk_to_numpy
 
     # Prepare the Enum of possible validity states
     class State(Enum):
