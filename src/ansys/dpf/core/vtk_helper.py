--- conflicted
+++ resolved
@@ -1,8 +1,7 @@
 import numpy as np
 import pyvista as pv
 import ansys.dpf.core as dpf
-
-# from ansys.dpf.core import errors
+from ansys.dpf.core import errors
 from vtk import (
     VTK_HEXAHEDRON,
     VTK_LINE,
@@ -313,14 +312,10 @@
     grid : pyvista.UnstructuredGrid
         Unstructured grid of the DPF mesh.
     """
-    # try:
-<<<<<<< HEAD
-    #     return dpf_mesh_to_vtk_op(mesh, nodes, as_linear)
-=======
-    #    return dpf_mesh_to_vtk_op(mesh, nodes, as_linear)
->>>>>>> bb0df230
-    # except (AttributeError, KeyError, errors.DPFServerException):
-    return dpf_mesh_to_vtk_py(mesh, nodes, as_linear)
+    try:
+        return dpf_mesh_to_vtk_op(mesh, nodes, as_linear)
+    except (AttributeError, KeyError, errors.DPFServerException):
+        return dpf_mesh_to_vtk_py(mesh, nodes, as_linear)
 
 
 def vtk_update_coordinates(vtk_grid, coordinates_array):
