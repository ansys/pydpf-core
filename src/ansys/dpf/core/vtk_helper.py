import numpy as np
import pyvista as pv
import ansys.dpf.core as dpf
from ansys.dpf.core import errors
from vtk import (
    VTK_HEXAHEDRON,
    VTK_LINE,
    VTK_POLYGON,
    VTK_POLYHEDRON,
    VTK_PYRAMID,
    VTK_QUAD,
    VTK_QUADRATIC_EDGE,
    VTK_QUADRATIC_HEXAHEDRON,
    VTK_QUADRATIC_POLYGON,
    VTK_QUADRATIC_PYRAMID,
    VTK_QUADRATIC_QUAD,
    VTK_QUADRATIC_TETRA,
    VTK_QUADRATIC_TRIANGLE,
    VTK_TETRA,
    VTK_TRIANGLE,
    VTK_VERTEX,
    VTK_WEDGE,
    vtkVersion,
)
from ansys.dpf.core.elements import element_types

VTK9 = vtkVersion().GetVTKMajorVersion() >= 9


# DPF --> VTK mapping
# any cells not mapped will be empty cells
VTK_MAPPING = np.array(
    [
        VTK_QUADRATIC_TETRA,  # kAnsTet10 = 0,
        VTK_QUADRATIC_HEXAHEDRON,  # kAnsHex20 = 1,
        # VTK_QUADRATIC_WEDGE,  # kAnsWedge15 = 2,
        VTK_WEDGE,  # kAnsWedge15 = 2,
        VTK_QUADRATIC_PYRAMID,  # kAnsPyramid13 = 3,
        VTK_QUADRATIC_TRIANGLE,  # kAnsTri6 = 4,
        VTK_QUADRATIC_TRIANGLE,  # kAnsTriShell6 = 5,
        VTK_QUADRATIC_QUAD,  # kAnsQuad8 = 6,
        VTK_QUADRATIC_QUAD,  # kAnsQuadShell8 = 7,
        VTK_QUADRATIC_EDGE,  # kAnsLine3 = 8,
        VTK_VERTEX,  # kAnsPoint1 = 9,
        VTK_TETRA,  # kAnsTet4 = 10,
        VTK_HEXAHEDRON,  # kAnsHex8 = 11,
        VTK_WEDGE,  # kAnsWedge6 = 12,
        VTK_PYRAMID,  # kAnsPyramid5 = 13,
        VTK_TRIANGLE,  # kAnsTri3 = 14,
        VTK_TRIANGLE,  # kAnsTriShell3 = 15,
        VTK_QUAD,  # kAnsQuad4 = 16,
        VTK_QUAD,  # kAnsQuadShell4 = 17,
        VTK_LINE,  # kAnsLine2 = 18,
        0,  # kAnsNumElementTypes = 19,
        0,  # kAnsUnknown = 20,
        0,  # kAnsEMagLine = 21,
        0,  # kAnsEMagArc = 22,
        0,  # kAnsEMagCircle = 23,
        VTK_TRIANGLE,  # kAnsSurface3 = 24,
        VTK_QUAD,  # kAnsSurface4 = 25,
        VTK_QUADRATIC_TRIANGLE,  # kAnsSurface6 = 26,
        VTK_QUADRATIC_QUAD,  # kAnsSurface8 = 27,
        0,  # kAnsEdge2 = 28,
        0,  # kAnsEdge3 = 29,
        0,  # kAnsBeam3 = 30,
        0,  # kAnsBeam4 = 31,
        0,  # kAnsGeneralPlaceholder = 32,
        VTK_QUADRATIC_POLYGON,  # kAnsPolygon = 33,
        VTK_POLYHEDRON,  # kAnsPolyhedron = 34,
    ]
)


# map all cells to linear
VTK_LINEAR_MAPPING = np.array(
    [
        VTK_TETRA,  # kAnsTet10 = 0,
        VTK_HEXAHEDRON,  # kAnsHex20 = 1,
        VTK_WEDGE,  # kAnsWedge15 = 2,
        VTK_PYRAMID,  # kAnsPyramid13 = 3,
        VTK_TRIANGLE,  # kAnsTri6 = 4,
        VTK_TRIANGLE,  # kAnsTriShell6 = 5,
        VTK_QUAD,  # kAnsQuad8 = 6,
        VTK_QUAD,  # kAnsQuadShell8 = 7,
        VTK_LINE,  # kAnsLine3 = 8,
        VTK_VERTEX,  # kAnsPoint1 = 9,
        VTK_TETRA,  # kAnsTet4 = 10,
        VTK_HEXAHEDRON,  # kAnsHex8 = 11,
        VTK_WEDGE,  # kAnsWedge6 = 12,
        VTK_PYRAMID,  # kAnsPyramid5 = 13,
        VTK_TRIANGLE,  # kAnsTri3 = 14,
        VTK_TRIANGLE,  # kAnsTriShell3 = 15,
        VTK_QUAD,  # kAnsQuad4 = 16,
        VTK_QUAD,  # kAnsQuadShell4 = 17,
        VTK_LINE,  # kAnsLine2 = 18,
        0,  # kAnsNumElementTypes = 19,
        0,  # kAnsUnknown = 20,
        0,  # kAnsEMagLine = 21,
        0,  # kAnsEMagArc = 22,
        0,  # kAnsEMagCircle = 23,
        VTK_TRIANGLE,  # kAnsSurface3 = 24,
        VTK_QUAD,  # kAnsSurface4 = 25,
        VTK_QUADRATIC_TRIANGLE,  # kAnsSurface6 = 26,
        VTK_QUADRATIC_QUAD,  # kAnsSurface8 = 27,
        0,  # kAnsEdge2 = 28,
        0,  # kAnsEdge3 = 29,
        0,  # kAnsBeam3 = 30,
        0,  # kAnsBeam4 = 31,
        0,  # kAnsGeneralPlaceholder = 32,
        VTK_POLYGON,  # kAnsPolygon = 33,
        VTK_POLYHEDRON,  # kAnsPolyhedron = 34,
    ]
)


class PyVistaImportError(ModuleNotFoundError):
    """Error raised when PyVista could not be imported during plotting."""

    def __init__(
        self,
        msg="To use plotting capabilities, please install pyvista "
        "with :\n pip install pyvista>=0.32.0",
    ):
        ModuleNotFoundError.__init__(self, msg)


def dpf_mesh_to_vtk_op(mesh, nodes, as_linear):
    """Return a pyvista unstructured grid given DPF node and element
    definitions from operators (server > 6.2)

    Parameters
    ----------
    mesh : dpf.MeshedRegion
        Meshed Region to export to pyVista format

    nodes : dpf.Field
        Field containing the nodes of the mesh.

    as_linear : bool
        Export quadratic surface elements as linear.

    Returns
    -------
    grid : pyvista.UnstructuredGrid
        Unstructured grid of the DPF mesh.
    """
    mesh_to_pyvista = dpf.operators.mesh.mesh_to_pyvista(server=mesh._server)
    mesh_to_pyvista.inputs.mesh.connect(mesh)
    mesh_to_pyvista.inputs.as_linear.connect(as_linear)
    mesh_to_pyvista.inputs.vtk_updated.connect(VTK9)
    if nodes is not None:
        mesh_to_pyvista.inputs.coordinates.connect(nodes)

    nodes_pv = mesh_to_pyvista.outputs.nodes().data
    cells_pv = mesh_to_pyvista.outputs.cells()
    celltypes_pv = mesh_to_pyvista.outputs.cell_types()
    if VTK9:
        grid = pv.UnstructuredGrid(cells_pv, celltypes_pv, nodes_pv)
        setattr(grid, "_dpf_cache_op", [cells_pv, celltypes_pv, nodes_pv])
        return grid
    else:
        offsets_pv = mesh_to_pyvista.outputs.offsets()
        grid = pv.UnstructuredGrid(offsets_pv, cells_pv, celltypes_pv, nodes_pv)
        setattr(grid, "_dpf_cache_op", [cells_pv, celltypes_pv, nodes_pv, offsets_pv])
        return grid


def dpf_mesh_to_vtk_py(mesh, nodes, as_linear):
    """Return a pyvista unstructured grid given DPF node and element
    definitions in pure Python (server <= 6.2)

    Parameters
    ----------
    mesh : dpf.MeshedRegion
        Meshed Region to export to pyVista format

    nodes : dpf.Field
        Field containing the node coordinates of the mesh.

    as_linear : bool
        Export quadratic surface elements as linear.

    Returns
    -------
    grid : pyvista.UnstructuredGrid
        Unstructured grid of the DPF mesh.
    """
    etypes = mesh.elements.element_types_field.data
    connectivity = mesh.elements.connectivities_field
    if nodes is None:
        coordinates_field = mesh.nodes.coordinates_field
        node_coordinates = coordinates_field.data
    else:
        coordinates_field = nodes
        node_coordinates = nodes.data

    elem_size = np.ediff1d(np.append(connectivity._data_pointer, connectivity.shape))

    faces_nodes_connectivity = mesh.property_field("faces_nodes_connectivity")
    faces_nodes_connectivity_dp = np.append(
        faces_nodes_connectivity._data_pointer, len(faces_nodes_connectivity)
    )
    elements_faces_connectivity = mesh.property_field("elements_faces_connectivity")
    elements_faces_connectivity_dp = np.append(
        elements_faces_connectivity._data_pointer, len(elements_faces_connectivity)
    )

    insert_ind = np.cumsum(elem_size)
    insert_ind = np.hstack(([0], insert_ind))[:-1]

<<<<<<< HEAD
    # Handle semiparabolic elements
    nullmask = connectivity.data == -1
    connectivity.data[nullmask] = 0
    # if nullmask.any():
    #     nodes[0] = np.nan
=======
    # if not as_linear:
    #     # Pre-handle semi-parabolic elements
    #     semi_mask = connectivity.data == -1
    #     if semi_mask.any():
    #         # Modify -1 connectivity values
    #         repeated_data_pointers = connectivity._data_pointer.repeat(repeats=elem_size)
    #         connectivity.data[semi_mask] = connectivity.data[repeated_data_pointers[semi_mask]]
>>>>>>> aef98e7c

    # partition cells in vtk format
    cells = np.insert(connectivity.data, insert_ind, elem_size)

    # Check if polyhedrons are present
    if element_types.Polyhedron.value in etypes:
        cells = np.array(cells)
        nodes = np.array(node_coordinates)
        insert_ind = insert_ind + np.asarray(list(range(len(insert_ind))))
        # Replace in cells values for polyhedron format
        # [NValuesToFollow,
        # NFaces, Face1NPoints, Face1Point1, Face1Point2..., Face1PointN, FaceNNPoints,...]]
        for i, ind in reversed(list(enumerate(insert_ind))):
            # Check if this is a polyhedron
            if etypes[i] == element_types.Polyhedron.value:
                # Construct the connectivity for the poly element
                poly_connectivity = []
                faces = elements_faces_connectivity.data[
                    elements_faces_connectivity_dp[i] : elements_faces_connectivity_dp[i + 1]
                ]
                for face in faces:
                    face_connectivity = faces_nodes_connectivity.data[
                        faces_nodes_connectivity_dp[face] : faces_nodes_connectivity_dp[face + 1]
                    ]
                    face_fmt = [len(face_connectivity)] + list(face_connectivity)
                    poly_connectivity += face_fmt
                polyhedron = [len(faces)] + poly_connectivity
                polyhedron = [len(polyhedron)] + polyhedron
                # Replace the whole sequence between this index and the next
                r = list(range(ind, ind + elem_size[i] + 1))
                cells = np.delete(cells, r)
                cells = np.insert(cells, ind, polyhedron)

    def compute_offset():
        """Return the starting point of a cell in the cells array"""
        return insert_ind + np.arange(insert_ind.size)

    cells_insert_ind = compute_offset()
    # convert kAns to VTK cell type
    offset = None
    if as_linear:
        # Map the vtk_cell_type to linear versions of the initial elements types
        vtk_cell_type = VTK_LINEAR_MAPPING[etypes]

        # Create a global mask of connectivity values to take
        mask = np.full(cells.shape, True)

        # Get a mask of quad8 elements in etypes
        quad8_mask = etypes == 6
        # If any quad8
        if np.any(quad8_mask):  # kAnsQuad8
            # Get the starting indices of quad8 elements in cells
            insert_ind_quad8 = cells_insert_ind[quad8_mask]
            # insert_ind_quad8 += np.arange(insert_ind_quad8.size)
            mask[insert_ind_quad8 + 5] = False
            mask[insert_ind_quad8 + 6] = False
            mask[insert_ind_quad8 + 7] = False
            mask[insert_ind_quad8 + 8] = False
            cells[insert_ind_quad8] //= 2

        tri6_mask = etypes == 4  # kAnsTri6 = 4
        if np.any(tri6_mask):
            insert_ind_tri6 = cells_insert_ind[tri6_mask]
            # insert_ind_tri6 += np.arange(insert_ind_tri6.size)
            mask[insert_ind_tri6 + 4] = False
            mask[insert_ind_tri6 + 5] = False
            mask[insert_ind_tri6 + 6] = False
            cells[insert_ind_tri6] //= 2
        cells = cells[mask]

    else:
        vtk_cell_type = VTK_MAPPING[etypes]

        # Handle semi-parabolic elements
        semi_mask = cells == -1
        if semi_mask.any():
            cells_insert_ind = compute_offset()
            # Create a global mask of connectivity values to take
            mask = np.full(cells.shape, True)
            # Build a map of size cells with repeated element beginning index
            repeated_insert_ind = cells_insert_ind.repeat(repeats=elem_size + 1)
            # Apply the semi-mask to get a unique set of indices of semi-parabolic elements in cells
            semi_indices_in_cells = np.array(list(set(repeated_insert_ind[semi_mask])))
            semi_sizes = cells[semi_indices_in_cells]
            semi_quad8 = semi_sizes == 8
            if semi_quad8.any():
                mask[semi_indices_in_cells[semi_quad8] + 5] = False
                mask[semi_indices_in_cells[semi_quad8] + 6] = False
                mask[semi_indices_in_cells[semi_quad8] + 7] = False
                mask[semi_indices_in_cells[semi_quad8] + 8] = False
                cells[semi_indices_in_cells[semi_quad8]] //= 2

                quad8_mask = etypes == 6
                semi_quad8_mask = (cells[cells_insert_ind] == 4) & quad8_mask
                vtk_cell_type[semi_quad8_mask] = VTK_LINEAR_MAPPING[6]
            semi_tri6 = semi_sizes == 6
            if semi_tri6.any():
                mask[semi_indices_in_cells[semi_tri6] + 4] = False
                mask[semi_indices_in_cells[semi_tri6] + 5] = False
                mask[semi_indices_in_cells[semi_tri6] + 6] = False
                cells[semi_indices_in_cells[semi_tri6]] //= 2

                tri6_mask = etypes == 4
                semi_tri6_mask = (cells[cells_insert_ind] == 3) & tri6_mask
                vtk_cell_type[semi_tri6_mask] = VTK_LINEAR_MAPPING[4]
            # Update cells with the mask
            cells = cells[mask]

    # different treatment depending on the version of vtk
    if VTK9:
        # compute offset array when < VTK v9
        grid = pv.UnstructuredGrid(cells, vtk_cell_type, node_coordinates)

        # Quick fix required to hold onto the data as PyVista does not make a copy.
        # All of those now return DPFArrays
        setattr(grid, "_dpf_cache", [node_coordinates, coordinates_field])

        return grid

    # might be computed when checking for VTK quadratic bug
    if offset is None:
        offset = compute_offset()

    return pv.UnstructuredGrid(offset, cells, vtk_cell_type, node_coordinates)


def dpf_mesh_to_vtk(mesh, nodes=None, as_linear=True):
    """Return a pyvista unstructured grid given DPF node and element
    definitions.

    Parameters
    ----------
    mesh : dpf.MeshedRegion
        Meshed Region to export to pyVista format

    nodes : dpf.Field, optional
        Field containing the nodes of the mesh.

    as_linear : bool, optional
        Export quadratic surface elements as linear.

    Returns
    -------
    grid : pyvista.UnstructuredGrid
        Unstructured grid of the DPF mesh.
    """
    # try:
    #     return dpf_mesh_to_vtk_op(mesh, nodes, as_linear)
    # except (AttributeError, KeyError, errors.DPFServerException):
    return dpf_mesh_to_vtk_py(mesh, nodes, as_linear)


def vtk_update_coordinates(vtk_grid, coordinates_array):
    from copy import copy

    vtk_grid.points = copy(coordinates_array)<|MERGE_RESOLUTION|>--- conflicted
+++ resolved
@@ -208,22 +208,6 @@
     insert_ind = np.cumsum(elem_size)
     insert_ind = np.hstack(([0], insert_ind))[:-1]
 
-<<<<<<< HEAD
-    # Handle semiparabolic elements
-    nullmask = connectivity.data == -1
-    connectivity.data[nullmask] = 0
-    # if nullmask.any():
-    #     nodes[0] = np.nan
-=======
-    # if not as_linear:
-    #     # Pre-handle semi-parabolic elements
-    #     semi_mask = connectivity.data == -1
-    #     if semi_mask.any():
-    #         # Modify -1 connectivity values
-    #         repeated_data_pointers = connectivity._data_pointer.repeat(repeats=elem_size)
-    #         connectivity.data[semi_mask] = connectivity.data[repeated_data_pointers[semi_mask]]
->>>>>>> aef98e7c
-
     # partition cells in vtk format
     cells = np.insert(connectivity.data, insert_ind, elem_size)
 
