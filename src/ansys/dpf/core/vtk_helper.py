--- conflicted
+++ resolved
@@ -1,10 +1,6 @@
 import numpy as np
 import pyvista as pv
 import ansys.dpf.core as dpf
-<<<<<<< HEAD
-=======
-
->>>>>>> c5bc3607
 from ansys.dpf.core import errors
 from vtk import (
     VTK_HEXAHEDRON,
@@ -357,17 +353,10 @@
     grid : pyvista.UnstructuredGrid
         Unstructured grid of the DPF mesh.
     """
-<<<<<<< HEAD
-    # try:
-    #     return dpf_mesh_to_vtk_op(mesh, nodes, as_linear)
-    # except (AttributeError, KeyError, errors.DPFServerException):
-    return dpf_mesh_to_vtk_py(mesh, nodes, as_linear)
-=======
     try:
         return dpf_mesh_to_vtk_op(mesh, nodes, as_linear)
     except (AttributeError, KeyError, errors.DPFServerException):
         return dpf_mesh_to_vtk_py(mesh, nodes, as_linear)
->>>>>>> c5bc3607
 
 
 def vtk_update_coordinates(vtk_grid, coordinates_array):
