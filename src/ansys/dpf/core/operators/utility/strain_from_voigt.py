--- conflicted
+++ resolved
@@ -27,13 +27,8 @@
 
     Inputs
     ------
-<<<<<<< HEAD
-    field: Field or FieldsContainer
-        field or fields container with only one field is expected
-=======
     strain_field: Field or FieldsContainer
         Field with strain data in Voigt notation, or fields container containing such a field
->>>>>>> 8ab993f7
 
     Outputs
     -------
@@ -63,9 +58,6 @@
     _inputs: InputsStrainFromVoigt
     _outputs: OutputsStrainFromVoigt
 
-<<<<<<< HEAD
-    def __init__(self, field=None, config=None, server=None):
-=======
     def __init__(
         self,
         strain_field=None,
@@ -73,7 +65,6 @@
         server=None,
         field=None,
     ):
->>>>>>> 8ab993f7
         super().__init__(name="strain_from_voigt", config=config, server=server)
         self._inputs = InputsStrainFromVoigt(self)
         self._outputs = OutputsStrainFromVoigt(self)
@@ -172,16 +163,6 @@
 
     def __init__(self, op: Operator):
         super().__init__(strain_from_voigt._spec().inputs, op)
-<<<<<<< HEAD
-        self._field: Input[Field | FieldsContainer] = Input(
-            strain_from_voigt._spec().input_pin(0), 0, op, -1
-        )
-        self._inputs.append(self._field)
-
-    @property
-    def field(self) -> Input[Field | FieldsContainer]:
-        r"""Allows to connect field input to the operator.
-=======
         self._strain_field: Input[Field | FieldsContainer] = Input(
             strain_from_voigt._spec().input_pin(0), 0, op, -1
         )
@@ -190,7 +171,6 @@
     @property
     def strain_field(self) -> Input[Field | FieldsContainer]:
         r"""Allows to connect strain_field input to the operator.
->>>>>>> 8ab993f7
 
         Field with strain data in Voigt notation, or fields container containing such a field
 
