from ansys.dpf.core.custom_operator import CustomOperatorBase
<<<<<<< HEAD
from ansys.dpf.core.operator_specification import CustomSpecification, SpecificationProperties, PinSpecification
=======
>>>>>>> 34a5b56b
from ansys.dpf.core import types


class ForwardIntOperator(CustomOperatorBase):
    def run(self):
        f = self.get_input(0, int)
        f = self.get_input(0, types.int)
        self.set_output(0, f)
        self.set_succeeded()

    @property
    def specification(self):
        return None

    @property
    def name(self):
        return "custom_forward_int"


class ForwardFloatOperator(CustomOperatorBase):
    def run(self):
        f = self.get_input(0, float)
        f = self.get_input(0, types.double)
        self.set_output(0, f)
        self.set_succeeded()

    @property
    def specification(self):
        return None

    @property
    def name(self):
        return "custom_forward_float"


class ForwardBoolOperator(CustomOperatorBase):
    def run(self):
        f = self.get_input(0, bool)
        f = self.get_input(0, types.bool)
        self.set_output(0, f)
        self.set_succeeded()

    @property
    def specification(self):
        return None

    @property
    def name(self):
        return "custom_forward_bool"


class ForwardStringOperator(CustomOperatorBase):
    def run(self):
        f = self.get_input(0, str)
        f = self.get_input(0, types.string)
        self.set_output(0, f)
        self.set_succeeded()

    @property
    def specification(self):
        return None

    @property
    def name(self):
        return "custom_forward_str"


class ForwardVecIntOperator(CustomOperatorBase):
    def run(self):
        input = self.get_input(0, types.vec_int)
        self.set_output(0, input)
        self.set_succeeded()

    @property
    def specification(self):
        return None

    @property
    def name(self):
        return "custom_forward_vec_int"


class SetOutVecDoubleOperator(CustomOperatorBase):
    def run(self):
        out = [1., 2., 3.]
        self.set_output(0, out)
        self.set_succeeded()

    @property
    def specification(self):
        return None

    @property
    def name(self):
        return "custom_set_out_vec_double"


class SetOutNpArrayIntOperator(CustomOperatorBase):
    def run(self):
        import numpy
        out = numpy.ones((100,2), dtype=numpy.int)
        self.set_output(0, out)
        self.set_succeeded()

    @property
    def specification(self):
<<<<<<< HEAD
        spec = CustomSpecification()
        spec.outputs = {
            0: PinSpecification("flat_int_vec", type_names=types.vec_int)
        }
        spec.description = "Sets a numpy array of shape (100,2) as output. The array is flatten by DPF."
        spec.properties = SpecificationProperties(user_name="set out numpy array of int", category="logic")
        return spec
=======
        return None
>>>>>>> 34a5b56b

    @property
    def name(self):
        return "custom_set_out_np_int"


class SetOutNpArrayDoubleOperator(CustomOperatorBase):
    def run(self):
        import numpy
        out = numpy.ones((100,2))
        self.set_output(0, out)
        self.set_succeeded()

    @property
    def specification(self):
<<<<<<< HEAD
        spec = CustomSpecification("Sets a numpy array of shape (100,2) as output. The array is flatten by DPF.")
        spec.outputs = {
            0: PinSpecification("flat_double_vec", type_names=types.vec_double)
        }
        spec.properties = SpecificationProperties(user_name="set out numpy array of double", category="logic")
        return spec
=======
        return None
>>>>>>> 34a5b56b

    @property
    def name(self):
        return "custom_set_out_np_double"<|MERGE_RESOLUTION|>--- conflicted
+++ resolved
@@ -1,9 +1,6 @@
 from ansys.dpf.core.custom_operator import CustomOperatorBase
-<<<<<<< HEAD
-from ansys.dpf.core.operator_specification import CustomSpecification, SpecificationProperties, PinSpecification
-=======
->>>>>>> 34a5b56b
 from ansys.dpf.core import types
+
 
 
 class ForwardIntOperator(CustomOperatorBase):
@@ -109,7 +106,6 @@
 
     @property
     def specification(self):
-<<<<<<< HEAD
         spec = CustomSpecification()
         spec.outputs = {
             0: PinSpecification("flat_int_vec", type_names=types.vec_int)
@@ -117,9 +113,6 @@
         spec.description = "Sets a numpy array of shape (100,2) as output. The array is flatten by DPF."
         spec.properties = SpecificationProperties(user_name="set out numpy array of int", category="logic")
         return spec
-=======
-        return None
->>>>>>> 34a5b56b
 
     @property
     def name(self):
@@ -135,16 +128,12 @@
 
     @property
     def specification(self):
-<<<<<<< HEAD
         spec = CustomSpecification("Sets a numpy array of shape (100,2) as output. The array is flatten by DPF.")
         spec.outputs = {
             0: PinSpecification("flat_double_vec", type_names=types.vec_double)
         }
         spec.properties = SpecificationProperties(user_name="set out numpy array of double", category="logic")
         return spec
-=======
-        return None
->>>>>>> 34a5b56b
 
     @property
     def name(self):
