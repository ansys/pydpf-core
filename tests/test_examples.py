--- conflicted
+++ resolved
@@ -3,10 +3,7 @@
 
 import pytest
 
-<<<<<<< HEAD
 from conftest import running_docker
-=======
->>>>>>> e5e2b91a
 from ansys.dpf import core as dpf
 from ansys.dpf.core import Model
 from ansys.dpf.core import examples
@@ -65,7 +62,23 @@
 def test_find_examples(example, server_type_remote_process):
     # get example by string, so we can parameterize it without breaking
     # collection
-<<<<<<< HEAD
+    assert server_type_remote_process.local_server is True
+    server_type_remote_process.local_server = False
+    func = getattr(globals()["examples"], "find_" + example)
+    path = func(server=server_type_remote_process)
+    assert isinstance(Model(path).metadata.result_info, dpf.ResultInfo)
+    assert path != getattr(globals()["examples"], example)
+    server_type_remote_process.local_server = True
+    path = func(server=server_type_remote_process)
+    assert path == getattr(globals()["examples"], example)
+
+
+@pytest.mark.parametrize(
+    "example", list_examples,
+)
+def test_find_examples(example, server_type_remote_process):
+    # get example by string, so we can parameterize it without breaking
+    # collection
     server_type_remote_process.local_server = False
     func = getattr(globals()["examples"], "find_" + example)
     path = func(server=server_type_remote_process)
@@ -74,16 +87,6 @@
     assert path != getattr(globals()["examples"], example)
     server_type_remote_process.local_server = True
     path = func(server=server_type_remote_process, return_local_path=running_docker)
-=======
-    assert server_type_remote_process.local_server is True
-    server_type_remote_process.local_server = False
-    func = getattr(globals()["examples"], "find_" + example)
-    path = func(server=server_type_remote_process)
-    assert isinstance(Model(path).metadata.result_info, dpf.ResultInfo)
-    assert path != getattr(globals()["examples"], example)
-    server_type_remote_process.local_server = True
-    path = func(server=server_type_remote_process)
->>>>>>> e5e2b91a
     assert path == getattr(globals()["examples"], example)
 
 
