--- conflicted
+++ resolved
@@ -1,5 +1,4 @@
 import pytest
-import platform
 
 from ansys import dpf
 from ansys.dpf.core import Model
@@ -96,33 +95,14 @@
 Homogeneity: specific_heat
 Units: j/kg*k^-1
 Location: Nodal
-<<<<<<< HEAD
-Available qualifier labels:
-  - phase: Water at 25 C (2), Copper (3)
-  - zone: Default 1 (5), ZN1/FS1 (9), ZN1/FS2 (10), ZN1/FS3 (11), ZN1/FS4 (12), ZN1/FS5 (13), ZN1/FS6 (14), ZN1/FS7 (15), ZN1/FS8 (16), ZN1/FS9 (17), ZN1/FS10 (18), heater (8), ZN2/FS1 (19), ZN2/FS2 (20), ZN2/FS3 (21), ZN2/FS4 (22), ZN2/FS5 (23), ZN2/FS6 (24), ZN2/FS7 (25), ZN2/FS8 (26)
-Available qualifier combinations:
-  {'phase': 2, 'zone': 5}
-  {'phase': 2, 'zone': 9}
-  {'phase': 2, 'zone': 10}
-  {'phase': 2, 'zone': 11}
-  {'phase': 2, 'zone': 12}
-  {'phase': 2, 'zone': 13}
-  {'phase': 2, 'zone': 14}
-  {'phase': 2, 'zone': 15}
-  {'phase': 2, 'zone': 16}
-  {'phase': 2, 'zone': 17}
-  {'phase': 2, 'zone': 18}
-  {'phase': 3, 'zone': 8}
-  {'phase': 3, 'zone': 19}
-  {'phase': 3, 'zone': 20}
-  {'phase': 3, 'zone': 21}
-  {'phase': 3, 'zone': 22}
-  {'phase': 3, 'zone': 23}
-  {'phase': 3, 'zone': 24}
-  {'phase': 3, 'zone': 25}
-  {'phase': 3, 'zone': 26}"""  # noqa: E501
+Available qualifier labels:"""  # noqa: E501
+    ref2 = "'phase': 2"
+    ref3 = "'zone': 5"
     ar = model.metadata.result_info.available_results[0]
-    assert ref in str(ar)
+    got = str(ar)
+    assert ref in got
+    assert ref2 in got
+    assert ref3 in got
     assert len(ar.qualifier_combinations) == 20
 
 
@@ -150,19 +130,8 @@
      -  temperature: Nodal Temperature
      -  total_temperature: Nodal Total Temperature
      -  velocity: Nodal Velocity      
-Available qualifier labels:
-     - zone: ZN1/FS10 (18), ZN1/FS9 (17), ZN1/FS8 (16), ZN1/FS7 (15), ZN1/FS6 (14), ZN1/FS5 (13), ZN1/FS1 (9), ZN1/FS2 (10), ZN1/FS3 (11), ZN1/FS4 (12), Default 1 (5), ZN2/FS1 (19), ZN2/FS2 (20), ZN2/FS3 (21), ZN2/FS4 (22), ZN2/FS5 (23), ZN2/FS6 (24), ZN2/FS7 (25), ZN2/FS8 (26), heater (8)
-     - phase: <Mixture> (1), Water at 25 C (2), Copper (3)"""  # noqa
+Available qualifier labels:"""  # noqa
     assert ref in str(model.metadata.result_info)
-=======
-Available qualifier labels:"""  # noqa: E501
-    ref2 = "'phase': 2"
-    ref3 = "'zone': 5"
-    got = str(model.metadata.result_info.available_results[0])
-    assert ref in got
-    assert ref2 in got
-    assert ref3 in got
->>>>>>> bc651fa8
 
 
 @pytest.mark.skipif(True, reason="Used to test memory leaks")
