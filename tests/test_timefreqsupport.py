--- conflicted
+++ resolved
@@ -1,10 +1,7 @@
 import numpy as np
 import pytest
 import weakref
-<<<<<<< HEAD
-=======
 import os
->>>>>>> bcbe3a83
 
 from ansys import dpf
 from ansys.dpf.core import TimeFreqSupport, Model
