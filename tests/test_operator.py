--- conflicted
+++ resolved
@@ -262,12 +262,8 @@
 
 
 @pytest.mark.skipif(
-<<<<<<< HEAD
-    not SERVERS_VERSION_GREATER_THAN_OR_EQUAL_TO_7_0, reason="Available for servers >=7.0"
-=======
     not conftest.SERVERS_VERSION_GREATER_THAN_OR_EQUAL_TO_7_0,
     reason="Connect an operator as an input is supported starting server version 7.0",
->>>>>>> 2f1bb6b0
 )
 def test_connect_generic_data_container_operator(server_type):
     op = dpf.core.Operator("forward", server=server_type)
