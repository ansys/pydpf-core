--- conflicted
+++ resolved
@@ -594,21 +594,6 @@
     model = core.Model(multishells)
     mesh = model.metadata.meshed_region
     disp_result = model.results.displacement.on_time_scoping([1])
-<<<<<<< HEAD
-    scaling_factor = 0.001
-    mesh.plot(warp_by=disp_result, scaling_factor=scaling_factor)
-    disp_fc = disp_result.eval()
-    disp_field = disp_fc[0]
-    disp_field.plot(warp_by=disp_result, scaling_factor=scaling_factor)
-    mesh.plot(disp_field, warp_by=disp_result, scaling_factor=scaling_factor)
-    split_op = dpf.core.operators.mesh.split_mesh(mesh=mesh, property="mat")
-    meshes_cont = split_op.get_output(output_type=dpf.core.types.meshes_container)
-    meshes_cont.plot(warp_by=disp_result, scaling_factor=scaling_factor)
-    disp_op = dpf.core.operators.result.displacement(data_sources=model.metadata.data_sources,
-                                                     mesh=meshes_cont)
-    disp_fc = disp_op.outputs.fields_container()
-    meshes_cont.plot(disp_fc, warp_by=disp_result, scaling_factor=scaling_factor)
-=======
     scale_factor = 0.001
     mesh.plot(deform_by=disp_result, scale_factor=scale_factor)
     disp_op = disp_result()
@@ -625,5 +610,4 @@
     disp_op = dpf.core.operators.result.displacement(data_sources=model.metadata.data_sources,
                                                      mesh=meshes_cont)
     disp_fc = disp_op.outputs.fields_container()
-    meshes_cont.plot(disp_fc, deform_by=disp_result, scale_factor=scale_factor)
->>>>>>> 136d1092
+    meshes_cont.plot(disp_fc, deform_by=disp_result, scale_factor=scale_factor)