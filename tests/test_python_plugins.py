--- conflicted
+++ resolved
@@ -18,7 +18,6 @@
     pytest.skip(
         "Requires server version higher than 4.0", allow_module_level=True
     )
-<<<<<<< HEAD
 # if platform.python_version().startswith("3.7"):
 #     pytest.skip(
 #         "Known failures in the GitHub pipelines for 3.7",
@@ -29,8 +28,6 @@
         "Known failures for the Ubuntu-latest GitHub pipelines",
         allow_module_level=True
     )
-=======
->>>>>>> bcbe3a83
 
 
 @pytest.fixture(scope="module")
@@ -41,7 +38,6 @@
         "py_test_types",
         "load_operators",
     )
-<<<<<<< HEAD
 
 
 def load_all_types_plugin_with_serv(my_server):
@@ -54,20 +50,6 @@
     )
 
 
-=======
-
-
-def load_all_types_plugin_with_serv(my_server):
-    current_dir = os.getcwd()
-    return dpf.load_library(
-        os.path.join(current_dir, "testfiles", "pythonPlugins", "all_types"),
-        "py_test_types",
-        "load_operators",
-        server=my_server,
-    )
-
-
->>>>>>> bcbe3a83
 def test_integral_types(server_type_remote_process):
     load_all_types_plugin_with_serv(server_type_remote_process)
     op = dpf.Operator("custom_forward_int", server=server_type_remote_process)
@@ -142,14 +124,6 @@
     )
 
 
-<<<<<<< HEAD
-def test_scoping(server_type_remote_process):
-    load_all_types_plugin_with_serv(server_type_remote_process)
-    f = dpf.Scoping(location="Elemental", server=server_type_remote_process)
-    op = dpf.Operator(
-        "custom_forward_scoping", server=server_type_remote_process
-    )
-=======
 @conftest.raises_for_servers_version_under("5.0")
 def test_string_field(server_type_remote_process):
     load_all_types_plugin_with_serv(server_type_remote_process)
@@ -164,7 +138,6 @@
     load_all_types_plugin_with_serv(server_type_remote_process)
     f = dpf.Scoping(location="Elemental", server=server_type_remote_process)
     op = dpf.Operator("custom_forward_scoping", server=server_type_remote_process)
->>>>>>> bcbe3a83
     op.connect(0, f)
     assert op.get_output(0, dpf.types.scoping).location == "Elemental"
 
@@ -230,11 +203,8 @@
     ]
 
 
-<<<<<<< HEAD
 @pytest.mark.skipif(platform.system() == "Windows" and platform.python_version().startswith("3.8"),
                     reason="Random SEGFAULT in the GitHub pipeline for 3.8 on Windows")
-=======
->>>>>>> bcbe3a83
 def test_workflow(server_type_remote_process):
     load_all_types_plugin_with_serv(server_type_remote_process)
     f = dpf.Workflow(server=server_type_remote_process)
