import pytest
import os
import platform
import numpy as np
from conftest import SERVERS_VERSION_GREATER_THAN_OR_EQUAL_TO_4_0
from ansys.dpf import core as dpf
import conftest
from ansys.dpf.core.errors import DPFServerException
from ansys.dpf.core.operator_specification import (
    CustomSpecification,
    SpecificationProperties,
    CustomConfigOptionSpec,
    PinSpecification,
)

if not SERVERS_VERSION_GREATER_THAN_OR_EQUAL_TO_4_0:
    pytest.skip("Requires server version higher than 4.0", allow_module_level=True)
# if platform.python_version().startswith("3.7"):
#     pytest.skip(
#         "Known failures in the GitHub pipelines for 3.7",
#         allow_module_level=True
#     )
if platform.system() == "Linux":
    pytest.skip("Known failures for the Ubuntu-latest GitHub pipelines", allow_module_level=True)


@pytest.fixture(scope="module")
def load_all_types_plugin(testfiles_dir):
    return dpf.load_library(
        dpf.path_utilities.to_server_os(os.path.join(testfiles_dir, "pythonPlugins", "all_types")),
        "py_test_types",
        "load_operators",
    )


def load_all_types_plugin_with_serv(my_server, testfiles_dir):
    return dpf.load_library(
        dpf.path_utilities.to_server_os(
            os.path.join(testfiles_dir, "pythonPlugins", "all_types"), my_server
        ),
        "py_test_types",
        "load_operators",
        server=my_server,
    )


def test_integral_types(server_type_remote_process, testfiles_dir):
    load_all_types_plugin_with_serv(server_type_remote_process, testfiles_dir)
    op = dpf.Operator("custom_forward_int", server=server_type_remote_process)
    op.connect(0, 1)
    assert op.get_output(0, dpf.types.int) == 1

    op = dpf.Operator("custom_forward_float", server=server_type_remote_process)
    op.connect(0, 1.5)
    assert op.get_output(0, dpf.types.double) == 1.5

    op = dpf.Operator("custom_forward_bool", server=server_type_remote_process)
    op.connect(0, True)
    assert op.get_output(0, dpf.types.bool) == True

    op = dpf.Operator("custom_forward_str", server=server_type_remote_process)
    op.connect(0, "hello")
    assert op.get_output(0, dpf.types.string) == "hello"


def test_lists(server_type_remote_process, testfiles_dir):
    load_all_types_plugin_with_serv(server_type_remote_process, testfiles_dir)
    op = dpf.Operator("custom_forward_vec_int", server=server_type_remote_process)
    op.connect(0, [1, 2, 3])
    assert np.allclose(op.get_output(0, dpf.types.vec_int), [1, 2, 3])
    op = dpf.Operator("custom_set_out_vec_double", server=server_type_remote_process)
    assert np.allclose(op.get_output(0, dpf.types.vec_double), [1.0, 2.0, 3.0])
    op = dpf.Operator("custom_set_out_np_int", server=server_type_remote_process)
<<<<<<< HEAD
    assert np.allclose(
        op.get_output(0, dpf.types.vec_int), np.ones((200), dtype=np.int32)
    )
=======
    assert np.allclose(op.get_output(0, dpf.types.vec_int), np.ones((200), dtype=np.int))
>>>>>>> 11ddb35c
    op = dpf.Operator("custom_set_out_np_double", server=server_type_remote_process)
    assert np.allclose(op.get_output(0, dpf.types.vec_double), np.ones((200)))


def test_field(server_type_remote_process, testfiles_dir):
    load_all_types_plugin_with_serv(server_type_remote_process, testfiles_dir)
<<<<<<< HEAD
    f = dpf.fields_factory.create_3d_vector_field(
        3, "Elemental", server=server_type_remote_process
    )
    f.data = np.ones((3, 3), dtype=np.float64)
    op = dpf.Operator("custom_forward_field", server=server_type_remote_process)
    op.connect(0, f)
    assert np.allclose(
        op.get_output(0, dpf.types.field).data, np.ones((3, 3), dtype=np.float64)
    )
=======
    f = dpf.fields_factory.create_3d_vector_field(3, "Elemental", server=server_type_remote_process)
    f.data = np.ones((3, 3), dtype=np.float)
    op = dpf.Operator("custom_forward_field", server=server_type_remote_process)
    op.connect(0, f)
    assert np.allclose(op.get_output(0, dpf.types.field).data, np.ones((3, 3), dtype=np.float))
>>>>>>> 11ddb35c
    assert op.get_output(0, dpf.types.field).location == "Elemental"


def test_property_field(server_type_remote_process, testfiles_dir):
    load_all_types_plugin_with_serv(server_type_remote_process, testfiles_dir)
    f = dpf.PropertyField(server=server_type_remote_process)
    f.data = np.ones((9), dtype=np.int32)
    op = dpf.Operator("custom_forward_property_field", server=server_type_remote_process)
    op.connect(0, f)
    assert np.allclose(
        op.get_output(0, dpf.types.property_field).data,
        np.ones((9), dtype=np.int32),
    )


@conftest.raises_for_servers_version_under("5.0")
def test_string_field(server_type_remote_process, testfiles_dir):
    load_all_types_plugin_with_serv(server_type_remote_process, testfiles_dir)
    f = dpf.StringField(server=server_type_remote_process)
    f.data = ["hello", "good"]
    op = dpf.Operator("custom_forward_string_field", server=server_type_remote_process)
    op.connect(0, f)
    assert op.get_output(0, dpf.types.string_field).data == ["hello", "good"]


@conftest.raises_for_servers_version_under("5.0")
def test_custom_type_field(server_type_remote_process, testfiles_dir):
    load_all_types_plugin_with_serv(server_type_remote_process, testfiles_dir)
    f = dpf.CustomTypeField(np.uint64, server=server_type_remote_process)
    f.data = np.array([1000000000000, 200000000000000], dtype=np.uint64)
    op = dpf.Operator("custom_forward_custom_type_field", server=server_type_remote_process)
    op.connect(0, f)
    assert np.allclose(
        op.get_output(0, dpf.types.custom_type_field).data,
        [1000000000000, 200000000000000],
    )


def test_scoping(server_type_remote_process, testfiles_dir):
    load_all_types_plugin_with_serv(server_type_remote_process, testfiles_dir)
    f = dpf.Scoping(location="Elemental", server=server_type_remote_process)
    op = dpf.Operator("custom_forward_scoping", server=server_type_remote_process)
    op.connect(0, f)
    assert op.get_output(0, dpf.types.scoping).location == "Elemental"


def test_fields_container(server_type_remote_process, testfiles_dir):
    load_all_types_plugin_with_serv(server_type_remote_process, testfiles_dir)
<<<<<<< HEAD
    f = dpf.fields_factory.create_3d_vector_field(
        3, "Elemental", server=server_type_remote_process
    )
    f.data = np.ones((3, 3), dtype=np.float64)
=======
    f = dpf.fields_factory.create_3d_vector_field(3, "Elemental", server=server_type_remote_process)
    f.data = np.ones((3, 3), dtype=np.float)
>>>>>>> 11ddb35c
    fc = dpf.fields_container_factory.over_time_freq_fields_container(
        [f], server=server_type_remote_process
    )
    op = dpf.Operator("custom_forward_fields_container", server=server_type_remote_process)
    op.connect(0, fc)
    assert np.allclose(
        op.get_output(0, dpf.types.fields_container)[0].data,
        np.ones((3, 3), dtype=np.float64),
    )
    assert op.get_output(0, dpf.types.fields_container)[0].location == "Elemental"


def test_scopings_container(server_type_remote_process, testfiles_dir):
    load_all_types_plugin_with_serv(server_type_remote_process, testfiles_dir)
    f = dpf.Scoping(location="Elemental", server=server_type_remote_process)
    sc = dpf.ScopingsContainer(server=server_type_remote_process)
    sc.add_scoping({}, f)
    op = dpf.Operator("custom_forward_scopings_container", server=server_type_remote_process)
    op.connect(0, sc)
    assert op.get_output(0, dpf.types.scopings_container)[0].location == "Elemental"


def test_meshes_container(server_type_remote_process, testfiles_dir):
    load_all_types_plugin_with_serv(server_type_remote_process, testfiles_dir)
    f = dpf.MeshedRegion(server=server_type_remote_process)
    sc = dpf.MeshesContainer(server=server_type_remote_process)
    sc.add_mesh({}, f)
    op = dpf.Operator("custom_forward_meshes_container", server=server_type_remote_process)
    op.connect(0, sc)
    assert len(op.get_output(0, dpf.types.meshes_container)) == 1


def test_data_sources(server_type_remote_process, testfiles_dir):
    load_all_types_plugin_with_serv(server_type_remote_process, testfiles_dir)
    f = dpf.DataSources("file.rst", server=server_type_remote_process)
    op = dpf.Operator("custom_forward_data_sources", server=server_type_remote_process)
    op.connect(0, f)
    assert op.get_output(0, dpf.types.data_sources).result_files == ["file.rst"]


@pytest.mark.skipif(
    platform.system() == "Windows" and platform.python_version().startswith("3.8"),
    reason="Random SEGFAULT in the GitHub pipeline for 3.8 on Windows",
)
def test_workflow(server_type_remote_process, testfiles_dir):
    load_all_types_plugin_with_serv(server_type_remote_process, testfiles_dir)
    f = dpf.Workflow(server=server_type_remote_process)
    op = dpf.Operator("custom_forward_workflow", server=server_type_remote_process)
    op.connect(0, f)
    assert op.get_output(0, dpf.types.workflow) is not None


def test_data_tree(server_type_remote_process, testfiles_dir):
    load_all_types_plugin_with_serv(server_type_remote_process, testfiles_dir)
    f = dpf.DataTree(server=server_type_remote_process)
    f.add(name="Paul")
    op = dpf.Operator("custom_forward_data_tree", server=server_type_remote_process)
    op.connect(0, f)
    dt = op.get_output(0, dpf.types.data_tree)
    assert dt is not None
    assert dt.get_as("name") == "Paul"


@conftest.raises_for_servers_version_under("4.0")
def test_syntax_error(server_type_remote_process, testfiles_dir):
    dpf.load_library(
        dpf.path_utilities.to_server_os(
            os.path.join(testfiles_dir, "pythonPlugins", "syntax_error_plugin"),
            server_type_remote_process,
        ),
        "py_raising",
        "load_operators",
        server=server_type_remote_process,
    )
    op = dpf.Operator("raising", server=server_type_remote_process)
    with pytest.raises(DPFServerException) as ex:
        op.run()
        assert "SyntaxError" in str(ex.args)
        assert "set_ouuuuuutput" in str(ex.args)


@conftest.raises_for_servers_version_under("4.0")
def test_create_op_specification(server_in_process):
    spec = CustomSpecification(server=server_in_process)
    spec.description = "Add a custom value to all the data of an input Field"
    spec.inputs = {
        0: PinSpecification("field", [dpf.Field], "Field on which float value is added."),
        1: PinSpecification("to_add", [float], "Data to add."),
    }
    spec.outputs = {
        0: PinSpecification("field", [dpf.Field], "Field on which the float value is added.")
    }
    spec.properties = SpecificationProperties("custom add to field", "math")
    spec.config_specification = [
        CustomConfigOptionSpec("work_by_index", False, "iterate over indices")
    ]
    assert spec.description == "Add a custom value to all the data of an input Field"
    assert len(spec.inputs) == 2
    assert spec.inputs[0].name == "field"
    assert spec.inputs[0].type_names == ["field"]
    assert spec.inputs[1].document == "Data to add."
    assert spec.outputs[0] == PinSpecification(
        "field", [dpf.Field], "Field on which the float value is added."
    )
    assert spec.properties["exposure"] == "public"
    assert spec.properties["category"] == "math"
    assert spec.config_specification["work_by_index"].document == "iterate over indices"
    assert spec.config_specification["work_by_index"].default_value_str == "false"


@conftest.raises_for_servers_version_under("4.0")
def test_create_config_op_specification(server_in_process):
    spec = CustomSpecification(server=server_in_process)
    spec.config_specification = [
        CustomConfigOptionSpec("work_by_index", False, "iterate over indices")
    ]
    spec.config_specification = [CustomConfigOptionSpec("other", 1, "bla")]
    spec.config_specification = [CustomConfigOptionSpec("other2", 1.5, "blo")]
    spec.config_specification = [CustomConfigOptionSpec("other3", 1.0, "blo")]
    assert spec.config_specification["work_by_index"].document == "iterate over indices"
    assert spec.config_specification["work_by_index"].default_value_str == "false"
    assert spec.config_specification["other"].document == "bla"
    assert spec.config_specification["other"].default_value_str == "1"
    assert spec.config_specification["other"].type_names == ["int32"]
    assert spec.config_specification["other2"].document == "blo"
    assert spec.config_specification["other2"].default_value_str == "1.5"
    assert spec.config_specification["other2"].type_names == ["double"]


@conftest.raises_for_servers_version_under("4.0")
def test_create_properties_specification(server_in_process):
    spec = CustomSpecification(server=server_in_process)
    spec.properties = SpecificationProperties("custom add to field", "math")
    assert spec.properties["exposure"] == "public"
    assert spec.properties["category"] == "math"
    assert spec.properties.exposure == "public"
    assert spec.properties.category == "math"
    spec = CustomSpecification(server=server_in_process)
    spec.properties["exposure"] = "public"
    spec.properties["category"] = "math"
    assert spec.properties.exposure == "public"
    assert spec.properties.category == "math"


@conftest.raises_for_servers_version_under("4.0")
def test_custom_op_with_spec(server_type_remote_process, testfiles_dir):
    dpf.load_library(
        dpf.path_utilities.to_server_os(
            os.path.join(testfiles_dir, "pythonPlugins"), server_type_remote_process
        ),
        "py_operator_with_spec",
        "load_operators",
        server=server_type_remote_process,
    )
    op = dpf.Operator("custom_add_to_field", server=server_type_remote_process)
    assert "Add a custom value to all the data of an input Field" in str(op)
    assert "Field on which float value is added" in str(op.inputs)
    assert "Field on which the float value is added" in str(op.outputs.field)
<<<<<<< HEAD
    f = dpf.fields_factory.create_3d_vector_field(
        3, "Elemental", server=server_type_remote_process
    )
    f.data = np.ones((3, 3), dtype=np.float64)
=======
    f = dpf.fields_factory.create_3d_vector_field(3, "Elemental", server=server_type_remote_process)
    f.data = np.ones((3, 3), dtype=np.float)
>>>>>>> 11ddb35c
    op.inputs.field(f)
    op.inputs.to_add(3.0)
    outf = op.outputs.field()
    expected = np.ones((3, 3), dtype=np.float64) + 3.0
    assert np.allclose(outf.data, expected)
    op = dpf.Operator("custom_add_to_field", server=server_type_remote_process)
    op.inputs.connect(f)
    op.inputs.to_add(4.0)
    f.data = np.ones((3, 3), dtype=np.float64)
    outf = op.outputs.field()
    expected = np.ones((3, 3), dtype=np.float64) + 4.0
    assert np.allclose(outf.data, expected)<|MERGE_RESOLUTION|>--- conflicted
+++ resolved
@@ -71,36 +71,18 @@
     op = dpf.Operator("custom_set_out_vec_double", server=server_type_remote_process)
     assert np.allclose(op.get_output(0, dpf.types.vec_double), [1.0, 2.0, 3.0])
     op = dpf.Operator("custom_set_out_np_int", server=server_type_remote_process)
-<<<<<<< HEAD
-    assert np.allclose(
-        op.get_output(0, dpf.types.vec_int), np.ones((200), dtype=np.int32)
-    )
-=======
-    assert np.allclose(op.get_output(0, dpf.types.vec_int), np.ones((200), dtype=np.int))
->>>>>>> 11ddb35c
+    assert np.allclose(op.get_output(0, dpf.types.vec_int), np.ones((200), dtype=np.int32))
     op = dpf.Operator("custom_set_out_np_double", server=server_type_remote_process)
     assert np.allclose(op.get_output(0, dpf.types.vec_double), np.ones((200)))
 
 
 def test_field(server_type_remote_process, testfiles_dir):
     load_all_types_plugin_with_serv(server_type_remote_process, testfiles_dir)
-<<<<<<< HEAD
-    f = dpf.fields_factory.create_3d_vector_field(
-        3, "Elemental", server=server_type_remote_process
-    )
+    f = dpf.fields_factory.create_3d_vector_field(3, "Elemental", server=server_type_remote_process)
     f.data = np.ones((3, 3), dtype=np.float64)
     op = dpf.Operator("custom_forward_field", server=server_type_remote_process)
     op.connect(0, f)
-    assert np.allclose(
-        op.get_output(0, dpf.types.field).data, np.ones((3, 3), dtype=np.float64)
-    )
-=======
-    f = dpf.fields_factory.create_3d_vector_field(3, "Elemental", server=server_type_remote_process)
-    f.data = np.ones((3, 3), dtype=np.float)
-    op = dpf.Operator("custom_forward_field", server=server_type_remote_process)
-    op.connect(0, f)
-    assert np.allclose(op.get_output(0, dpf.types.field).data, np.ones((3, 3), dtype=np.float))
->>>>>>> 11ddb35c
+    assert np.allclose(op.get_output(0, dpf.types.field).data, np.ones((3, 3), dtype=np.float64))
     assert op.get_output(0, dpf.types.field).location == "Elemental"
 
 
@@ -149,15 +131,8 @@
 
 def test_fields_container(server_type_remote_process, testfiles_dir):
     load_all_types_plugin_with_serv(server_type_remote_process, testfiles_dir)
-<<<<<<< HEAD
-    f = dpf.fields_factory.create_3d_vector_field(
-        3, "Elemental", server=server_type_remote_process
-    )
+    f = dpf.fields_factory.create_3d_vector_field(3, "Elemental", server=server_type_remote_process)
     f.data = np.ones((3, 3), dtype=np.float64)
-=======
-    f = dpf.fields_factory.create_3d_vector_field(3, "Elemental", server=server_type_remote_process)
-    f.data = np.ones((3, 3), dtype=np.float)
->>>>>>> 11ddb35c
     fc = dpf.fields_container_factory.over_time_freq_fields_container(
         [f], server=server_type_remote_process
     )
@@ -316,15 +291,8 @@
     assert "Add a custom value to all the data of an input Field" in str(op)
     assert "Field on which float value is added" in str(op.inputs)
     assert "Field on which the float value is added" in str(op.outputs.field)
-<<<<<<< HEAD
-    f = dpf.fields_factory.create_3d_vector_field(
-        3, "Elemental", server=server_type_remote_process
-    )
+    f = dpf.fields_factory.create_3d_vector_field(3, "Elemental", server=server_type_remote_process)
     f.data = np.ones((3, 3), dtype=np.float64)
-=======
-    f = dpf.fields_factory.create_3d_vector_field(3, "Elemental", server=server_type_remote_process)
-    f.data = np.ones((3, 3), dtype=np.float)
->>>>>>> 11ddb35c
     op.inputs.field(f)
     op.inputs.to_add(3.0)
     outf = op.outputs.field()
