import os
import platform

import numpy as np
import pytest

import conftest
from ansys.dpf import core as dpf
from ansys.dpf.core.errors import DPFServerException
from ansys.dpf.core.operator_specification import (
    CustomConfigOptionSpec,
    CustomSpecification,
    PinSpecification,
    SpecificationProperties,
)
from conftest import SERVERS_VERSION_GREATER_THAN_OR_EQUAL_TO_4_0

if not SERVERS_VERSION_GREATER_THAN_OR_EQUAL_TO_4_0:
    pytest.skip("Requires server version higher than 4.0", allow_module_level=True)
# if platform.python_version().startswith("3.7"):
#     pytest.skip(
#         "Known failures in the GitHub pipelines for 3.7",
#         allow_module_level=True
#     )
if platform.system() == "Linux":
    pytest.skip(
        "Known failures for the Ubuntu-latest GitHub pipelines", allow_module_level=True
    )


@pytest.fixture(scope="module")
def load_all_types_plugin(testfiles_dir):
    return dpf.load_library(
        dpf.path_utilities.to_server_os(
            os.path.join(testfiles_dir, "pythonPlugins", "all_types")
        ),
        "py_test_types",
        "load_operators",
    )


def load_all_types_plugin_with_serv(my_server, testfiles_dir):
    return dpf.load_library(
        dpf.path_utilities.to_server_os(
<<<<<<< HEAD
            os.path.join(current_dir, "testfiles", "pythonPlugins", "all_types"),
            my_server,
=======
            os.path.join(testfiles_dir, "pythonPlugins", "all_types"), my_server
>>>>>>> b6b0e150
        ),
        "py_test_types",
        "load_operators",
        server=my_server,
    )


def test_integral_types(server_type_remote_process, testfiles_dir):
    load_all_types_plugin_with_serv(server_type_remote_process, testfiles_dir)
    op = dpf.Operator("custom_forward_int", server=server_type_remote_process)
    op.connect(0, 1)
    assert op.get_output(0, dpf.types.int) == 1

    op = dpf.Operator("custom_forward_float", server=server_type_remote_process)
    op.connect(0, 1.5)
    assert op.get_output(0, dpf.types.double) == 1.5

    op = dpf.Operator("custom_forward_bool", server=server_type_remote_process)
    op.connect(0, True)
    assert op.get_output(0, dpf.types.bool) == True

    op = dpf.Operator("custom_forward_str", server=server_type_remote_process)
    op.connect(0, "hello")
    assert op.get_output(0, dpf.types.string) == "hello"


<<<<<<< HEAD
def test_lists(server_type_remote_process):
    load_all_types_plugin_with_serv(server_type_remote_process)
    op = dpf.Operator("custom_forward_vec_int", server=server_type_remote_process)
=======
def test_lists(server_type_remote_process, testfiles_dir):
    load_all_types_plugin_with_serv(server_type_remote_process, testfiles_dir)
    op = dpf.Operator(
        "custom_forward_vec_int", server=server_type_remote_process
    )
>>>>>>> b6b0e150
    op.connect(0, [1, 2, 3])
    assert np.allclose(op.get_output(0, dpf.types.vec_int), [1, 2, 3])
    op = dpf.Operator("custom_set_out_vec_double", server=server_type_remote_process)
    assert np.allclose(op.get_output(0, dpf.types.vec_double), [1.0, 2.0, 3.0])
    op = dpf.Operator("custom_set_out_np_int", server=server_type_remote_process)
    assert np.allclose(
        op.get_output(0, dpf.types.vec_int), np.ones((200), dtype=np.int)
    )
    op = dpf.Operator("custom_set_out_np_double", server=server_type_remote_process)
    assert np.allclose(op.get_output(0, dpf.types.vec_double), np.ones((200)))


def test_field(server_type_remote_process, testfiles_dir):
    load_all_types_plugin_with_serv(server_type_remote_process, testfiles_dir)
    f = dpf.fields_factory.create_3d_vector_field(
        3, "Elemental", server=server_type_remote_process
    )
    f.data = np.ones((3, 3), dtype=np.float)
    op = dpf.Operator("custom_forward_field", server=server_type_remote_process)
    op.connect(0, f)
    assert np.allclose(
        op.get_output(0, dpf.types.field).data, np.ones((3, 3), dtype=np.float)
    )
    assert op.get_output(0, dpf.types.field).location == "Elemental"


def test_property_field(server_type_remote_process, testfiles_dir):
    load_all_types_plugin_with_serv(server_type_remote_process, testfiles_dir)
    f = dpf.PropertyField(server=server_type_remote_process)
    f.data = np.ones((9), dtype=np.int32)
    op = dpf.Operator(
        "custom_forward_property_field", server=server_type_remote_process
    )
    op.connect(0, f)
    assert np.allclose(
        op.get_output(0, dpf.types.property_field).data,
        np.ones((9), dtype=np.int32),
    )


@conftest.raises_for_servers_version_under("5.0")
def test_string_field(server_type_remote_process, testfiles_dir):
    load_all_types_plugin_with_serv(server_type_remote_process, testfiles_dir)
    f = dpf.StringField(server=server_type_remote_process)
    f.data = ["hello", "good"]
    op = dpf.Operator("custom_forward_string_field", server=server_type_remote_process)
    op.connect(0, f)
    assert op.get_output(0, dpf.types.string_field).data == ["hello", "good"]


@conftest.raises_for_servers_version_under("5.0")
def test_custom_type_field(server_type_remote_process, testfiles_dir):
    load_all_types_plugin_with_serv(server_type_remote_process, testfiles_dir)
    f = dpf.CustomTypeField(np.uint64, server=server_type_remote_process)
    f.data = np.array([1000000000000, 200000000000000], dtype=np.uint64)
    op = dpf.Operator(
        "custom_forward_custom_type_field", server=server_type_remote_process
    )
    op.connect(0, f)
    assert np.allclose(
        op.get_output(0, dpf.types.custom_type_field).data,
        [1000000000000, 200000000000000],
    )


def test_scoping(server_type_remote_process, testfiles_dir):
    load_all_types_plugin_with_serv(server_type_remote_process, testfiles_dir)
    f = dpf.Scoping(location="Elemental", server=server_type_remote_process)
    op = dpf.Operator("custom_forward_scoping", server=server_type_remote_process)
    op.connect(0, f)
    assert op.get_output(0, dpf.types.scoping).location == "Elemental"


def test_fields_container(server_type_remote_process, testfiles_dir):
    load_all_types_plugin_with_serv(server_type_remote_process, testfiles_dir)
    f = dpf.fields_factory.create_3d_vector_field(
        3, "Elemental", server=server_type_remote_process
    )
    f.data = np.ones((3, 3), dtype=np.float)
    fc = dpf.fields_container_factory.over_time_freq_fields_container(
        [f], server=server_type_remote_process
    )
    op = dpf.Operator(
        "custom_forward_fields_container", server=server_type_remote_process
    )
    op.connect(0, fc)
    assert np.allclose(
        op.get_output(0, dpf.types.fields_container)[0].data,
        np.ones((3, 3), dtype=np.float),
    )
    assert op.get_output(0, dpf.types.fields_container)[0].location == "Elemental"


def test_scopings_container(server_type_remote_process, testfiles_dir):
    load_all_types_plugin_with_serv(server_type_remote_process, testfiles_dir)
    f = dpf.Scoping(location="Elemental", server=server_type_remote_process)
    sc = dpf.ScopingsContainer(server=server_type_remote_process)
    sc.add_scoping({}, f)
    op = dpf.Operator(
        "custom_forward_scopings_container", server=server_type_remote_process
    )
    op.connect(0, sc)
    assert op.get_output(0, dpf.types.scopings_container)[0].location == "Elemental"


def test_meshes_container(server_type_remote_process, testfiles_dir):
    load_all_types_plugin_with_serv(server_type_remote_process, testfiles_dir)
    f = dpf.MeshedRegion(server=server_type_remote_process)
    sc = dpf.MeshesContainer(server=server_type_remote_process)
    sc.add_mesh({}, f)
    op = dpf.Operator(
        "custom_forward_meshes_container", server=server_type_remote_process
    )
    op.connect(0, sc)
    assert len(op.get_output(0, dpf.types.meshes_container)) == 1


def test_data_sources(server_type_remote_process, testfiles_dir):
    load_all_types_plugin_with_serv(server_type_remote_process, testfiles_dir)
    f = dpf.DataSources("file.rst", server=server_type_remote_process)
    op = dpf.Operator("custom_forward_data_sources", server=server_type_remote_process)
    op.connect(0, f)
    assert op.get_output(0, dpf.types.data_sources).result_files == ["file.rst"]


<<<<<<< HEAD
@pytest.mark.skipif(
    platform.system() == "Windows" and platform.python_version().startswith("3.8"),
    reason="Random SEGFAULT in the GitHub pipeline for 3.8 on Windows",
)
def test_workflow(server_type_remote_process):
    load_all_types_plugin_with_serv(server_type_remote_process)
=======
@pytest.mark.skipif(platform.system() == "Windows" and platform.python_version().startswith("3.8"),
                    reason="Random SEGFAULT in the GitHub pipeline for 3.8 on Windows")
def test_workflow(server_type_remote_process, testfiles_dir):
    load_all_types_plugin_with_serv(server_type_remote_process, testfiles_dir)
>>>>>>> b6b0e150
    f = dpf.Workflow(server=server_type_remote_process)
    op = dpf.Operator("custom_forward_workflow", server=server_type_remote_process)
    op.connect(0, f)
    assert op.get_output(0, dpf.types.workflow) is not None


def test_data_tree(server_type_remote_process, testfiles_dir):
    load_all_types_plugin_with_serv(server_type_remote_process, testfiles_dir)
    f = dpf.DataTree(server=server_type_remote_process)
    f.add(name="Paul")
    op = dpf.Operator("custom_forward_data_tree", server=server_type_remote_process)
    op.connect(0, f)
    dt = op.get_output(0, dpf.types.data_tree)
    assert dt is not None
    assert dt.get_as("name") == "Paul"


@conftest.raises_for_servers_version_under("4.0")
<<<<<<< HEAD
def test_syntax_error(server_type_remote_process):
    current_dir = os.getcwd()
    dpf.load_library(
        dpf.path_utilities.to_server_os(
            os.path.join(
                current_dir, "testfiles", "pythonPlugins", "syntax_error_plugin"
            ),
            server_type_remote_process,
        ),
=======
def test_syntax_error(server_type_remote_process, testfiles_dir):
    dpf.load_library(dpf.path_utilities.to_server_os(
        os.path.join(
            testfiles_dir, "pythonPlugins", "syntax_error_plugin"
        ), server_type_remote_process),
>>>>>>> b6b0e150
        "py_raising",
        "load_operators",
        server=server_type_remote_process,
    )
    op = dpf.Operator("raising", server=server_type_remote_process)
    with pytest.raises(DPFServerException) as ex:
        op.run()
        assert "SyntaxError" in str(ex.args)
        assert "set_ouuuuuutput" in str(ex.args)


@conftest.raises_for_servers_version_under("4.0")
def test_create_op_specification(server_in_process):
    spec = CustomSpecification(server=server_in_process)
    spec.description = "Add a custom value to all the data of an input Field"
    spec.inputs = {
        0: PinSpecification(
            "field", [dpf.Field], "Field on which float value is added."
        ),
        1: PinSpecification("to_add", [float], "Data to add."),
    }
    spec.outputs = {
        0: PinSpecification(
            "field", [dpf.Field], "Field on which the float value is added."
        )
    }
    spec.properties = SpecificationProperties("custom add to field", "math")
    spec.config_specification = [
        CustomConfigOptionSpec("work_by_index", False, "iterate over indices")
    ]
    assert spec.description == "Add a custom value to all the data of an input Field"
    assert len(spec.inputs) == 2
    assert spec.inputs[0].name == "field"
    assert spec.inputs[0].type_names == ["field"]
    assert spec.inputs[1].document == "Data to add."
    assert spec.outputs[0] == PinSpecification(
        "field", [dpf.Field], "Field on which the float value is added."
    )
    assert spec.properties["exposure"] == "public"
    assert spec.properties["category"] == "math"
    assert spec.config_specification["work_by_index"].document == "iterate over indices"
    assert spec.config_specification["work_by_index"].default_value_str == "false"


@conftest.raises_for_servers_version_under("4.0")
def test_create_config_op_specification(server_in_process):
    spec = CustomSpecification(server=server_in_process)
    spec.config_specification = [
        CustomConfigOptionSpec("work_by_index", False, "iterate over indices")
    ]
    spec.config_specification = [CustomConfigOptionSpec("other", 1, "bla")]
    spec.config_specification = [CustomConfigOptionSpec("other2", 1.5, "blo")]
    spec.config_specification = [CustomConfigOptionSpec("other3", 1.0, "blo")]
    assert spec.config_specification["work_by_index"].document == "iterate over indices"
    assert spec.config_specification["work_by_index"].default_value_str == "false"
    assert spec.config_specification["other"].document == "bla"
    assert spec.config_specification["other"].default_value_str == "1"
    assert spec.config_specification["other"].type_names == ["int32"]
    assert spec.config_specification["other2"].document == "blo"
    assert spec.config_specification["other2"].default_value_str == "1.5"
    assert spec.config_specification["other2"].type_names == ["double"]


@conftest.raises_for_servers_version_under("4.0")
def test_create_properties_specification(server_in_process):
    spec = CustomSpecification(server=server_in_process)
    spec.properties = SpecificationProperties("custom add to field", "math")
    assert spec.properties["exposure"] == "public"
    assert spec.properties["category"] == "math"
    assert spec.properties.exposure == "public"
    assert spec.properties.category == "math"
    spec = CustomSpecification(server=server_in_process)
    spec.properties["exposure"] = "public"
    spec.properties["category"] = "math"
    assert spec.properties.exposure == "public"
    assert spec.properties.category == "math"


@conftest.raises_for_servers_version_under("4.0")
<<<<<<< HEAD
def test_custom_op_with_spec(server_type_remote_process):
    current_dir = os.getcwd()
    dpf.load_library(
        dpf.path_utilities.to_server_os(
            os.path.join(current_dir, "testfiles", "pythonPlugins"),
            server_type_remote_process,
        ),
=======
def test_custom_op_with_spec(server_type_remote_process, testfiles_dir):
    dpf.load_library(dpf.path_utilities.to_server_os(
        os.path.join(testfiles_dir, "pythonPlugins"), server_type_remote_process),
>>>>>>> b6b0e150
        "py_operator_with_spec",
        "load_operators",
        server=server_type_remote_process,
    )
    op = dpf.Operator("custom_add_to_field", server=server_type_remote_process)
    assert "Add a custom value to all the data of an input Field" in str(op)
    assert "Field on which float value is added" in str(op.inputs)
    assert "Field on which the float value is added" in str(op.outputs.field)
    f = dpf.fields_factory.create_3d_vector_field(
        3, "Elemental", server=server_type_remote_process
    )
    f.data = np.ones((3, 3), dtype=np.float)
    op.inputs.field(f)
    op.inputs.to_add(3.0)
    outf = op.outputs.field()
    expected = np.ones((3, 3), dtype=np.float) + 3.0
    assert np.allclose(outf.data, expected)
    op = dpf.Operator("custom_add_to_field", server=server_type_remote_process)
    op.inputs.connect(f)
    op.inputs.to_add(4.0)
    f.data = np.ones((3, 3), dtype=np.float)
    outf = op.outputs.field()
    expected = np.ones((3, 3), dtype=np.float) + 4.0
    assert np.allclose(outf.data, expected)<|MERGE_RESOLUTION|>--- conflicted
+++ resolved
@@ -42,12 +42,7 @@
 def load_all_types_plugin_with_serv(my_server, testfiles_dir):
     return dpf.load_library(
         dpf.path_utilities.to_server_os(
-<<<<<<< HEAD
-            os.path.join(current_dir, "testfiles", "pythonPlugins", "all_types"),
-            my_server,
-=======
             os.path.join(testfiles_dir, "pythonPlugins", "all_types"), my_server
->>>>>>> b6b0e150
         ),
         "py_test_types",
         "load_operators",
@@ -74,17 +69,9 @@
     assert op.get_output(0, dpf.types.string) == "hello"
 
 
-<<<<<<< HEAD
-def test_lists(server_type_remote_process):
-    load_all_types_plugin_with_serv(server_type_remote_process)
+def test_lists(server_type_remote_process, testfiles_dir):
+    load_all_types_plugin_with_serv(server_type_remote_process, testfiles_dir)
     op = dpf.Operator("custom_forward_vec_int", server=server_type_remote_process)
-=======
-def test_lists(server_type_remote_process, testfiles_dir):
-    load_all_types_plugin_with_serv(server_type_remote_process, testfiles_dir)
-    op = dpf.Operator(
-        "custom_forward_vec_int", server=server_type_remote_process
-    )
->>>>>>> b6b0e150
     op.connect(0, [1, 2, 3])
     assert np.allclose(op.get_output(0, dpf.types.vec_int), [1, 2, 3])
     op = dpf.Operator("custom_set_out_vec_double", server=server_type_remote_process)
@@ -210,19 +197,12 @@
     assert op.get_output(0, dpf.types.data_sources).result_files == ["file.rst"]
 
 
-<<<<<<< HEAD
 @pytest.mark.skipif(
     platform.system() == "Windows" and platform.python_version().startswith("3.8"),
     reason="Random SEGFAULT in the GitHub pipeline for 3.8 on Windows",
 )
-def test_workflow(server_type_remote_process):
-    load_all_types_plugin_with_serv(server_type_remote_process)
-=======
-@pytest.mark.skipif(platform.system() == "Windows" and platform.python_version().startswith("3.8"),
-                    reason="Random SEGFAULT in the GitHub pipeline for 3.8 on Windows")
 def test_workflow(server_type_remote_process, testfiles_dir):
     load_all_types_plugin_with_serv(server_type_remote_process, testfiles_dir)
->>>>>>> b6b0e150
     f = dpf.Workflow(server=server_type_remote_process)
     op = dpf.Operator("custom_forward_workflow", server=server_type_remote_process)
     op.connect(0, f)
@@ -241,23 +221,12 @@
 
 
 @conftest.raises_for_servers_version_under("4.0")
-<<<<<<< HEAD
-def test_syntax_error(server_type_remote_process):
-    current_dir = os.getcwd()
+def test_syntax_error(server_type_remote_process, testfiles_dir):
     dpf.load_library(
         dpf.path_utilities.to_server_os(
-            os.path.join(
-                current_dir, "testfiles", "pythonPlugins", "syntax_error_plugin"
-            ),
+            os.path.join(testfiles_dir, "pythonPlugins", "syntax_error_plugin"),
             server_type_remote_process,
         ),
-=======
-def test_syntax_error(server_type_remote_process, testfiles_dir):
-    dpf.load_library(dpf.path_utilities.to_server_os(
-        os.path.join(
-            testfiles_dir, "pythonPlugins", "syntax_error_plugin"
-        ), server_type_remote_process),
->>>>>>> b6b0e150
         "py_raising",
         "load_operators",
         server=server_type_remote_process,
@@ -337,19 +306,11 @@
 
 
 @conftest.raises_for_servers_version_under("4.0")
-<<<<<<< HEAD
-def test_custom_op_with_spec(server_type_remote_process):
-    current_dir = os.getcwd()
+def test_custom_op_with_spec(server_type_remote_process, testfiles_dir):
     dpf.load_library(
         dpf.path_utilities.to_server_os(
-            os.path.join(current_dir, "testfiles", "pythonPlugins"),
-            server_type_remote_process,
-        ),
-=======
-def test_custom_op_with_spec(server_type_remote_process, testfiles_dir):
-    dpf.load_library(dpf.path_utilities.to_server_os(
-        os.path.join(testfiles_dir, "pythonPlugins"), server_type_remote_process),
->>>>>>> b6b0e150
+            os.path.join(testfiles_dir, "pythonPlugins"), server_type_remote_process
+        ),
         "py_operator_with_spec",
         "load_operators",
         server=server_type_remote_process,
