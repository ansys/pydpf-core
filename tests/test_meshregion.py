import numpy as np
import pytest
import vtk

from ansys import dpf
import conftest

from ansys.dpf.core.check_version import meets_version, get_server_version
SERVER_VERSION_HIGHER_THAN_3_0 = meets_version(get_server_version(dpf.core._global_server()), "3.0")


@pytest.fixture()
def simple_bar_model(simple_bar, server_type):
    return dpf.core.Model(simple_bar, server=server_type)


def test_get_scoping_meshedregion_from_operator(simple_bar, server_type):
    dataSource = dpf.core.DataSources(server=server_type)
    dataSource.set_result_file_path(simple_bar)
    mesh = dpf.core.Operator("mapdl::rst::MeshProvider", server=server_type)
    mesh.connect(4, dataSource)
    meshOut = mesh.get_output(0, dpf.core.types.meshed_region)
    scop = meshOut._get_scoping(dpf.core.locations.nodal)
    assert len(scop.ids) == 3751
    scop = meshOut._get_scoping(dpf.core.locations.elemental)
    assert len(scop.ids) == 3000


def test_get_mesh_from_model(simple_bar_model, server_type):
    mesh = simple_bar_model.metadata.meshed_region
    assert len(mesh.nodes.scoping.ids) == 3751
    assert len(mesh.elements.scoping.ids) == 3000


def test_vtk_grid_from_model(simple_bar_model):
    mesh = simple_bar_model.metadata.meshed_region
    grid = mesh._as_vtk(include_ids=True)
    assert np.allclose(grid["element_ids"], mesh.elements.scoping.ids)
    assert np.allclose(grid["node_ids"], mesh.nodes.scoping.ids)
    assert all(grid.celltypes == vtk.VTK_HEXAHEDRON)


def test_meshed_region_available_property_fields(simple_bar_model):
    mesh = simple_bar_model.metadata.meshed_region
<<<<<<< HEAD
    properties = ['connectivity', 'elprops', 'eltype', 'apdl_element_type', 'mat']
    properties_to_check = mesh.available_property_fields
    for p in properties:
        assert p in properties_to_check
=======
    properties = sorted(['connectivity', 'elprops', 'eltype', 'apdl_element_type', 'mat'])
    assert mesh.available_property_fields == properties
>>>>>>> 3ca756d6


def test_get_element_type_meshedregion(simple_bar_model):
    mesh = simple_bar_model.metadata.meshed_region
    assert mesh.elements.element_by_index(1).type.value == 11
    assert mesh.elements.element_by_index(1).type == dpf.core.element_types.Hex8
    assert mesh.elements.element_by_index(1).shape == "solid"

    types = mesh.property_field(dpf.core.common.elemental_properties.element_type)
    assert np.allclose(types.data, np.full_like(types.data, 11))


def test_get_set_unit_meshedregion(simple_bar_model):
    mesh = simple_bar_model.metadata.meshed_region
    assert mesh.unit == "m"
    mesh.unit = "km"
    assert mesh.unit == "km"


def test_get_node_meshedregion(simple_bar_model):
    mesh = simple_bar_model.metadata.meshed_region
    node = mesh.nodes.node_by_index(1)
    scop = mesh._get_scoping(dpf.core.locations.nodal)
    assert node.id == scop.id(1)
    assert node.index == 1

    expected_coord = [0.1, 2.9, 0.2]
    assert node.coordinates == expected_coord
    assert np.allclose(mesh.grid.points[1], expected_coord)


def test_get_element_meshedregion(simple_bar_model):
    mesh = simple_bar_model.metadata.meshed_region
    el = mesh.elements.element_by_index(1)
    scop = mesh.elements.scoping
    assert el.id == scop.id(1)
    assert el.index == 1
    nodes = el.nodes
    assert el.n_nodes == len(nodes)
    node = nodes[0]
    assert node.index == 1053
    assert node.coordinates == [0.1, 1.6, 0.1]


def test_get_coordinates_field_meshedregion(simple_bar_model):
    mesh = simple_bar_model.metadata.meshed_region
    nodescoping = mesh.nodes.scoping
    field_coordinates = mesh.nodes.coordinates_field
    assert field_coordinates.component_count == 3
    assert field_coordinates.elementary_data_count == nodescoping.size
    assert np.allclose(field_coordinates.data[0], [0.1, 2.9, 0.1])
    assert np.allclose(mesh.grid.points, field_coordinates.data)

    coordinates = mesh.property_field(dpf.core.common.nodal_properties.coordinates)
    assert np.allclose(coordinates.data, field_coordinates.data)


<<<<<<< HEAD
@conftest.raises_for_servers_version_under("3.0")
=======
@pytest.mark.skipif(not SERVER_VERSION_HIGHER_THAN_3_0,
                    reason='Requires server version higher than 3.0')
>>>>>>> 3ca756d6
def test_set_coordinates_field_meshedregion(simple_bar_model):
    mesh = simple_bar_model.metadata.meshed_region
    field_coordinates = mesh.nodes.coordinates_field
    new_data = field_coordinates.data
    new_data[0] = [0.0, 0.0, 0.0]
    field_coordinates.data = new_data
    mesh.nodes.coordinates_field = field_coordinates
    field_coordinates = mesh.nodes.coordinates_field
    assert np.allclose(field_coordinates.data[0], [0.0, 0.0, 0.0])

    new_data[0] = [1.0, 1.0, 1.0]
    field_coordinates.data = new_data
<<<<<<< HEAD
    mesh.set_coordinates_field(field_coordinates)
=======
    mesh.set_property_field(dpf.core.common.nodal_properties.coordinates, field_coordinates)
>>>>>>> 3ca756d6
    field_coordinates = mesh.nodes.coordinates_field
    assert np.allclose(field_coordinates.data[0], [1.0, 1.0, 1.0])


def test_get_element_types_field_meshedregion(simple_bar_model):
    mesh = simple_bar_model.metadata.meshed_region
    elemcoping = mesh.elements.scoping
    field_element_types = mesh.elements.element_types_field
    assert np.allclose(field_element_types.data[0], [11])
    assert field_element_types.size == elemcoping.size
    assert field_element_types.component_count == 1


<<<<<<< HEAD
@conftest.raises_for_servers_version_under("3.0")
=======
@pytest.mark.skipif(not SERVER_VERSION_HIGHER_THAN_3_0,
                    reason='Requires server version higher than 3.0')
>>>>>>> 3ca756d6
def test_set_element_types_field_meshedregion(simple_bar_model):
    mesh = simple_bar_model.metadata.meshed_region
    field_element_types = mesh.elements.element_types_field
    new_data = field_element_types.data
    new_data[0] = 0
    field_element_types.data = new_data
    mesh.elements.element_types_field = field_element_types
    types = mesh.elements.element_types_field
    assert types.data[0] == 0

    new_data[0] = 1
    field_element_types.data = new_data
    mesh.set_property_field(dpf.core.common.elemental_properties.element_type, field_element_types)
    field_element_types = mesh.elements.element_types_field
    assert field_element_types.data[0] == 1


def test_get_materials_field_meshedregion(simple_bar_model):
    mesh = simple_bar_model.metadata.meshed_region
    elemcoping = mesh.elements.scoping
    field_mat = mesh.elements.materials_field
    assert field_mat.data[0] == 1
    assert field_mat.size == elemcoping.size
    assert field_mat.component_count == 1

    materials = mesh.property_field(dpf.core.common.elemental_properties.material)
    assert np.allclose(materials.data, field_mat.data)


<<<<<<< HEAD
@conftest.raises_for_servers_version_under("3.0")
=======
@pytest.mark.skipif(not SERVER_VERSION_HIGHER_THAN_3_0,
                    reason='Requires server version higher than 3.0')
>>>>>>> 3ca756d6
def test_set_materials_field_meshedregion(simple_bar_model):
    mesh = simple_bar_model.metadata.meshed_region
    materials = mesh.property_field(dpf.core.common.elemental_properties.material)
    new_data = materials.data
    new_data[0] = 0
    materials.data = new_data
    mesh.elements.materials_field = materials
    types = mesh.elements.materials_field
    assert types.data[0] == 0

    new_data[0] = 1
    materials.data = new_data
    mesh.set_property_field(dpf.core.common.elemental_properties.material, materials)
    materials = mesh.elements.materials_field
    assert materials.data[0] == 1


def test_get_connectivities_field_meshedregion(simple_bar_model):
    mesh = simple_bar_model.metadata.meshed_region
    field_connect = mesh.elements.connectivities_field
    assert field_connect.data[0] == 1053
    assert field_connect.component_count == 1
    assert np.allclose(
        field_connect.get_entity_data(1),
        [1053, 1062, 1143, 1134, 2492, 2491, 2482, 2483])
    connectivity = mesh.property_field(dpf.core.common.elemental_properties.connectivity)
    assert np.allclose(connectivity.data, field_connect.data)


<<<<<<< HEAD
@conftest.raises_for_servers_version_under("3.0")
=======
@pytest.mark.skipif(not SERVER_VERSION_HIGHER_THAN_3_0,
                    reason='Requires server version higher than 3.0')
>>>>>>> 3ca756d6
def test_set_connectivities_field_meshed_region(simple_bar_model):
    mesh = simple_bar_model.metadata.meshed_region
    connectivity = mesh.elements.connectivities_field
    new_connectivity_data = connectivity.data
    assert new_connectivity_data[0] == 1053
    new_connectivity_data[0] = 0
    connectivity.data = new_connectivity_data
    mesh.elements.connectivities_field = connectivity
    connectivity = mesh.elements.connectivities_field
    assert connectivity.data[0] == 0

    new_connectivity_data[0] = 1
    connectivity.data = new_connectivity_data
    mesh.set_property_field(dpf.core.common.elemental_properties.connectivity, connectivity)
    connectivity = mesh.elements.connectivities_field
    assert connectivity.data[0] == 1


def test_get_nodes_meshedregion(simple_bar_model):
    mesh = simple_bar_model.metadata.meshed_region
    node = mesh.nodes.node_by_id(1)
    assert node.id == 1
    assert node.index >= 0
    assert node.coordinates != None
    node = mesh.nodes.node_by_index(1)
    assert node.id >= 1
    assert node.index == 1
    assert node.coordinates != None


def test_get_elements_meshedregion(simple_bar_model):
    mesh = simple_bar_model.metadata.meshed_region
    el = mesh.elements.element_by_id(1)
    assert el.id == 1
    assert el.index >= 0
    assert el.nodes is not None
    el = mesh.elements.element_by_index(1)
    assert el.id >= 1
    assert el.index == 1
    assert el.nodes is not None


def test_str_meshedregion(simple_bar_model):
    meshed_region = simple_bar_model.metadata.meshed_region
    assert str(len(meshed_region.nodes)) in str(meshed_region)
    assert str(len(meshed_region.elements)) in str(meshed_region)


def test_str_nodes_elements_meshedregion(simple_bar_model):
    meshed_region = simple_bar_model.metadata.meshed_region
    assert "3000" in str(meshed_region.elements)
    assert "3751" in str(meshed_region.nodes)
    assert "Hex" in str(meshed_region.elements.element_by_id(1))
    assert "0" in str(meshed_region.nodes.node_by_id(1))


def test_delete_meshedregion(simple_bar_model):
    mesh = simple_bar_model.metadata.meshed_region
    mesh = None
    import gc
    gc.collect()
    with pytest.raises(Exception):
        mesh.nodes[0]


def test_id_indeces_mapping_on_nodes_1(multishells, server_type):
    model = dpf.core.Model(multishells, server=server_type)
    mesh = model.metadata.meshed_region
    mapping = mesh.nodes.mapping_id_to_index
    nodes = mesh.nodes
    assert len(mapping) == len(nodes)
    assert len(nodes) == 7079
    assert mapping[995] == 994
    assert mapping[500] == 499


def test_id_indeces_mapping_on_nodes_2(allkindofcomplexity, server_type):
    model = dpf.core.Model(allkindofcomplexity, server=server_type)
    mesh = model.metadata.meshed_region
    mapping = mesh.nodes.mapping_id_to_index
    nodes = mesh.nodes
    assert len(mapping) == len(nodes)
    assert len(nodes) == 15129
    assert mapping[20] == 19
    assert mapping[9008] == 9007
    assert mapping[12346] == 12345


def test_id_indeces_mapping_on_elements_1(multishells, server_type):
    model = dpf.core.Model(multishells, server=server_type)
    mesh = model.metadata.meshed_region
    mapping = mesh.elements.mapping_id_to_index
    elements = mesh.elements
    assert len(mapping) == len(elements)
    assert len(elements) == 4220
    assert mapping[2500] == 2895
    assert mapping[1999] == 191


def test_id_indeces_mapping_on_elements_2(allkindofcomplexity, server_type):
    model = dpf.core.Model(allkindofcomplexity, server=server_type)
    mesh = model.metadata.meshed_region
    mapping = mesh.elements.mapping_id_to_index
    elements = mesh.elements
    assert len(mapping) == len(elements)
    assert len(elements) == 10292
    assert mapping[23] == 24
    assert mapping[4520] == 2011


def test_named_selection_mesh(allkindofcomplexity, server_type):
    model = dpf.core.Model(allkindofcomplexity, server=server_type)
    mesh = model.metadata.meshed_region
    ns = mesh.available_named_selections
    assert ns == [
        "_CM82",
        "_CM86UX_XP",
        "_DISPNONZEROUX",
        "_DISPZEROUZ",
        "_ELMISC",
        "_FIXEDSU",
    ]
    scop = mesh.named_selection("_CM86UX_XP")
    assert len(scop) == 481
    assert scop.location == dpf.core.locations().nodal


<<<<<<< HEAD
@conftest.raises_for_servers_version_under("3.0")
def test_set_named_selection_mesh(allkindofcomplexity, server_type):
    model = dpf.core.Model(allkindofcomplexity, server=server_type)
    mesh = model.metadata.meshed_region
    name = "test"
    scoping = dpf.core.Scoping(server=server_type)
=======
@pytest.mark.skipif(not SERVER_VERSION_HIGHER_THAN_3_0,
                    reason='Requires server version higher than 3.0')
def test_set_named_selection_mesh(allkindofcomplexity):
    model = dpf.core.Model(allkindofcomplexity)
    mesh = model.metadata.meshed_region
    name = "test"
    scoping = dpf.core.Scoping()
>>>>>>> 3ca756d6
    mesh.set_named_selection_scoping(name, scoping)
    ns = mesh.available_named_selections
    assert "test" in ns


<<<<<<< HEAD
def test_create_meshed_region(server_type):
    mesh = dpf.core.MeshedRegion(num_nodes=4, num_elements=1, server=server_type)
=======
def test_create_meshed_region():
    mesh = dpf.core.MeshedRegion(num_nodes=4, num_elements=1)
>>>>>>> 3ca756d6
    mesh.nodes.add_node(1, [0.0, 0.0, 0.0])
    assert mesh.nodes.n_nodes == 1
    assert mesh.elements.n_elements == 0
    mesh.nodes.add_node(2, [1.0, 0.0, 0.0])
    mesh.nodes.add_node(3, [1.0, 1.0, 0.0])
    mesh.nodes.add_node(4, [0.0, 1.0, 0.0])
    mesh.elements.add_shell_element(1, [0, 1, 2, 3])

    assert mesh.nodes.n_nodes == 4
    assert mesh.elements.n_elements == 1
    el = mesh.elements.element_by_id(1)
    assert el.shape == "shell"
    assert el.type.value == 16


def test_connectivity_meshed_region(server_type):
    mesh = test_create_all_shaped_meshed_region(server_type)
    connectivity = mesh.elements.connectivities_field
    assert np.allclose(connectivity.get_entity_data_by_id(1), [0, 1, 2, 3])
    assert np.allclose(connectivity.get_entity_data(0), [0, 1, 2, 3])
    assert np.allclose(mesh.elements.element_by_id(1).connectivity, [0, 1, 2, 3])

    nodal_conne = mesh.nodes.nodal_connectivity_field
    assert np.allclose(nodal_conne.get_entity_data_by_id(1), [0])
    assert np.allclose(mesh.nodes.node_by_id(1).nodal_connectivity, [0])

    mesh_nodal = mesh.property_field(dpf.core.common.nodal_properties.nodal_connectivity)
    assert np.allclose(mesh_nodal.data, nodal_conne.data)


def test_create_all_shaped_meshed_region(server_type):
    mesh = dpf.core.MeshedRegion(num_nodes=11, num_elements=4, server=server_type)
    assert mesh.nodes.n_nodes == 0
    assert mesh.elements.n_elements == 0

    mesh.nodes.add_node(1, [0.0, 0.0, 0.0])
    mesh.nodes.add_node(2, [1.0, 0.0, 0.0])
    mesh.nodes.add_node(3, [1.0, 1.0, 0.0])
    mesh.nodes.add_node(4, [0.0, 1.0, 0.0])
    mesh.elements.add_shell_element(1, [0, 1, 2, 3])

    mesh.nodes.add_node(5, [0.0, 0.0, 0.0])
    mesh.elements.add_point_element(2, [4])

    mesh.nodes.add_node(6, [0.0, 0.0, 0.0])
    mesh.nodes.add_node(7, [1.0, 0.0, 0.0])
    mesh.elements.add_beam_element(3, [5, 6])

    mesh.nodes.add_node(8, [0.0, 0.0, 0.0])
    mesh.nodes.add_node(9, [1.0, 0.0, 0.0])
    mesh.nodes.add_node(10, [1.0, 1.0, 0.0])
    mesh.nodes.add_node(11, [0.0, 1.0, 1.0])
    mesh.elements.add_solid_element(4, [7, 8, 9, 10])

    assert mesh.nodes.n_nodes == 11
    assert mesh.elements.n_elements == 4
    el = mesh.elements.element_by_id(1)
    assert el.shape == "shell"
    assert el.type.value == 16

    el = mesh.elements.element_by_id(2)
    assert el.shape == "unknown_shape"
    assert el.type.value == 9
    assert el.nodes[0].index == 4

    el = mesh.elements.element_by_id(3)
    assert el.type.value == 18
    assert el.shape == "beam"
    assert len(el.nodes) == 2

    el = mesh.elements.element_by_id(4)
    assert el.type.value == 10
    assert el.shape == "solid"
    assert len(el.nodes) == 4
    return mesh


def test_create_with_yield_meshed_region(server_type):
    ref_mesh = test_create_all_shaped_meshed_region(server_type)
    mesh = dpf.core.MeshedRegion(
        num_nodes=ref_mesh.nodes.n_nodes, num_elements=ref_mesh.elements.n_elements,
        server=server_type)
    index = 0
    for node in mesh.nodes.add_nodes(ref_mesh.nodes.n_nodes):
        ref_node = ref_mesh.nodes.node_by_index(index)
        node.id = ref_node.id
        node.coordinates = ref_node.coordinates
        index = index + 1
    index = 0
    for elem in mesh.elements.add_elements(ref_mesh.elements.n_elements):
        ref_elem = ref_mesh.elements.element_by_index(index)
        elem.id = ref_elem.id
        elem.connectivity = ref_elem.connectivity
        elem.shape = ref_elem.shape
        index = index + 1
    assert mesh.nodes.n_nodes == 11
    assert mesh.elements.n_elements == 4
    el = mesh.elements.element_by_id(1)
    assert el.shape == "shell"
    assert el.type.value == 16

    el = mesh.elements.element_by_id(2)
    assert el.shape == "unknown_shape"
    assert el.type.value == 9
    assert el.nodes[0].index == 4

    el = mesh.elements.element_by_id(3)
    assert el.type.value == 18
    assert el.shape == "beam"
    assert len(el.nodes) == 2

    el = mesh.elements.element_by_id(4)
    assert el.type.value == 10
    assert el.shape == "solid"
    assert len(el.nodes) == 4


def test_create_by_copy_meshed_region(server_type):
    ref_mesh = test_create_all_shaped_meshed_region(server_type)
    mesh = dpf.core.MeshedRegion(
        num_nodes=ref_mesh.nodes.n_nodes, num_elements=ref_mesh.elements.n_elements,
        server=server_type)
    index = 0
    for node in ref_mesh.nodes:
        ref_node = ref_mesh.nodes.node_by_index(index)
        mesh.nodes.add_node(ref_node.id, ref_node.coordinates)
        index = index + 1
    index = 0
    for elem in ref_mesh.elements:
        ref_elem = ref_mesh.elements.element_by_index(index)
        mesh.elements.add_element(ref_elem.id, ref_elem.shape, ref_elem.connectivity)
        index = index + 1
    assert mesh.nodes.n_nodes == 11
    assert mesh.elements.n_elements == 4
    el = mesh.elements.element_by_id(1)
    assert el.shape == "shell"
    assert el.type.value == 16

    el = mesh.elements.element_by_id(2)
    assert el.shape == "unknown_shape"
    assert el.type.value == 9
    assert el.nodes[0].index == 4

    el = mesh.elements.element_by_id(3)
    assert el.type.value == 18
    assert el.shape == "beam"
    assert len(el.nodes) == 2

    el = mesh.elements.element_by_id(4)
    assert el.type.value == 10
    assert el.shape == "solid"
    assert len(el.nodes) == 4


def test_has_element_shape_meshed_region(server_type):
    mesh = dpf.core.MeshedRegion(num_nodes=11, num_elements=4, server=server_type)
    # Any of those four calls make the second call to has_****_elements wrong when using InProcess
    assert mesh.elements.has_beam_elements is False
    assert mesh.elements.has_solid_elements is False
    assert mesh.elements.has_shell_elements is False
    assert mesh.elements.has_point_elements is False
    assert mesh.elements.n_elements == 0

    mesh.nodes.add_node(1, [0.0, 0.0, 0.0])
    mesh.nodes.add_node(2, [1.0, 0.0, 0.0])
    mesh.nodes.add_node(3, [1.0, 1.0, 0.0])
    mesh.nodes.add_node(4, [0.0, 1.0, 0.0])
    mesh.elements.add_shell_element(1, [0, 1, 2, 3])
    assert mesh.elements.n_elements == 1
    assert mesh.elements.has_beam_elements is False
    assert mesh.elements.has_solid_elements is False
    assert mesh.elements.has_shell_elements is True  # This fails for CDirect
    assert mesh.elements.has_point_elements is False

    mesh.nodes.add_node(5, [0.0, 0.0, 0.0])
    mesh.elements.add_point_element(2, [4])
    assert mesh.elements.has_beam_elements is False
    assert mesh.elements.has_solid_elements is False
    assert mesh.elements.has_shell_elements is True
    assert mesh.elements.has_point_elements is True

    mesh.nodes.add_node(6, [0.0, 0.0, 0.0])
    mesh.nodes.add_node(7, [1.0, 0.0, 0.0])
    mesh.elements.add_beam_element(3, [5, 6])
    assert mesh.elements.has_beam_elements is True
    assert mesh.elements.has_solid_elements is False
    assert mesh.elements.has_shell_elements is True
    assert mesh.elements.has_point_elements is True

    mesh.nodes.add_node(8, [0.0, 0.0, 0.0])
    mesh.nodes.add_node(9, [1.0, 0.0, 0.0])
    mesh.nodes.add_node(10, [1.0, 1.0, 0.0])
    mesh.nodes.add_node(11, [0.0, 1.0, 1.0])
    mesh.elements.add_solid_element(4, [7, 8, 9, 10])
    assert mesh.elements.has_beam_elements is True
    assert mesh.elements.has_solid_elements is True
    assert mesh.elements.has_shell_elements is True
    assert mesh.elements.has_point_elements is True


def test_mesh_deep_copy(allkindofcomplexity, server_type):
    model = dpf.core.Model(allkindofcomplexity, server=server_type)
    mesh = model.metadata.meshed_region
    copy = mesh.deep_copy()
    assert np.allclose(copy.nodes.scoping.ids, mesh.nodes.scoping.ids)
    assert np.allclose(copy.elements.scoping.ids, mesh.elements.scoping.ids)
    assert copy.unit == mesh.unit
    assert np.allclose(
        copy.nodes.coordinates_field.data, mesh.nodes.coordinates_field.data
    )
    assert np.allclose(
        copy.elements.element_types_field.data, mesh.elements.element_types_field.data
    )
    assert np.allclose(
        copy.elements.connectivities_field.data, mesh.elements.connectivities_field.data
    )

    assert np.allclose(
        copy.nodes.coordinates_field.scoping.ids,
        mesh.nodes.coordinates_field.scoping.ids,
    )
    assert np.allclose(
        copy.elements.element_types_field.scoping.ids,
        mesh.elements.element_types_field.scoping.ids,
    )
    assert np.allclose(
        copy.elements.connectivities_field.scoping.ids,
        mesh.elements.connectivities_field.scoping.ids,
    )


def test_mesh_deep_copy2(simple_bar_model, server_type):
    mesh = simple_bar_model.metadata.meshed_region
    copy = mesh.deep_copy()
    assert np.allclose(copy.nodes.scoping.ids, mesh.nodes.scoping.ids)
    assert np.allclose(copy.elements.scoping.ids, mesh.elements.scoping.ids)
    assert copy.unit == mesh.unit
    assert np.allclose(
        copy.nodes.coordinates_field.data, mesh.nodes.coordinates_field.data
    )
    assert np.allclose(
        copy.elements.element_types_field.data, mesh.elements.element_types_field.data
    )
    assert np.allclose(
        copy.elements.connectivities_field.data, mesh.elements.connectivities_field.data
    )

    assert np.allclose(
        copy.nodes.coordinates_field.scoping.ids,
        mesh.nodes.coordinates_field.scoping.ids,
    )
    assert np.allclose(
        copy.elements.element_types_field.scoping.ids,
        mesh.elements.element_types_field.scoping.ids,
    )
    assert np.allclose(
        copy.elements.connectivities_field.scoping.ids,
        mesh.elements.connectivities_field.scoping.ids,
    )


@pytest.mark.skipif(not conftest.SERVERS_VERSION_GREATER_THAN_OR_EQUAL_TO_4_0,
                    reason='Bug in server version lower than 4.0')
def test_semi_parabolic_meshed_region(server_type, allkindofcomplexity):
    mesh = dpf.core.Model(allkindofcomplexity, server=server_type).metadata.meshed_region
    has_semi_par = False
    el = mesh.elements[0]
    assert dpf.core.element_types.descriptor(el.type).n_nodes != len(el.connectivity)<|MERGE_RESOLUTION|>--- conflicted
+++ resolved
@@ -42,15 +42,10 @@
 
 def test_meshed_region_available_property_fields(simple_bar_model):
     mesh = simple_bar_model.metadata.meshed_region
-<<<<<<< HEAD
     properties = ['connectivity', 'elprops', 'eltype', 'apdl_element_type', 'mat']
     properties_to_check = mesh.available_property_fields
     for p in properties:
         assert p in properties_to_check
-=======
-    properties = sorted(['connectivity', 'elprops', 'eltype', 'apdl_element_type', 'mat'])
-    assert mesh.available_property_fields == properties
->>>>>>> 3ca756d6
 
 
 def test_get_element_type_meshedregion(simple_bar_model):
@@ -108,12 +103,7 @@
     assert np.allclose(coordinates.data, field_coordinates.data)
 
 
-<<<<<<< HEAD
 @conftest.raises_for_servers_version_under("3.0")
-=======
-@pytest.mark.skipif(not SERVER_VERSION_HIGHER_THAN_3_0,
-                    reason='Requires server version higher than 3.0')
->>>>>>> 3ca756d6
 def test_set_coordinates_field_meshedregion(simple_bar_model):
     mesh = simple_bar_model.metadata.meshed_region
     field_coordinates = mesh.nodes.coordinates_field
@@ -126,13 +116,10 @@
 
     new_data[0] = [1.0, 1.0, 1.0]
     field_coordinates.data = new_data
-<<<<<<< HEAD
     mesh.set_coordinates_field(field_coordinates)
-=======
-    mesh.set_property_field(dpf.core.common.nodal_properties.coordinates, field_coordinates)
->>>>>>> 3ca756d6
     field_coordinates = mesh.nodes.coordinates_field
     assert np.allclose(field_coordinates.data[0], [1.0, 1.0, 1.0])
+
 
 
 def test_get_element_types_field_meshedregion(simple_bar_model):
@@ -144,12 +131,7 @@
     assert field_element_types.component_count == 1
 
 
-<<<<<<< HEAD
 @conftest.raises_for_servers_version_under("3.0")
-=======
-@pytest.mark.skipif(not SERVER_VERSION_HIGHER_THAN_3_0,
-                    reason='Requires server version higher than 3.0')
->>>>>>> 3ca756d6
 def test_set_element_types_field_meshedregion(simple_bar_model):
     mesh = simple_bar_model.metadata.meshed_region
     field_element_types = mesh.elements.element_types_field
@@ -167,6 +149,7 @@
     assert field_element_types.data[0] == 1
 
 
+
 def test_get_materials_field_meshedregion(simple_bar_model):
     mesh = simple_bar_model.metadata.meshed_region
     elemcoping = mesh.elements.scoping
@@ -179,12 +162,7 @@
     assert np.allclose(materials.data, field_mat.data)
 
 
-<<<<<<< HEAD
 @conftest.raises_for_servers_version_under("3.0")
-=======
-@pytest.mark.skipif(not SERVER_VERSION_HIGHER_THAN_3_0,
-                    reason='Requires server version higher than 3.0')
->>>>>>> 3ca756d6
 def test_set_materials_field_meshedregion(simple_bar_model):
     mesh = simple_bar_model.metadata.meshed_region
     materials = mesh.property_field(dpf.core.common.elemental_properties.material)
@@ -202,6 +180,7 @@
     assert materials.data[0] == 1
 
 
+
 def test_get_connectivities_field_meshedregion(simple_bar_model):
     mesh = simple_bar_model.metadata.meshed_region
     field_connect = mesh.elements.connectivities_field
@@ -214,12 +193,7 @@
     assert np.allclose(connectivity.data, field_connect.data)
 
 
-<<<<<<< HEAD
 @conftest.raises_for_servers_version_under("3.0")
-=======
-@pytest.mark.skipif(not SERVER_VERSION_HIGHER_THAN_3_0,
-                    reason='Requires server version higher than 3.0')
->>>>>>> 3ca756d6
 def test_set_connectivities_field_meshed_region(simple_bar_model):
     mesh = simple_bar_model.metadata.meshed_region
     connectivity = mesh.elements.connectivities_field
@@ -347,34 +321,19 @@
     assert scop.location == dpf.core.locations().nodal
 
 
-<<<<<<< HEAD
 @conftest.raises_for_servers_version_under("3.0")
 def test_set_named_selection_mesh(allkindofcomplexity, server_type):
     model = dpf.core.Model(allkindofcomplexity, server=server_type)
     mesh = model.metadata.meshed_region
     name = "test"
     scoping = dpf.core.Scoping(server=server_type)
-=======
-@pytest.mark.skipif(not SERVER_VERSION_HIGHER_THAN_3_0,
-                    reason='Requires server version higher than 3.0')
-def test_set_named_selection_mesh(allkindofcomplexity):
-    model = dpf.core.Model(allkindofcomplexity)
-    mesh = model.metadata.meshed_region
-    name = "test"
-    scoping = dpf.core.Scoping()
->>>>>>> 3ca756d6
     mesh.set_named_selection_scoping(name, scoping)
     ns = mesh.available_named_selections
     assert "test" in ns
 
 
-<<<<<<< HEAD
 def test_create_meshed_region(server_type):
     mesh = dpf.core.MeshedRegion(num_nodes=4, num_elements=1, server=server_type)
-=======
-def test_create_meshed_region():
-    mesh = dpf.core.MeshedRegion(num_nodes=4, num_elements=1)
->>>>>>> 3ca756d6
     mesh.nodes.add_node(1, [0.0, 0.0, 0.0])
     assert mesh.nodes.n_nodes == 1
     assert mesh.elements.n_elements == 0
@@ -400,6 +359,9 @@
     nodal_conne = mesh.nodes.nodal_connectivity_field
     assert np.allclose(nodal_conne.get_entity_data_by_id(1), [0])
     assert np.allclose(mesh.nodes.node_by_id(1).nodal_connectivity, [0])
+
+    mesh_nodal = mesh.property_field(dpf.core.common.nodal_properties.nodal_connectivity)
+    assert np.allclose(mesh_nodal.data, nodal_conne.data)
 
     mesh_nodal = mesh.property_field(dpf.core.common.nodal_properties.nodal_connectivity)
     assert np.allclose(mesh_nodal.data, nodal_conne.data)
