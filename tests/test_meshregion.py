--- conflicted
+++ resolved
@@ -198,30 +198,6 @@
     assert np.allclose(connectivity.data, field_connect.data)
 
 
-<<<<<<< HEAD
-=======
-@conftest.raises_for_servers_version_under("3.0")
-def test_set_connectivities_field_meshed_region(simple_bar_model):
-    mesh = simple_bar_model.metadata.meshed_region
-    connectivity = mesh.elements.connectivities_field
-    new_connectivity_data = connectivity.data
-    assert new_connectivity_data[0] == 1053
-    new_connectivity_data[0] = 0
-    connectivity.data = new_connectivity_data
-    mesh.elements.connectivities_field = connectivity
-    connectivity = mesh.elements.connectivities_field
-    assert connectivity.data[0] == 0
-
-    new_connectivity_data[0] = 1
-    connectivity.data = new_connectivity_data
-    mesh.set_property_field(
-        dpf.core.common.elemental_properties.connectivity, connectivity
-    )
-    connectivity = mesh.elements.connectivities_field
-    assert connectivity.data[0] == 1
-
-
->>>>>>> 330b4965
 def test_get_nodes_meshedregion(simple_bar_model):
     mesh = simple_bar_model.metadata.meshed_region
     node = mesh.nodes.node_by_id(1)
