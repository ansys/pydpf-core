# Copyright (C) 2020 - 2025 ANSYS, Inc. and/or its affiliates.
# SPDX-License-Identifier: MIT
#
#
# Permission is hereby granted, free of charge, to any person obtaining a copy
# of this software and associated documentation files (the "Software"), to deal
# in the Software without restriction, including without limitation the rights
# to use, copy, modify, merge, publish, distribute, sublicense, and/or sell
# copies of the Software, and to permit persons to whom the Software is
# furnished to do so, subject to the following conditions:
#
# The above copyright notice and this permission notice shall be included in all
# copies or substantial portions of the Software.
#
# THE SOFTWARE IS PROVIDED "AS IS", WITHOUT WARRANTY OF ANY KIND, EXPRESS OR
# IMPLIED, INCLUDING BUT NOT LIMITED TO THE WARRANTIES OF MERCHANTABILITY,
# FITNESS FOR A PARTICULAR PURPOSE AND NONINFRINGEMENT. IN NO EVENT SHALL THE
# AUTHORS OR COPYRIGHT HOLDERS BE LIABLE FOR ANY CLAIM, DAMAGES OR OTHER
# LIABILITY, WHETHER IN AN ACTION OF CONTRACT, TORT OR OTHERWISE, ARISING FROM,
# OUT OF OR IN CONNECTION WITH THE SOFTWARE OR THE USE OR OTHER DEALINGS IN THE
# SOFTWARE.

from pathlib import Path
import conftest
import tempfile
from ansys.dpf import core
from ansys.dpf.core import examples


def get_log_file(log_path, server):
    if not isinstance(server, core.server_types.InProcessServer):
        core.core.download_file(
            log_path,
            str(Path(tempfile.gettempdir()) / "log2.txt"),
            server=server,
        )
        return str(Path(tempfile.gettempdir()) / "log2.txt")
    else:
        return log_path


@conftest.raises_for_servers_version_under("6.1")
def test_logging(tmpdir, server_type):
    if not isinstance(server_type, core.server_types.InProcessServer):
        server_tmp = core.core.make_tmp_dir_server(server=server_type)
        result_file = core.upload_file_in_tmp_folder(
            examples.find_static_rst(return_local_path=True, server=server_type),
            server=server_type,
        )
        log_path = Path(server_tmp) / "log.txt"
    else:
        log_path = Path(tmpdir) / "log.txt"
        result_file = examples.find_static_rst(server=server_type)

    # download it
<<<<<<< HEAD
    os.path.join(tmpdir, "my_tmp_dir")
    server_type.session.handle_events_with_file_logger(log_path, 2)
=======
    _ = Path(tmpdir) / "my_tmp_dir"
    server_type.session.handle_events_with_file_logger(str(log_path), 2)
>>>>>>> b7f89f70

    wf = core.Workflow(server=server_type)
    wf.progress_bar = False
    model = core.Model(result_file, server=server_type)
    stress = model.results.stress()
    to_nodal = core.operators.averaging.to_nodal_fc(stress, server=server_type)
    wf.add_operators([stress, to_nodal])
    wf.set_output_name("out", to_nodal.outputs.fields_container)

    wf.get_output("out", core.types.fields_container)
    download_log_path = Path(get_log_file(str(log_path), server_type))
    assert download_log_path.exists()
    file_size = download_log_path.stat().st_size
    assert file_size > 20
    server_type._del_session()
    download_log_path = Path(get_log_file(str(log_path), server_type))
    file_size = download_log_path.stat().st_size

    wf = core.Workflow(server=server_type)
    wf.progress_bar = False
    model = core.Model(result_file, server=server_type)
    stress = model.results.stress()
    to_nodal = core.operators.averaging.to_nodal_fc(stress, server=server_type)
    wf.add_operators([stress, to_nodal])
    wf.set_output_name("out", to_nodal.outputs.fields_container)

    wf.get_output("out", core.types.fields_container)
    download_log_path = Path(get_log_file(str(log_path), server_type))
    assert file_size == download_log_path.stat().st_size


@conftest.raises_for_servers_version_under("6.1")
def test_logging_remote(tmpdir, server_type_remote_process):
    server_tmp = core.core.make_tmp_dir_server(server=server_type_remote_process)
    result_file = core.upload_file_in_tmp_folder(
        examples.find_multishells_rst(return_local_path=True),
        server=server_type_remote_process,
    )
    log_path = Path(server_tmp) / "log.txt"
    server_type_remote_process.session.handle_events_with_file_logger(str(log_path), 2)
    server_type_remote_process.session.start_emitting_rpc_log()

    wf = core.Workflow(server=server_type_remote_process)
    wf.progress_bar = False
    wf.progress_bar = False
    model = core.Model(result_file, server=server_type_remote_process)
    stress = model.results.stress()
    to_nodal = core.operators.averaging.to_nodal_fc(stress, server=server_type_remote_process)
    wf.add_operators([stress, to_nodal])
    wf.set_output_name("out", to_nodal.outputs.fields_container)

    wf.get_output("out", core.types.fields_container)
    download_log_path = Path(get_log_file(str(log_path), server_type_remote_process))
    assert download_log_path.exists()
    file_size = download_log_path.stat().st_size
    assert file_size > 3000
    server_type_remote_process._del_session()
    download_log_path = Path(get_log_file(str(log_path), server_type_remote_process))
    file_size = download_log_path.stat().st_size

    wf = core.Workflow(server=server_type_remote_process)
    wf.progress_bar = False
    wf.progress_bar = False
    model = core.Model(result_file, server=server_type_remote_process)
    stress = model.results.stress()
    to_nodal = core.operators.averaging.to_nodal_fc(stress, server=server_type_remote_process)
    wf.add_operators([stress, to_nodal])
    wf.set_output_name("out", to_nodal.outputs.fields_container)

    wf.get_output("out", core.types.fields_container)
    download_log_path = Path(get_log_file(str(log_path), server_type_remote_process))
    assert file_size == download_log_path.stat().st_size<|MERGE_RESOLUTION|>--- conflicted
+++ resolved
@@ -53,13 +53,8 @@
         result_file = examples.find_static_rst(server=server_type)
 
     # download it
-<<<<<<< HEAD
-    os.path.join(tmpdir, "my_tmp_dir")
-    server_type.session.handle_events_with_file_logger(log_path, 2)
-=======
     _ = Path(tmpdir) / "my_tmp_dir"
     server_type.session.handle_events_with_file_logger(str(log_path), 2)
->>>>>>> b7f89f70
 
     wf = core.Workflow(server=server_type)
     wf.progress_bar = False
