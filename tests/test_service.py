--- conflicted
+++ resolved
@@ -517,15 +517,9 @@
 
 
 @pytest.mark.order(1)
-<<<<<<< HEAD
-@pytest.mark.skipif(running_docker or os.environ.get("ANSYS_DPF_ACCEPT_LA", None) is None
-                    or not conftest.SERVERS_VERSION_GREATER_THAN_OR_EQUAL_TO_6_0,
-                    reason="Tests ANSYS_DPF_ACCEPT_LA")
-=======
 @pytest.mark.skipif(running_docker or os.environ.get("ANSYS_DPF_ACCEPT_LA", None) is None,
                     reason="Tests ANSYS_DPF_ACCEPT_LA")
 @conftest.raises_for_servers_version_under("6.0")
->>>>>>> 0f3e681c
 def test_license_agr(set_context_back_to_premium):
     config = dpf.core.AvailableServerConfigs.InProcessServer
     init_val = os.environ["ANSYS_DPF_ACCEPT_LA"]
@@ -541,15 +535,9 @@
 
 
 @pytest.mark.order(2)
-<<<<<<< HEAD
-@pytest.mark.skipif(os.environ.get("ANSYS_DPF_ACCEPT_LA", None) is None
-                    or not conftest.SERVERS_VERSION_GREATER_THAN_OR_EQUAL_TO_6_0,
-                    reason="Tests ANSYS_DPF_ACCEPT_LA")
-=======
 @pytest.mark.skipif(os.environ.get("ANSYS_DPF_ACCEPT_LA", None) is None,
                     reason="Tests ANSYS_DPF_ACCEPT_LA")
 @conftest.raises_for_servers_version_under("6.0")
->>>>>>> 0f3e681c
 def test_license_agr_remote(remote_config_server_type, set_context_back_to_premium):
     init_val = os.environ["ANSYS_DPF_ACCEPT_LA"]
     del os.environ["ANSYS_DPF_ACCEPT_LA"]
