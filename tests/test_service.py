--- conflicted
+++ resolved
@@ -326,14 +326,9 @@
 
     # start CServer
     conf = ServerConfig(protocol=CommunicationProtocols.gRPC, legacy=False)
-<<<<<<< HEAD
-    serv = dpf.core.connect_to_server(config=conf, as_global=False,
-                                  ip=loc_serv.ip, port=loc_serv.port)
-=======
     serv = dpf.core.connect_to_server(
         config=conf, as_global=False, ip=loc_serv.ip, port=loc_serv.port
     )
->>>>>>> 330b4965
 
     assert serv._client_api_path is not None
     assert serv._grpc_client_path is not None
@@ -356,27 +351,16 @@
     loc_serv = dpf.core.start_local_server(config=legacy_conf, as_global=False)
 
     awp_root_name = "AWP_ROOT" + dpf.core._version.__ansys_version__
-<<<<<<< HEAD
-    awp_root_save = os.environ.get(
-        awp_root_name, None
-    )
-=======
     awp_root_save = os.environ.get(awp_root_name, None)
->>>>>>> 330b4965
 
     # without awp_root
     del os.environ[awp_root_name]
     # start CServer
     conf = ServerConfig(protocol=CommunicationProtocols.gRPC, legacy=False)
     with pytest.raises(ModuleNotFoundError):
-<<<<<<< HEAD
-        serv = dpf.core.connect_to_server(config=conf, as_global=False,
-                                  ip=loc_serv.ip, port=loc_serv.port)
-=======
         serv = dpf.core.connect_to_server(
             config=conf, as_global=False, ip=loc_serv.ip, port=loc_serv.port
         )
->>>>>>> 330b4965
 
     # reset awp_root
     os.environ[awp_root_name] = awp_root_save
@@ -422,14 +406,9 @@
 
     # start CServer
     conf = ServerConfig(protocol=CommunicationProtocols.gRPC, legacy=False)
-<<<<<<< HEAD
-    serv = dpf.core.connect_to_server(config=conf, as_global=False,
-                                      ip=loc_serv.ip, port=loc_serv.port)
-=======
     serv = dpf.core.connect_to_server(
         config=conf, as_global=False, ip=loc_serv.ip, port=loc_serv.port
     )
->>>>>>> 330b4965
 
     assert serv._client_api_path is not None
     assert serv._grpc_client_path is not None
