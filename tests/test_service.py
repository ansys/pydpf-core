--- conflicted
+++ resolved
@@ -316,21 +316,12 @@
     from ansys.dpf.core.server_factory import ServerConfig, CommunicationProtocols
     legacy_conf = ServerConfig(protocol=CommunicationProtocols.gRPC, legacy=True)
     loc_serv = dpf.core.start_local_server(config=legacy_conf, as_global=False)
-<<<<<<< HEAD
-
-    # start CServer
-    conf = ServerConfig(protocol=CommunicationProtocols.gRPC, legacy=False)
-    serv = dpf.core.connect_to_server(config=conf, as_global=False,
-                                      ip=loc_serv.ip, port=loc_serv.port)
-
-=======
-    
+
     # start CServer
     conf = ServerConfig(protocol=CommunicationProtocols.gRPC, legacy=False)
     serv = dpf.core.connect_to_server(config=conf, as_global=False,
                                   ip=loc_serv.ip, port=loc_serv.port)
-    
->>>>>>> 28e01a49
+
     assert serv._client_api_path is not None
     assert serv._grpc_client_path is not None
     dpf_inner_path = os.path.join("ansys", "dpf", "gatebin")
@@ -347,33 +338,20 @@
     from ansys.dpf.core.server_factory import ServerConfig, CommunicationProtocols
     legacy_conf = ServerConfig(protocol=CommunicationProtocols.gRPC, legacy=True)
     loc_serv = dpf.core.start_local_server(config=legacy_conf, as_global=False)
-<<<<<<< HEAD
-
-=======
-    
->>>>>>> 28e01a49
+
     awp_root_name = "AWP_ROOT" + dpf.core._version.__ansys_version__
     awp_root_save = os.environ.get(
         awp_root_name, None
     )
-<<<<<<< HEAD
-
-=======
-    
->>>>>>> 28e01a49
+
     # without awp_root
     del os.environ[awp_root_name]
     # start CServer
     conf = ServerConfig(protocol=CommunicationProtocols.gRPC, legacy=False)
     with pytest.raises(ModuleNotFoundError):
         serv = dpf.core.connect_to_server(config=conf, as_global=False,
-<<<<<<< HEAD
-                                          ip=loc_serv.ip, port=loc_serv.port)
-
-=======
                                   ip=loc_serv.ip, port=loc_serv.port)
-    
->>>>>>> 28e01a49
+
     # reset awp_root
     os.environ[awp_root_name] = awp_root_save
 
@@ -388,11 +366,7 @@
     from ansys.dpf.core.server_factory import ServerConfig, CommunicationProtocols
     conf = ServerConfig(protocol=CommunicationProtocols.gRPC, legacy=False)
     serv_2 = dpf.core.start_local_server(config=conf, as_global=False)
-<<<<<<< HEAD
-
-=======
-    
->>>>>>> 28e01a49
+
     assert serv_2._client_api_path is not None
     assert serv_2._grpc_client_path is not None
     ISPOSIX = os.name == "posix"
