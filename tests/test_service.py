import os

import pytest
import conftest
import pkgutil
import datetime

from ansys import dpf
from ansys.dpf.core import path_utilities
from conftest import running_docker


def test_loadmapdloperators(allkindofcomplexity):
    dpf.core.BaseService(load_operators=True)
    dataSource = dpf.core.DataSources(allkindofcomplexity)
    dataSource.set_result_file_path(allkindofcomplexity)
    op = dpf.core.Operator("U")
    op.connect(4, dataSource)
    fcOut = op.get_output(0, dpf.core.types.fields_container)
    assert len(fcOut.get_available_ids_for_label()) == 1


def test_loadmeshoperators(allkindofcomplexity):
    model = dpf.core.Model(allkindofcomplexity)
    mesh = model.metadata.meshed_region
    assert mesh.grid.n_points
    assert mesh.grid.n_cells


def test_loadplugin(server_type):
    loaded = False
    try:
        dpf.core.load_library("libAns.Dpf.Math.so", "math", server=server_type)
        loaded = True
    except Exception as e:
        print(e.args)
        pass
    try:
        dpf.core.load_library("Ans.Dpf.Math.dll", "math", server=server_type)
        loaded = True
    except Exception as e:
        print(e.args)
        pass
    assert loaded


<<<<<<< HEAD
def test_launch_server_full_path():
    ansys_path = os.environ.get(
        "AWP_ROOT" + dpf.core.misc.__ansys_version__, dpf.core.misc.find_ansys()
    )
    if os.name == "nt":
        path = os.path.join(ansys_path, "aisol", "bin", "winx64")
    else:
        path = os.path.join(ansys_path, "aisol", "bin", "linx64")

    print("trying to launch on ", path)
    print(os.listdir(path))
    server = dpf.core.start_local_server(as_global=False, ansys_path=path)
    assert "server_port" in server.info


=======
>>>>>>> a34aa054
def transfer_to_local_path(path):
    return os.path.normpath(
        path.replace(
            path_utilities.downloaded_example_path(),
            dpf.core.LOCAL_DOWNLOADED_EXAMPLES_PATH,
        )
    )


def test_upload_download(allkindofcomplexity, tmpdir, server_type_remote_process):
    tmpdir = str(tmpdir)
    file = dpf.core.upload_file_in_tmp_folder(
        transfer_to_local_path(allkindofcomplexity),
        server = server_type_remote_process
    )
    dataSource = dpf.core.DataSources(file, server=server_type_remote_process)
    op = dpf.core.Operator("S", server=server_type_remote_process)
    op.connect(4, dataSource)

    fcOut = op.get_output(0, dpf.core.types.fields_container)
    f = fcOut[0]
    fielddef = f.field_definition
    assert fielddef.unit == "Pa"

    dir = os.path.dirname(file)
    vtk_path = os.path.join(dir, "file.vtk")
    vtk = dpf.core.operators.serialization.vtk_export(file_path=vtk_path, fields1=fcOut,
                                                      server=server_type_remote_process)
    vtk.run()

    dpf.core.download_file(vtk_path, os.path.join(tmpdir, "file.vtk"),
                           server=server_type_remote_process)
    assert os.path.exists(os.path.join(tmpdir, "file.vtk"))


@pytest.mark.skipif(running_docker, reason="Path hidden within docker container")
def test_download_folder(
    allkindofcomplexity, plate_msup, multishells, tmpdir, server_type_remote_process
):
    tmpdir = str(tmpdir)
    file = dpf.core.upload_file_in_tmp_folder(
        allkindofcomplexity, server=server_type_remote_process
    )
    file = dpf.core.upload_file_in_tmp_folder(
        plate_msup, server=server_type_remote_process
    )
    file = dpf.core.upload_file_in_tmp_folder(
        multishells, server=server_type_remote_process
    )
    parent_path = os.path.dirname(file)
    dpf.core.download_files_in_folder(
        parent_path, tmpdir, server=server_type_remote_process
    )
    import ntpath

    assert os.path.exists(os.path.join(tmpdir, ntpath.basename(allkindofcomplexity)))
    assert os.path.exists(os.path.join(tmpdir, ntpath.basename(plate_msup)))
    assert os.path.exists(os.path.join(tmpdir, ntpath.basename(multishells)))


@pytest.mark.skipif(running_docker, reason="Path hidden within docker container")
def test_download_with_subdir(multishells, tmpdir, server_type_remote_process):
    tmpdir = str(tmpdir)
    file = dpf.core.upload_file_in_tmp_folder(
        multishells, server=server_type_remote_process
    )

    base = dpf.core.BaseService(server=server_type_remote_process)
    separator = base._get_separator(file)

    import ntpath

    filename = ntpath.basename(file)
    parent_path = os.path.dirname(file)
    to_server_path = parent_path + separator + "subdir" + separator + filename
    subdir_filepath = dpf.core.upload_file(
        file, to_server_path, server=server_type_remote_process
    )
    folder = parent_path

    out = dpf.core.download_files_in_folder(
        folder, tmpdir, server=server_type_remote_process
    )
    p1 = os.path.join(tmpdir, filename)
    p2 = os.path.join(tmpdir, "subdir", filename)
    # p1 = tmpdir + "/" + filename
    # p2 = tmpdir + "/subdir/" + filename
    assert os.path.exists(p1)
    assert os.path.exists(p2)


@pytest.mark.skipif(running_docker, reason="Path hidden within docker container")
def test_downloadinfolder_uploadinfolder(
    multishells, tmpdir, server_type_remote_process
):
    tmpdir = str(tmpdir)
    base = dpf.core.BaseService(server=server_type_remote_process)
    # create in tmpdir some architecture with subfolder in subfolder
    path1 = os.path.join(tmpdir, os.path.basename(multishells))
    path2 = os.path.join(tmpdir, "subdirA", os.path.basename(multishells))
    path4 = os.path.join(tmpdir, "subdirB", os.path.basename(multishells))
    from shutil import copyfile

    copyfile(multishells, path1)
    os.mkdir(os.path.join(tmpdir, "subdirA"))
    copyfile(multishells, path2)
    os.mkdir(os.path.join(tmpdir, "subdirB"))
    copyfile(multishells, path4)
    # upload it
    TARGET_PATH = base.make_tmp_dir_server()
    dpf.core.upload_files_in_folder(
        to_server_folder_path=TARGET_PATH,
        client_folder_path=tmpdir,
        specific_extension="rst",
        server=server_type_remote_process,
    )
    # download it
    new_tmpdir = os.path.join(tmpdir, "my_tmp_dir")
    os.mkdir(new_tmpdir)
    out = dpf.core.download_files_in_folder(
        TARGET_PATH, new_tmpdir, server=server_type_remote_process
    )
    # check if the architecture of the download is ok
    path1_check = os.path.join(new_tmpdir, os.path.basename(multishells))
    path2_check = os.path.join(new_tmpdir, "subdirA", os.path.basename(multishells))
    path4_check = os.path.join(new_tmpdir, "subdirB", os.path.basename(multishells))
    assert os.path.exists(path1_check)
    assert os.path.exists(path2_check)
    assert os.path.exists(path4_check)
    # clean
    # os.remove(os.path.join(tmpdir, "tmpdir"))
    # os.remove(os.path.join(tmpdir, "subdirA"))
    # os.remove(os.path.join(tmpdir, "subdirB"))


# def test_downloadinfolder_uploadinfolder_subsubdir(multishells, tmpdir):
#     base = dpf.core.BaseService()
#     # create in tmpdir some architecture with subfolder in subfolder
#     path1 = os.path.join(tmpdir, os.path.basename(multishells))
#     path2 = os.path.join(tmpdir, "subdirA", os.path.basename(multishells))
#     path3 = os.path.join(tmpdir, "subdirA", "subdir1", os.path.basename(multishells))
#     path4 = os.path.join(tmpdir, "subdirB", os.path.basename(multishells))
#     from shutil import copyfile
#     copyfile(multishells, path1)
#     os.mkdir(os.path.join(tmpdir, "subdirA"))
#     copyfile(multishells, path2)
#     os.mkdir(os.path.join(tmpdir, "subdirA", "subdir1"))
#     copyfile(multishells, path3)
#     os.mkdir(os.path.join(tmpdir, "subdirB"))
#     copyfile(multishells, path4)
#     # upload it
#     TARGET_PATH = base.make_tmp_dir_server()
#     base.upload_files_in_folder(
#         to_server_folder_path = TARGET_PATH,
#         client_folder_path = tmpdir,
#         specific_extension = "rst"
#     )
#     # download it
#     new_tmpdir = os.path.join(tmpdir, "tmpdir")
#     os.mkdir(new_tmpdir)
#     out = dpf.core.download_files_in_folder(TARGET_PATH, new_tmpdir)
#     # check if the architecture of the download is ok
#     path1_check = os.path.join(new_tmpdir, os.path.basename(multishells))
#     path2_check = os.path.join(new_tmpdir, "subdirA", os.path.basename(multishells))
#     path3_check = os.path.join(new_tmpdir, "subdirA", "subdir1", os.path.basename(multishells))
#     path4_check = os.path.join(new_tmpdir, "subdirB", os.path.basename(multishells))
#     assert os.path.exists(path1_check)
#     assert os.path.exists(path2_check)
#     assert os.path.exists(path3_check)
#     assert os.path.exists(path4_check)
#     # clean
#     # os.remove(os.path.join(tmpdir, "tmpdir"))
#     # os.remove(os.path.join(tmpdir, "subdirA"))
#     # os.remove(os.path.join(tmpdir, "subdirA", "subdir1"))
#     # os.remove(os.path.join(tmpdir, "subdirB"))


def test_uploadinfolder_emptyfolder(tmpdir, server_type_remote_process):
    tmpdir = str(tmpdir)
    base = dpf.core.BaseService(server=server_type_remote_process)
    TARGET_PATH = base.make_tmp_dir_server()
    path = base.upload_files_in_folder(
        to_server_folder_path=TARGET_PATH, client_folder_path=tmpdir
    )
    assert len(path) == 0


def test_load_plugin_correctly(server_type):
    from ansys.dpf import core as dpf
    actual_path = os.path.dirname(pkgutil.get_loader("ansys.dpf.core").path)

    base = dpf.BaseService(server=server_type)
    if os.name == "nt":
        base.load_library("Ans.Dpf.Math.dll", "math_operators", generate_operators=True)
        t = os.path.getmtime(os.path.join(actual_path, r"operators/math/fft_eval.py"))
        assert datetime.datetime.fromtimestamp(t).date() == datetime.datetime.today().date()
    else:
        base.load_library("libAns.Dpf.Math.so", "math_operators")
    exists = os.path.exists(os.path.join(actual_path, r"operators/fft_eval.py"))
    assert not exists
    num_lines = sum(
        1 for line in open(os.path.join(actual_path, r"operators/math/__init__.py"))
    )
    assert num_lines >= 11


@conftest.raises_for_servers_version_under("4.0")
def test_load_plugin_correctly_remote():
    from ansys.dpf import core as dpf
    server = dpf.start_local_server(config=dpf.AvailableServerConfigs.GrpcServer, as_global=False)
    server_connected = dpf.connect_to_server(server.ip, server.port, as_global=False)

    actual_path = os.path.dirname(pkgutil.get_loader("ansys.dpf.core").path)

    if os.name == "posix":
        dpf.load_library("libAns.Dpf.Math.so", "math_operators", server=server_connected)
    else:
        dpf.load_library("Ans.Dpf.Math.dll", "math_operators", server=server_connected)
        t = os.path.getmtime(os.path.join(actual_path, r"operators/math/fft_eval.py"))
        assert datetime.datetime.fromtimestamp(t).date() == datetime.datetime.today().date()

    actual_path = os.path.dirname(pkgutil.get_loader("ansys.dpf.core").path)

    assert os.path.exists(os.path.join(actual_path, r"operators/math/fft_eval.py"))


def test_dpf_join(server_type):
    dpf.core.DataSources("bla", server=server_type)  # start server
    left = "temp"
    right = "file.rst"
    conc = dpf.core.path_utilities.join(left, right)
    os_server = dpf.core.SERVER.os
    if os_server == "posix":
        assert conc == "temp/file.rst"
    elif os_server == "nt":
        assert conc == "temp\\file.rst"


@pytest.mark.skipif(
    not conftest.IS_USING_GATEBIN, reason="This test must have gatebin installed"
)
@pytest.mark.skipif(
    not conftest.SERVERS_VERSION_GREATER_THAN_OR_EQUAL_TO_4_0,
    reason="GrpcServer class is " "supported starting server version 4.0",
)
def test_load_api_without_awp_root(restore_awp_root):
    from ansys.dpf.core.server_factory import ServerConfig, CommunicationProtocols

    legacy_conf = ServerConfig(protocol=CommunicationProtocols.gRPC, legacy=True)
    loc_serv = dpf.core.start_local_server(config=legacy_conf, as_global=False)

    awp_root_name = "AWP_ROOT" + dpf.core.misc.__ansys_version__
    # delete awp_root
    del os.environ[awp_root_name]

    # start CServer
    conf = ServerConfig(protocol=CommunicationProtocols.gRPC, legacy=False)
    serv = dpf.core.connect_to_server(
        config=conf, as_global=False, ip=loc_serv.ip, port=loc_serv.port
    )

    assert serv._client_api_path is not None
    assert serv._grpc_client_path is not None
    dpf_inner_path = os.path.join("ansys", "dpf", "gatebin")
    assert dpf_inner_path in serv._client_api_path
    assert dpf_inner_path in serv._grpc_client_path


@pytest.mark.skipif(
    not conftest.IS_USING_GATEBIN, reason="This test must have gatebin installed"
)
@pytest.mark.skipif(
    not conftest.SERVERS_VERSION_GREATER_THAN_OR_EQUAL_TO_4_0,
    reason="GrpcServer class is " "supported starting server version 4.0",
)
def test_load_api_with_awp_root():
    # with awp_root
    from ansys.dpf.core.server_factory import ServerConfig, CommunicationProtocols

    conf = ServerConfig(protocol=CommunicationProtocols.gRPC, legacy=False)
    serv_2 = dpf.core.start_local_server(config=conf, as_global=False)

    assert serv_2._client_api_path is not None
    assert serv_2._grpc_client_path is not None
    dpf_inner_path = os.path.join("ansys", "dpf", "gatebin")
    assert dpf_inner_path in serv_2._client_api_path
    assert dpf_inner_path in serv_2._grpc_client_path


@pytest.mark.skipif(
    not conftest.IS_USING_GATEBIN, reason="This test must have gatebin installed"
)
@pytest.mark.skipif(
    not conftest.SERVERS_VERSION_GREATER_THAN_OR_EQUAL_TO_4_0,
    reason="GrpcServer class is " "supported starting server version 4.0",
)
def test_load_api_with_awp_root_2():
    from ansys.dpf.core.server_factory import ServerConfig, CommunicationProtocols

    legacy_conf = ServerConfig(protocol=CommunicationProtocols.gRPC, legacy=True)
    loc_serv = dpf.core.start_local_server(config=legacy_conf, as_global=False)

    # start CServer
    conf = ServerConfig(protocol=CommunicationProtocols.gRPC, legacy=False)
    serv = dpf.core.connect_to_server(
        config=conf, as_global=False, ip=loc_serv.ip, port=loc_serv.port
    )

    assert serv._client_api_path is not None
    assert serv._grpc_client_path is not None
    dpf_inner_path = os.path.join("ansys", "dpf", "gatebin")
    assert dpf_inner_path in serv._client_api_path
    assert dpf_inner_path in serv._grpc_client_path


@pytest.mark.skipif(
    conftest.IS_USING_GATEBIN, reason="This test must not have gatebin installed"
)
@pytest.mark.skipif(
    not conftest.SERVERS_VERSION_GREATER_THAN_OR_EQUAL_TO_4_0,
    reason="GrpcServer class is " "supported starting server version 4.0",
)
def test_load_api_without_awp_root_no_gatebin(restore_awp_root):
    from ansys.dpf.core.server_factory import ServerConfig, CommunicationProtocols

    legacy_conf = ServerConfig(protocol=CommunicationProtocols.gRPC, legacy=True)
    loc_serv = dpf.core.start_local_server(config=legacy_conf, as_global=False)

    awp_root_name = "AWP_ROOT" + dpf.core.misc.__ansys_version__
    # delete awp_root
    del os.environ[awp_root_name]

    # start CServer
    conf = ServerConfig(protocol=CommunicationProtocols.gRPC, legacy=False)
    with pytest.warns(UserWarning, match="Could not connect to remote server as ansys-dpf--gatebin "
                                         "is missing. Trying again using LegacyGrpcServer.\n"):
        serv = dpf.core.connect_to_server(
            config=conf, as_global=False, ip=loc_serv.ip, port=loc_serv.port
        )


@pytest.mark.skipif(
    conftest.IS_USING_GATEBIN, reason="This test must no have gatebin installed"
)
@pytest.mark.skipif(
    not conftest.SERVERS_VERSION_GREATER_THAN_OR_EQUAL_TO_4_0,
    reason="GrpcServer class is " "supported starting server version 4.0",
)
def test_load_api_with_awp_root_no_gatebin():
    # with awp_root
    from ansys.dpf.core.server_factory import ServerConfig, CommunicationProtocols

    conf = ServerConfig(protocol=CommunicationProtocols.gRPC, legacy=False)
    serv_2 = dpf.core.start_local_server(config=conf, as_global=False)

    assert serv_2._client_api_path is not None
    assert serv_2._grpc_client_path is not None
    ISPOSIX = os.name == "posix"
    if not ISPOSIX:
        dpf_inner_path = os.path.join("aisol", "bin", "winx64")
    else:
        dpf_inner_path = os.path.join("aisol", "dll", "linx64")
    assert dpf_inner_path in serv_2._client_api_path
    assert dpf_inner_path in serv_2._grpc_client_path


@pytest.mark.skipif(
    conftest.IS_USING_GATEBIN, reason="This test must not have gatebin installed"
)
@pytest.mark.skipif(
    not conftest.SERVERS_VERSION_GREATER_THAN_OR_EQUAL_TO_4_0,
    reason="GrpcServer class is " "supported starting server version 4.0",
)
def test_load_api_with_awp_root_2_no_gatebin():
    from ansys.dpf.core.server_factory import ServerConfig, CommunicationProtocols

    legacy_conf = ServerConfig(protocol=CommunicationProtocols.gRPC, legacy=True)
    loc_serv = dpf.core.start_local_server(config=legacy_conf, as_global=False)

    # start CServer
    conf = ServerConfig(protocol=CommunicationProtocols.gRPC, legacy=False)
    serv = dpf.core.connect_to_server(
        config=conf, as_global=False, ip=loc_serv.ip, port=loc_serv.port
    )

    assert serv._client_api_path is not None
    assert serv._grpc_client_path is not None
    ISPOSIX = os.name == "posix"
    if not ISPOSIX:
        dpf_inner_path = os.path.join("aisol", "bin", "winx64")
    else:
        dpf_inner_path = os.path.join("aisol", "dll", "linx64")
    assert dpf_inner_path in serv._client_api_path
    assert dpf_inner_path in serv._grpc_client_path


if __name__ == "__main__":
    test_load_api_with_awp_root()<|MERGE_RESOLUTION|>--- conflicted
+++ resolved
@@ -44,24 +44,6 @@
     assert loaded
 
 
-<<<<<<< HEAD
-def test_launch_server_full_path():
-    ansys_path = os.environ.get(
-        "AWP_ROOT" + dpf.core.misc.__ansys_version__, dpf.core.misc.find_ansys()
-    )
-    if os.name == "nt":
-        path = os.path.join(ansys_path, "aisol", "bin", "winx64")
-    else:
-        path = os.path.join(ansys_path, "aisol", "bin", "linx64")
-
-    print("trying to launch on ", path)
-    print(os.listdir(path))
-    server = dpf.core.start_local_server(as_global=False, ansys_path=path)
-    assert "server_port" in server.info
-
-
-=======
->>>>>>> a34aa054
 def transfer_to_local_path(path):
     return os.path.normpath(
         path.replace(
