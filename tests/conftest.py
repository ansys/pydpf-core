"""This runs at the init of the pytest session

Launch or connect to a persistent local DPF service to be shared in
pytest as a session fixture
"""
import os
import functools

import psutil
import pytest

import ansys.dpf.core.server_types
from ansys.dpf import core
from ansys.dpf.core import examples
from ansys.dpf.core import path_utilities
from ansys.dpf.core.server_factory import ServerConfig, CommunicationProtocols
from ansys.dpf.core.check_version import meets_version, get_server_version
from ansys.dpf.gate.load_api import _try_use_gatebin
import warnings

ACCEPTABLE_FAILURE_RATE = 0.5

core.settings.disable_off_screen_rendering()
os.environ["PYVISTA_OFF_SCREEN"] = "true"
core.settings.bypass_pv_opengl_osmesa_crash()
os.environ["MPLBACKEND"] = "Agg"
# currently running dpf on docker.  Used for testing on CI
running_docker = ansys.dpf.core.server_types.RUNNING_DOCKER["use_docker"]
DPF_SERVER_TYPE = os.environ.get("DPF_SERVER_TYPE", None)

local_test_repo = False

if os.name == "posix":
    import ssl

    ssl._create_default_https_context = ssl._create_unverified_context

if running_docker:
    if local_test_repo:
        core.server_types.RUNNING_DOCKER["args"] += (
            ' -v "'
            f'{os.environ.get("AWP_UNIT_TEST_FILES", False)}'
            ':/tmp/test_files"'
        )


@pytest.hookimpl()
def pytest_sessionfinish(session, exitstatus):
    if os.name == "posix":
        # accept ACCEPTABLE_FAILURE_RATE percent of failure on Linux
        if exitstatus != pytest.ExitCode.TESTS_FAILED:
            return
        failure_rate = (100.0 * session.testsfailed) / session.testscollected
        if failure_rate <= ACCEPTABLE_FAILURE_RATE:
            session.exitstatus = 0
    else:
        return exitstatus


def resolve_test_file(basename, additional_path="", is_in_examples=None):
    """Resolves a test file's full path based on the base name and the
    environment.

    Normally returns local path unless server is running on docker and
    this repository has been mapped to the docker image at /dpf.
    """
    if local_test_repo is False:
        if is_in_examples:
            return getattr(examples, is_in_examples)
        else:
            # otherwise, assume file is local
            test_path = os.path.join(
                os.path.dirname(os.path.abspath(__file__)), os.path.pardir, "tests"
            )
            test_files_path = os.path.join(test_path, "testfiles")
            filename = os.path.join(test_files_path, additional_path, basename)
            if not os.path.isfile(filename):
                raise FileNotFoundError(
                    f"Unable to locate {basename} at {test_files_path}"
                )
            return filename
    elif os.environ.get("AWP_UNIT_TEST_FILES", False):
        if running_docker:
            return path_utilities.join(
                "/tmp/test_files", "python", additional_path, basename
            )
        test_files_path = os.path.join(os.environ["AWP_UNIT_TEST_FILES"], "python")
        filename = os.path.join(
            test_files_path, os.path.join(additional_path, basename)
        )
        if not os.path.isfile(filename):
            raise FileNotFoundError(f"Unable to locate {basename} at {test_files_path}")
        return filename


@pytest.fixture()
def allkindofcomplexity():
    """Resolve the path of the "allKindOfComplexity.rst" result file."""
    return examples.download_all_kinds_of_complexity()


@pytest.fixture()
def simple_bar():
    """Resolve the path of the "ASimpleBar.rst" result file."""
    return resolve_test_file("ASimpleBar.rst", "", "simple_bar")


@pytest.fixture()
def velocity_acceleration():
    """Resolve the path of the "velocity_acceleration.rst" result file."""
    return resolve_test_file("velocity_acceleration.rst", "rst_operators")


@pytest.fixture()
def cyclic_lin_rst():
    """Resolve the path of the "cyclic/file.rst" result file."""
    return resolve_test_file("file.rst", "cyclic")


@pytest.fixture()
def cyclic_ds():
    """Resolve the path of the "cyclic/ds.dat" result file."""
    return resolve_test_file("ds.dat", "cyclic")


@pytest.fixture()
def fields_container_csv():
    """Resolve the path of the "csvToField/fields_container.csv" result file."""
    return resolve_test_file("fields_container.csv", "csvToField")


@pytest.fixture()
def simple_rst():
    """Resolve the path of the "rst_operators/simpleModel.rst" result file."""
    return resolve_test_file("simpleModel.rst", "rst_operators")


@pytest.fixture()
def multishells():
    """Resolve the path of the "rst_operators/multishells.rst" result file."""
    return resolve_test_file("model_with_ns.rst", "", "multishells_rst")


@pytest.fixture()
def complex_model():
    """Resolve the path of the "complex/fileComplex.rst" result file."""
    return resolve_test_file("complex.rst", "", "complex_rst")


@pytest.fixture()
def plate_msup():
    """Resolve the path of the "msup/plate1.rst" result file.

    Originally:
    UnitTestDataFiles/DataProcessing/expansion/msup/Transient/plate1/file.rst
    """
    return resolve_test_file("msup_transient_plate1.rst", "", "msup_transient")


@pytest.fixture()
def model_with_ns():
    """Resolve the path of the "model_with_ns.rst" result file."""
    return resolve_test_file("model_with_ns.rst", "", "multishells_rst")


@pytest.fixture()
def cff_data_sources():
    """Create a data sources with a cas and a dat file of fluent"""
    ds = core.DataSources()
    files = examples.download_fluent_files()
    ds.set_result_file_path(files["cas"], "cas")
    ds.add_file_path(files["dat"], "dat")
    return ds


@pytest.fixture()
def d3plot():
    """Resolve the path of the "d3plot/d3plot" result file."""
    return resolve_test_file("d3plot", "d3plot")


@pytest.fixture()
def engineering_data_sources():
    """Resolve the path of the "model_with_ns.rst" result file."""
    ds = core.DataSources(resolve_test_file("file.rst", "engineeringData"))
    ds.add_file_path(
        resolve_test_file("MatML.xml", "engineeringData"), "EngineeringData"
    )
    ds.add_file_path(resolve_test_file("ds.dat", "engineeringData"), "dat")
    return ds


@pytest.fixture()
def cyclic_multistage():
    """Resolve the path of the "msup/plate1.rst" result file.

    Originally:
    UnitTestDataFiles/DataProcessing/expansion/msup/Transient/plate1/file.rst
    """
    return core.examples.download_multi_stage_cyclic_result()


<<<<<<< HEAD
=======
SERVERS_VERSION_GREATER_THAN_OR_EQUAL_TO_5_0 = meets_version(
    get_server_version(core._global_server()), "5.0"
)
>>>>>>> bcbe3a83
SERVERS_VERSION_GREATER_THAN_OR_EQUAL_TO_4_0 = meets_version(
    get_server_version(core._global_server()), "4.0"
)
SERVERS_VERSION_GREATER_THAN_OR_EQUAL_TO_3_0 = meets_version(
    get_server_version(core._global_server()), "3.0"
)

IS_USING_GATEBIN = _try_use_gatebin()


def raises_for_servers_version_under(version):
    """Launch the test normally if the server version is equal or higher than the "version"
    parameter. Else it makes sure that the test fails by raising a "DpfVersionNotSupported"
    error.
    """

    def decorator(func):
        @pytest.mark.xfail(
            not meets_version(get_server_version(core._global_server()), version),
            reason=f"Requires server version greater than or equal to {version}",
            raises=core.errors.DpfVersionNotSupported,
        )
        @functools.wraps(func)
        def wrapper(*args, **kwargs):
            func(*args, **kwargs)

        return wrapper

    return decorator


if SERVERS_VERSION_GREATER_THAN_OR_EQUAL_TO_4_0:

    @pytest.fixture(
        scope="session",
        params=[
            ServerConfig(protocol=CommunicationProtocols.gRPC, legacy=True),
            ServerConfig(protocol=CommunicationProtocols.gRPC, legacy=False),
            ServerConfig(protocol=CommunicationProtocols.InProcess, legacy=False),
        ],
        ids=["ansys-grpc-dpf", "gRPC CLayer", "in Process CLayer"],
    )
    def server_type(request):
        server = core.start_local_server(config=request.param, as_global=False)
        if request.param == ServerConfig(
            protocol=CommunicationProtocols.gRPC, legacy=False
        ):
            core.settings.get_runtime_client_config(server).cache_enabled = False
        return server

    @pytest.fixture(
        scope="session",
        params=[
            ServerConfig(protocol=CommunicationProtocols.gRPC, legacy=True),
            ServerConfig(protocol=CommunicationProtocols.gRPC, legacy=False),
        ],
        ids=[
            "ansys-grpc-dpf",
            "gRPC CLayer",
        ],
    )
    def server_type_remote_process(request):
        server = core.start_local_server(config=request.param, as_global=False)
        if request.param == ServerConfig(
            protocol=CommunicationProtocols.gRPC, legacy=False
        ):
            core.settings.get_runtime_client_config(server).cache_enabled = True
        return server

    @pytest.fixture(
        scope="session",
        params=[
            ServerConfig(protocol=CommunicationProtocols.gRPC, legacy=True),
            ServerConfig(protocol=CommunicationProtocols.gRPC, legacy=False),
        ],
        ids=["ansys-grpc-dpf config", "gRPC CLayer config"],
    )
    def remote_config_server_type(request):
        return request.param

    @pytest.fixture(
        scope="session",
        params=[ServerConfig(protocol=CommunicationProtocols.gRPC, legacy=True)],
        ids=[
            "ansys-grpc-dpf",
        ],
    )
    def server_type_legacy_grpc(request):
        return core.start_local_server(config=request.param, as_global=False)

else:

    @pytest.fixture(scope="session")
    def server_type():
        return core._global_server()

    @pytest.fixture(
        scope="session",
        params=[ServerConfig(protocol=CommunicationProtocols.gRPC, legacy=True)],
        ids=[
            "ansys-grpc-dpf",
        ],
    )
    def server_type_remote_process(request):
        return core._global_server()

    @pytest.fixture(
        scope="session",
        params=[ServerConfig(protocol=CommunicationProtocols.gRPC, legacy=True)],
        ids=[
            "ansys-grpc-dpf",
        ],
    )
    def remote_config_server_type(request):
        return request.param

    @pytest.fixture(scope="session")
    def server_type_legacy_grpc(request):
        return core._global_server()


@pytest.fixture(
    scope="session",
    params=[ServerConfig(protocol=CommunicationProtocols.gRPC, legacy=False)],
    ids=[
        "gRPC CLayer",
    ],
)
def server_clayer_remote_process(request):
    server = core.start_local_server(config=request.param, as_global=False)
    if request.param == ServerConfig(
        protocol=CommunicationProtocols.gRPC, legacy=False
    ):
        client = core.settings.get_runtime_client_config(server)
        client.cache_enabled = True
    return server


@pytest.fixture(
    scope="session",
    params=[
        ServerConfig(protocol=CommunicationProtocols.gRPC, legacy=False),
        ServerConfig(protocol=None, legacy=False),
    ],
    ids=["gRPC CLayer", "in Process CLayer"],
)
def server_clayer(request):
    server = core.start_local_server(config=request.param, as_global=False)
    if request.param == ServerConfig(
        protocol=CommunicationProtocols.gRPC, legacy=False
    ):
        core.settings.get_runtime_client_config(server).cache_enabled = False
    return server


@pytest.fixture()
<<<<<<< HEAD
def restore_awp_root(request):
=======
def restore_awp_root():
>>>>>>> bcbe3a83
    awp_root_name = "AWP_ROOT" + core.misc.__ansys_version__
    awp_root_save = os.environ.get(awp_root_name, None)
    yield
    # restore awp_root
    os.environ[awp_root_name] = awp_root_save


class LocalServers:
    def __init__(self):
        self._local_servers = []
        self._max_iter = 3

    def __getitem__(self, item):
        if not SERVERS_VERSION_GREATER_THAN_OR_EQUAL_TO_4_0:
            conf = ServerConfig(protocol=CommunicationProtocols.gRPC, legacy=True)
        else:
            conf = ServerConfig(protocol=CommunicationProtocols.gRPC, legacy=False)
        if len(self._local_servers) <= item:
            while len(self._local_servers) <= item:
                self._local_servers.append(core.start_local_server(as_global=False, config=conf))
                if SERVERS_VERSION_GREATER_THAN_OR_EQUAL_TO_4_0:
                    runtime_config = core.settings.get_runtime_client_config(
                        self._local_servers[-1]
                    )
                    runtime_config.cache_enabled = False
        try:
            self._local_servers[item].info
            return self._local_servers[item]
        except:
            for iter in range(0, self._max_iter):
                try:
                    self._local_servers[item] = core.start_local_server(
                        as_global=False, config=conf
                    )
                    self._local_servers[item].info
                    break
                except:
                    pass
            return self._local_servers[item]

    def clear(self):
        self._local_servers = []


local_servers = LocalServers()


@pytest.fixture()
def local_server():
    return local_servers[0]


@pytest.fixture(autouse=False)
def count_servers(request):
    """Count servers once we are finished."""

    def count_servers():
        num_dpf_exe = 0
        for proc in psutil.process_iter():
            if proc.name() == "Ans.Dpf.Grpc.exe":
                num_dpf_exe += 1
        warnings.warn(UserWarning(f"Number of servers running: {num_dpf_exe}"))
        # assert num_dpf_exe == 1

    request.addfinalizer(count_servers)<|MERGE_RESOLUTION|>--- conflicted
+++ resolved
@@ -18,7 +18,7 @@
 from ansys.dpf.gate.load_api import _try_use_gatebin
 import warnings
 
-ACCEPTABLE_FAILURE_RATE = 0.5
+ACCEPTABLE_FAILURE_RATE = 0
 
 core.settings.disable_off_screen_rendering()
 os.environ["PYVISTA_OFF_SCREEN"] = "true"
@@ -200,12 +200,9 @@
     return core.examples.download_multi_stage_cyclic_result()
 
 
-<<<<<<< HEAD
-=======
 SERVERS_VERSION_GREATER_THAN_OR_EQUAL_TO_5_0 = meets_version(
     get_server_version(core._global_server()), "5.0"
 )
->>>>>>> bcbe3a83
 SERVERS_VERSION_GREATER_THAN_OR_EQUAL_TO_4_0 = meets_version(
     get_server_version(core._global_server()), "4.0"
 )
@@ -362,11 +359,7 @@
 
 
 @pytest.fixture()
-<<<<<<< HEAD
-def restore_awp_root(request):
-=======
 def restore_awp_root():
->>>>>>> bcbe3a83
     awp_root_name = "AWP_ROOT" + core.misc.__ansys_version__
     awp_root_save = os.environ.get(awp_root_name, None)
     yield
