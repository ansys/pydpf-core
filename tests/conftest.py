"""This runs at the init of the pytest session

Launch or connect to a persistent local DPF service to be shared in
pytest as a session fixture
"""
import os
import functools

import psutil
import pytest

import ansys.dpf.core.server_types
from ansys.dpf import core
from ansys.dpf.core import examples
from ansys.dpf.core import path_utilities
from ansys.dpf.core.server_factory import ServerConfig, CommunicationProtocols
from ansys.dpf.core.check_version import meets_version, get_server_version
from ansys.dpf.gate.load_api import _try_use_gatebin
import warnings

ACCEPTABLE_FAILURE_RATE = 0.5

core.settings.disable_off_screen_rendering()
os.environ["PYVISTA_OFF_SCREEN"] = "true"
os.environ["MPLBACKEND"] = "Agg"
# currently running dpf on docker.  Used for testing on CI
running_docker = ansys.dpf.core.server_types.RUNNING_DOCKER["use_docker"]
DPF_SERVER_TYPE = os.environ.get("DPF_SERVER_TYPE", None)

local_test_repo = False

if os.name == "posix":
    import ssl

    ssl._create_default_https_context = ssl._create_unverified_context

if running_docker:
    if local_test_repo:
        core.server_types.RUNNING_DOCKER["args"] += (
            ' -v "'
            f'{os.environ.get("AWP_UNIT_TEST_FILES", False)}'
            ':/tmp/test_files"'
        )


@pytest.hookimpl()
def pytest_sessionfinish(session, exitstatus):
    if os.name == "posix":
        # accept ACCEPTABLE_FAILURE_RATE percent of failure on Linux
        if exitstatus != pytest.ExitCode.TESTS_FAILED:
            return
        failure_rate = (100.0 * session.testsfailed) / session.testscollected
        if failure_rate <= ACCEPTABLE_FAILURE_RATE:
            session.exitstatus = 0
    else:
        return exitstatus


def resolve_test_file(basename, additional_path="", is_in_examples=None):
    """Resolves a test file's full path based on the base name and the
    environment.

    Normally returns local path unless server is running on docker and
    this repository has been mapped to the docker image at /dpf.
    """
    if local_test_repo is False:
        if is_in_examples:
            return getattr(examples, is_in_examples)
        else:
            # otherwise, assume file is local
            test_path = os.path.join(
                os.path.dirname(os.path.abspath(__file__)), os.path.pardir, "tests"
            )
            test_files_path = os.path.join(test_path, "testfiles")
            filename = os.path.join(test_files_path, additional_path, basename)
            if not os.path.isfile(filename):
                raise FileNotFoundError(
                    f"Unable to locate {basename} at {test_files_path}"
                )
            return filename
    elif os.environ.get("AWP_UNIT_TEST_FILES", False):
        if running_docker:
            return path_utilities.join(
                "/tmp/test_files", "python", additional_path, basename
            )
        test_files_path = os.path.join(os.environ["AWP_UNIT_TEST_FILES"], "python")
        filename = os.path.join(
            test_files_path, os.path.join(additional_path, basename)
        )
        if not os.path.isfile(filename):
            raise FileNotFoundError(f"Unable to locate {basename} at {test_files_path}")
        return filename


@pytest.fixture()
def allkindofcomplexity():
    """Resolve the path of the "allKindOfComplexity.rst" result file."""
    return examples.download_all_kinds_of_complexity()


@pytest.fixture()
def simple_bar():
    """Resolve the path of the "ASimpleBar.rst" result file."""
    return resolve_test_file("ASimpleBar.rst", "", "simple_bar")


@pytest.fixture()
def velocity_acceleration():
    """Resolve the path of the "velocity_acceleration.rst" result file."""
    return resolve_test_file("velocity_acceleration.rst", "rst_operators")


@pytest.fixture()
def cyclic_lin_rst():
    """Resolve the path of the "cyclic/file.rst" result file."""
    return resolve_test_file("file.rst", "cyclic")


@pytest.fixture()
def cyclic_ds():
    """Resolve the path of the "cyclic/ds.dat" result file."""
    return resolve_test_file("ds.dat", "cyclic")


@pytest.fixture()
def fields_container_csv():
    """Resolve the path of the "csvToField/fields_container.csv" result file."""
    return resolve_test_file("fields_container.csv", "csvToField")


@pytest.fixture()
def simple_rst():
    """Resolve the path of the "rst_operators/simpleModel.rst" result file."""
    return resolve_test_file("simpleModel.rst", "rst_operators")


@pytest.fixture()
def multishells():
    """Resolve the path of the "rst_operators/multishells.rst" result file."""
    return resolve_test_file("model_with_ns.rst", "", "multishells_rst")


@pytest.fixture()
def complex_model():
    """Resolve the path of the "complex/fileComplex.rst" result file."""
    return resolve_test_file("complex.rst", "", "complex_rst")


@pytest.fixture()
def plate_msup():
    """Resolve the path of the "msup/plate1.rst" result file.

    Originally:
    UnitTestDataFiles/DataProcessing/expansion/msup/Transient/plate1/file.rst
    """
    return resolve_test_file("msup_transient_plate1.rst", "", "msup_transient")


@pytest.fixture()
def model_with_ns():
    """Resolve the path of the "model_with_ns.rst" result file."""
    return resolve_test_file("model_with_ns.rst", "", "multishells_rst")


@pytest.fixture()
def cff_data_sources():
    """Create a data sources with a cas and a dat file of fluent"""
    ds = core.DataSources()
    files = examples.download_fluent_files()
    ds.set_result_file_path(files["cas"], "cas")
    ds.add_file_path(files["dat"], "dat")
    return ds


@pytest.fixture()
def d3plot():
    """Resolve the path of the "d3plot/d3plot" result file."""
    return resolve_test_file("d3plot", "d3plot")


@pytest.fixture()
def engineering_data_sources():
    """Resolve the path of the "model_with_ns.rst" result file."""
    ds = core.DataSources(resolve_test_file("file.rst", "engineeringData"))
    ds.add_file_path(
        resolve_test_file("MatML.xml", "engineeringData"), "EngineeringData"
    )
    ds.add_file_path(resolve_test_file("ds.dat", "engineeringData"), "dat")
    return ds


@pytest.fixture()
def cyclic_multistage():
    """Resolve the path of the "msup/plate1.rst" result file.

    Originally:
    UnitTestDataFiles/DataProcessing/expansion/msup/Transient/plate1/file.rst
    """
    return core.examples.download_multi_stage_cyclic_result()


SERVERS_VERSION_GREATER_THAN_OR_EQUAL_TO_5_0 = meets_version(
    get_server_version(core._global_server()), "5.0"
)
SERVERS_VERSION_GREATER_THAN_OR_EQUAL_TO_4_0 = meets_version(
    get_server_version(core._global_server()), "4.0"
)
SERVERS_VERSION_GREATER_THAN_OR_EQUAL_TO_3_0 = meets_version(
    get_server_version(core._global_server()), "3.0"
)

IS_USING_GATEBIN = _try_use_gatebin()


def raises_for_servers_version_under(version):
    """Launch the test normally if the server version is equal or higher than the "version"
    parameter. Else it makes sure that the test fails by raising a "DpfVersionNotSupported"
    error.
    """

    def decorator(func):
        @pytest.mark.xfail(
            not meets_version(get_server_version(core._global_server()), version),
            reason=f"Requires server version greater than or equal to {version}",
            raises=core.errors.DpfVersionNotSupported,
        )
        @functools.wraps(func)
        def wrapper(*args, **kwargs):
            func(*args, **kwargs)

        return wrapper

    return decorator


if SERVERS_VERSION_GREATER_THAN_OR_EQUAL_TO_4_0:

    @pytest.fixture(
        scope="session",
        params=[
            ServerConfig(protocol=CommunicationProtocols.gRPC, legacy=True),
            ServerConfig(protocol=CommunicationProtocols.gRPC, legacy=False),
            ServerConfig(protocol=CommunicationProtocols.InProcess, legacy=False),
        ],
        ids=["ansys-grpc-dpf", "gRPC CLayer", "in Process CLayer"],
    )
    def server_type(request):
        server = core.start_local_server(config=request.param, as_global=False)
        if request.param == ServerConfig(
            protocol=CommunicationProtocols.gRPC, legacy=False
        ):
            core.settings.get_runtime_client_config(server).cache_enabled = False
        return server

    @pytest.fixture(
        scope="session",
        params=[
            ServerConfig(protocol=CommunicationProtocols.gRPC, legacy=True),
            ServerConfig(protocol=CommunicationProtocols.gRPC, legacy=False),
        ],
        ids=[
            "ansys-grpc-dpf",
            "gRPC CLayer",
        ],
    )
    def server_type_remote_process(request):
        server = core.start_local_server(config=request.param, as_global=False)
        if request.param == ServerConfig(
            protocol=CommunicationProtocols.gRPC, legacy=False
        ):
            core.settings.get_runtime_client_config(server).cache_enabled = True
        return server

    @pytest.fixture(
        scope="session",
        params=[
            ServerConfig(protocol=CommunicationProtocols.gRPC, legacy=True),
            ServerConfig(protocol=CommunicationProtocols.gRPC, legacy=False),
        ],
        ids=["ansys-grpc-dpf config", "gRPC CLayer config"],
    )
    def remote_config_server_type(request):
        return request.param

    @pytest.fixture(
        scope="session",
        params=[ServerConfig(protocol=CommunicationProtocols.gRPC, legacy=True)],
        ids=[
            "ansys-grpc-dpf",
        ],
    )
    def server_type_legacy_grpc(request):
        return core.start_local_server(config=request.param, as_global=False)

else:

    @pytest.fixture(scope="session")
    def server_type():
        return core._global_server()

    @pytest.fixture(
        scope="session",
        params=[ServerConfig(protocol=CommunicationProtocols.gRPC, legacy=True)],
        ids=[
            "ansys-grpc-dpf",
        ],
    )
    def server_type_remote_process(request):
        return core._global_server()

    @pytest.fixture(
        scope="session",
        params=[ServerConfig(protocol=CommunicationProtocols.gRPC, legacy=True)],
        ids=[
            "ansys-grpc-dpf",
        ],
    )
    def remote_config_server_type(request):
        return request.param

    @pytest.fixture(scope="session")
    def server_type_legacy_grpc(request):
        return core._global_server()


@pytest.fixture(
    scope="session",
    params=[ServerConfig(protocol=CommunicationProtocols.gRPC, legacy=False)],
    ids=[
        "gRPC CLayer",
    ],
)
def server_clayer_remote_process(request):
    server = core.start_local_server(config=request.param, as_global=False)
    if request.param == ServerConfig(
        protocol=CommunicationProtocols.gRPC, legacy=False
    ):
        client = core.settings.get_runtime_client_config(server)
        client.cache_enabled = True
    return server


@pytest.fixture(
    scope="session",
    params=[
        ServerConfig(protocol=CommunicationProtocols.gRPC, legacy=False),
        ServerConfig(protocol=None, legacy=False),
    ],
    ids=["gRPC CLayer", "in Process CLayer"],
)
def server_clayer(request):
    server = core.start_local_server(config=request.param, as_global=False)
    if request.param == ServerConfig(
        protocol=CommunicationProtocols.gRPC, legacy=False
    ):
        core.settings.get_runtime_client_config(server).cache_enabled = False
    return server


@pytest.fixture()
<<<<<<< HEAD
def restore_awp_root(request):
=======
def restore_awp_root():
>>>>>>> 8052963a
    awp_root_name = "AWP_ROOT" + core.misc.__ansys_version__
    awp_root_save = os.environ.get(awp_root_name, None)
    yield
    # restore awp_root
    os.environ[awp_root_name] = awp_root_save


class LocalServers:
    def __init__(self):
        self._local_servers = []
        self._max_iter = 3

    def __getitem__(self, item):
        if not SERVERS_VERSION_GREATER_THAN_OR_EQUAL_TO_4_0:
            conf = ServerConfig(protocol=CommunicationProtocols.gRPC, legacy=True)
        else:
            conf = ServerConfig(protocol=CommunicationProtocols.gRPC, legacy=False)
        if len(self._local_servers) <= item:
            while len(self._local_servers) <= item:
                self._local_servers.append(core.start_local_server(as_global=False, config=conf))
                if SERVERS_VERSION_GREATER_THAN_OR_EQUAL_TO_4_0:
                    runtime_config = core.settings.get_runtime_client_config(
                        self._local_servers[-1]
                    )
                    runtime_config.cache_enabled = False
        try:
            self._local_servers[item].info
            return self._local_servers[item]
        except:
            for iter in range(0, self._max_iter):
                try:
                    self._local_servers[item] = core.start_local_server(
                        as_global=False, config=conf
                    )
                    self._local_servers[item].info
                    break
                except:
                    pass
            return self._local_servers[item]

    def clear(self):
        self._local_servers = []


local_servers = LocalServers()


@pytest.fixture()
def local_server():
    return local_servers[0]


@pytest.fixture(autouse=False)
def count_servers(request):
    """Count servers once we are finished."""

    def count_servers():
        num_dpf_exe = 0
        for proc in psutil.process_iter():
            if proc.name() == "Ans.Dpf.Grpc.exe":
                num_dpf_exe += 1
        warnings.warn(UserWarning(f"Number of servers running: {num_dpf_exe}"))
        # assert num_dpf_exe == 1

    request.addfinalizer(count_servers)<|MERGE_RESOLUTION|>--- conflicted
+++ resolved
@@ -358,11 +358,7 @@
 
 
 @pytest.fixture()
-<<<<<<< HEAD
-def restore_awp_root(request):
-=======
 def restore_awp_root():
->>>>>>> 8052963a
     awp_root_name = "AWP_ROOT" + core.misc.__ansys_version__
     awp_root_save = os.environ.get(awp_root_name, None)
     yield
