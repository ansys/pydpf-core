"""This runs at the init of the pytest session

Launch or connect to a persistent local DPF service to be shared in
pytest as a session fixture
"""
import os
import functools

import psutil
import pytest

import ansys.dpf.core.server_types
from ansys.dpf import core
from ansys.dpf.core import examples
from ansys.dpf.core import path_utilities
from ansys.dpf.core.server_factory import ServerConfig, CommunicationProtocols
from ansys.dpf.core.check_version import meets_version, get_server_version
from ansys.dpf.gate.load_api import _try_use_gatebin
import warnings

ACCEPTABLE_FAILURE_RATE = 0

core.settings.disable_off_screen_rendering()
# currently running dpf on docker.  Used for testing on CI
running_docker = ansys.dpf.core.server_types.RUNNING_DOCKER["use_docker"]

local_test_repo = False

if os.name == "posix":
    import ssl

    ssl._create_default_https_context = ssl._create_unverified_context

if running_docker:
    if local_test_repo:
        core.server_types.RUNNING_DOCKER["args"] += (
            ' -v "'
            f'{os.environ.get("AWP_UNIT_TEST_FILES", False)}'
            ':/tmp/test_files"'
        )


@pytest.hookimpl()
def pytest_sessionfinish(session, exitstatus):
    if os.name == "posix":
        # accept ACCEPTABLE_FAILURE_RATE percent of failure on Linux
        if exitstatus != pytest.ExitCode.TESTS_FAILED:
            return
        failure_rate = (100.0 * session.testsfailed) / session.testscollected
        if failure_rate <= ACCEPTABLE_FAILURE_RATE:
            session.exitstatus = 0
    else:
        return exitstatus


def resolve_test_file(basename, additional_path="", is_in_examples=None):
    """Resolves a test file's full path based on the base name and the
    environment.

    Normally returns local path unless server is running on docker and
    this repository has been mapped to the docker image at /dpf.
    """
    if local_test_repo is False:
        if is_in_examples:
            return getattr(examples, is_in_examples)
        else:
            # otherwise, assume file is local
            test_path = os.path.join(
                os.path.dirname(os.path.abspath(__file__)), os.path.pardir, "tests"
            )
            test_files_path = os.path.join(test_path, "testfiles")
            filename = os.path.join(test_files_path, additional_path, basename)
            if not os.path.isfile(filename):
                raise FileNotFoundError(
                    f"Unable to locate {basename} at {test_files_path}"
                )
            return filename
    elif os.environ.get("AWP_UNIT_TEST_FILES", False):
        if running_docker:
            return path_utilities.join(
                "/tmp/test_files", "python", additional_path, basename
            )
        test_files_path = os.path.join(os.environ["AWP_UNIT_TEST_FILES"], "python")
        filename = os.path.join(
            test_files_path, os.path.join(additional_path, basename)
        )
        if not os.path.isfile(filename):
            raise FileNotFoundError(f"Unable to locate {basename} at {test_files_path}")
        return filename


@pytest.fixture()
def allkindofcomplexity():
    """Resolve the path of the "allKindOfComplexity.rst" result file."""
    return examples.download_all_kinds_of_complexity()


@pytest.fixture()
def simple_bar():
    """Resolve the path of the "ASimpleBar.rst" result file."""
    return resolve_test_file("ASimpleBar.rst", "", "simple_bar")


@pytest.fixture()
def velocity_acceleration():
    """Resolve the path of the "velocity_acceleration.rst" result file."""
    return resolve_test_file("velocity_acceleration.rst", "rst_operators")


@pytest.fixture()
def cyclic_lin_rst():
    """Resolve the path of the "cyclic/file.rst" result file."""
    return resolve_test_file("file.rst", "cyclic")


@pytest.fixture()
def cyclic_ds():
    """Resolve the path of the "cyclic/ds.dat" result file."""
    return resolve_test_file("ds.dat", "cyclic")


@pytest.fixture()
def fields_container_csv():
    """Resolve the path of the "csvToField/fields_container.csv" result file."""
    return resolve_test_file("fields_container.csv", "csvToField")


@pytest.fixture()
def simple_rst():
    """Resolve the path of the "rst_operators/simpleModel.rst" result file."""
    return resolve_test_file("simpleModel.rst", "rst_operators")


@pytest.fixture()
def multishells():
    """Resolve the path of the "rst_operators/multishells.rst" result file."""
    return resolve_test_file("model_with_ns.rst", "", "multishells_rst")


@pytest.fixture()
def complex_model():
    """Resolve the path of the "complex/fileComplex.rst" result file."""
    return resolve_test_file("complex.rst", "", "complex_rst")


@pytest.fixture()
def plate_msup():
    """Resolve the path of the "msup/plate1.rst" result file.

    Originally:
    UnitTestDataFiles/DataProcessing/expansion/msup/Transient/plate1/file.rst
    """
    return resolve_test_file("msup_transient_plate1.rst", "", "msup_transient")


@pytest.fixture()
def model_with_ns():
    """Resolve the path of the "model_with_ns.rst" result file."""
    return resolve_test_file("model_with_ns.rst", "", "multishells_rst")


@pytest.fixture()
def cff_data_sources():
    """Create a data sources with a cas and a dat file of fluent"""
    ds = core.DataSources()
    files = examples.download_fluent_files()
    ds.set_result_file_path(files["cas"], "cas")
    ds.add_file_path(files["dat"], "dat")
    return ds


@pytest.fixture()
def d3plot():
    """Resolve the path of the "d3plot/d3plot" result file."""
    return resolve_test_file("d3plot", "d3plot")


@pytest.fixture()
def engineering_data_sources():
    """Resolve the path of the "model_with_ns.rst" result file."""
    ds = core.DataSources(resolve_test_file("file.rst", "engineeringData"))
    ds.add_file_path(
        resolve_test_file("MatML.xml", "engineeringData"), "EngineeringData"
    )
    ds.add_file_path(resolve_test_file("ds.dat", "engineeringData"), "dat")
    return ds


SERVERS_VERSION_GREATER_THAN_OR_EQUAL_TO_4_0 = meets_version(
    get_server_version(core._global_server()), "4.0"
)
SERVERS_VERSION_GREATER_THAN_OR_EQUAL_TO_3_0 = meets_version(
    get_server_version(core._global_server()), "3.0"
)

IS_USING_GATEBIN = _try_use_gatebin()


def raises_for_servers_version_under(version):
    """Launch the test normally if the server version is equal or higher than the "version"
    parameter. Else it makes sure that the test fails by raising a "DpfVersionNotSupported"
    error.
    """

    def decorator(func):
        @pytest.mark.xfail(
            not meets_version(get_server_version(core._global_server()), version),
            reason=f"Requires server version greater than or equal to {version}",
            raises=core.errors.DpfVersionNotSupported,
        )
        @functools.wraps(func)
        def wrapper(*args, **kwargs):
            func(*args, **kwargs)

        return wrapper

    return decorator


if SERVERS_VERSION_GREATER_THAN_OR_EQUAL_TO_4_0:

    @pytest.fixture(
        scope="session",
        params=[
            ServerConfig(protocol=CommunicationProtocols.gRPC, legacy=True),
            ServerConfig(protocol=CommunicationProtocols.gRPC, legacy=False),
            ServerConfig(protocol=CommunicationProtocols.InProcess, legacy=False),
        ],
        ids=["ansys-grpc-dpf", "gRPC CLayer", "in Process CLayer"],
    )
    def server_type(request):
        server = core.start_local_server(config=request.param, as_global=False)
        if request.param == ServerConfig(
            protocol=CommunicationProtocols.gRPC, legacy=False
        ):
            core.settings.get_runtime_client_config(server).cache_enabled = False
        return server

    @pytest.fixture(
        scope="session",
        params=[
            ServerConfig(protocol=CommunicationProtocols.gRPC, legacy=True),
            ServerConfig(protocol=CommunicationProtocols.gRPC, legacy=False),
        ],
        ids=[
            "ansys-grpc-dpf",
            "gRPC CLayer",
        ],
    )
    def server_type_remote_process(request):
        server = core.start_local_server(config=request.param, as_global=False)
        if request.param == ServerConfig(
            protocol=CommunicationProtocols.gRPC, legacy=False
        ):
            core.settings.get_runtime_client_config(server).cache_enabled = True
        return server

    @pytest.fixture(
        scope="session",
        params=[
            ServerConfig(protocol=CommunicationProtocols.gRPC, legacy=True),
            ServerConfig(protocol=CommunicationProtocols.gRPC, legacy=False),
        ],
        ids=["ansys-grpc-dpf config", "gRPC CLayer config"],
    )
    def remote_config_server_type(request):
        return request.param

    @pytest.fixture(
        scope="session",
        params=[ServerConfig(protocol=CommunicationProtocols.gRPC, legacy=True)],
        ids=[
            "ansys-grpc-dpf",
        ],
    )
    def server_type_legacy_grpc(request):
        return core.start_local_server(config=request.param, as_global=False)

    @pytest.fixture(scope="session", params=[ServerConfig(protocol=CommunicationProtocols.gRPC,
                                                          legacy=True),
                                             ServerConfig(protocol=CommunicationProtocols.gRPC,
                                                          legacy=False)],
                    ids=[
                        "ansys-grpc-dpf config",
                        "gRPC CLayer config"
                    ])
    def remote_config_server_type(request):
        return request.param

    @pytest.fixture(scope="session", params=[ServerConfig(protocol=CommunicationProtocols.gRPC,
                                                          legacy=True)],
                    ids=[
                        "ansys-grpc-dpf",
                    ])
    def server_type_legacy_grpc(request):
        return core.start_local_server(config=request.param, as_global=False)

else:

    @pytest.fixture(scope="session")
    def server_type():
        return core._global_server()

    @pytest.fixture(
        scope="session",
        params=[ServerConfig(protocol=CommunicationProtocols.gRPC, legacy=True)],
        ids=[
            "ansys-grpc-dpf",
        ],
    )
    def server_type_remote_process(request):
        return core._global_server()

<<<<<<< HEAD
    @pytest.fixture(scope="session", params=[ServerConfig(protocol=CommunicationProtocols.gRPC,
                                                          legacy=True)],
                    ids=[
                        "ansys-grpc-dpf",
                    ])
=======
    @pytest.fixture(
        scope="session",
        params=[ServerConfig(protocol=CommunicationProtocols.gRPC, legacy=True)],
        ids=[
            "ansys-grpc-dpf",
        ],
    )
>>>>>>> 0ea2ce56
    def remote_config_server_type(request):
        return request.param

    @pytest.fixture(scope="session")
    def server_type_legacy_grpc(request):
        return core._global_server()


@pytest.fixture(
    scope="session",
    params=[ServerConfig(protocol=CommunicationProtocols.gRPC, legacy=False)],
    ids=[
        "gRPC CLayer",
    ],
)
def server_clayer_remote_process(request):
    server = core.start_local_server(config=request.param, as_global=False)
    if request.param == ServerConfig(
        protocol=CommunicationProtocols.gRPC, legacy=False
    ):
        client = core.settings.get_runtime_client_config(server)
        client.cache_enabled = True
    return server


@pytest.fixture(
    scope="session",
    params=[
        ServerConfig(protocol=CommunicationProtocols.gRPC, legacy=False),
        ServerConfig(protocol=None, legacy=False),
    ],
    ids=["gRPC CLayer", "in Process CLayer"],
)
def server_clayer(request):
<<<<<<< HEAD
    return core.start_local_server(config=request.param, as_global=False)
=======
    server = core.start_local_server(config=request.param, as_global=False)
    if request.param == ServerConfig(
        protocol=CommunicationProtocols.gRPC, legacy=False
    ):
        core.settings.get_runtime_client_config(server).cache_enabled = False
    return server
>>>>>>> 0ea2ce56


class LocalServers:
    def __init__(self):
        self._local_servers = []
        self._max_iter = 3

    def __getitem__(self, item):
        if len(self._local_servers) <= item:
            while len(self._local_servers) <= item:
                self._local_servers.append(core.start_local_server(as_global=False))
        try:
            self._local_servers[item].info
            return self._local_servers[item]
        except:
            for iter in range(0, self._max_iter):
                try:
                    self._local_servers[item] = core.start_local_server(as_global=False)
                    self._local_servers[item].info
                    break
                except:
                    pass
            return self._local_servers[item]

    def clear(self):
        self._local_servers = []


local_servers = LocalServers()


@pytest.fixture()
def local_server():
    return local_servers[0]


@pytest.fixture(autouse=False)
def count_servers(request):
    """Count servers once we are finished."""

    def count_servers():
        num_dpf_exe = 0
        for proc in psutil.process_iter():
            if proc.name() == "Ans.Dpf.Grpc.exe":
                num_dpf_exe += 1
        warnings.warn(UserWarning(f"Number of servers running: {num_dpf_exe}"))
        # assert num_dpf_exe == 1

    request.addfinalizer(count_servers)<|MERGE_RESOLUTION|>--- conflicted
+++ resolved
@@ -311,13 +311,6 @@
     def server_type_remote_process(request):
         return core._global_server()
 
-<<<<<<< HEAD
-    @pytest.fixture(scope="session", params=[ServerConfig(protocol=CommunicationProtocols.gRPC,
-                                                          legacy=True)],
-                    ids=[
-                        "ansys-grpc-dpf",
-                    ])
-=======
     @pytest.fixture(
         scope="session",
         params=[ServerConfig(protocol=CommunicationProtocols.gRPC, legacy=True)],
@@ -325,7 +318,6 @@
             "ansys-grpc-dpf",
         ],
     )
->>>>>>> 0ea2ce56
     def remote_config_server_type(request):
         return request.param
 
@@ -360,18 +352,12 @@
     ids=["gRPC CLayer", "in Process CLayer"],
 )
 def server_clayer(request):
-<<<<<<< HEAD
-    return core.start_local_server(config=request.param, as_global=False)
-=======
     server = core.start_local_server(config=request.param, as_global=False)
     if request.param == ServerConfig(
         protocol=CommunicationProtocols.gRPC, legacy=False
     ):
         core.settings.get_runtime_client_config(server).cache_enabled = False
     return server
->>>>>>> 0ea2ce56
-
-
 class LocalServers:
     def __init__(self):
         self._local_servers = []
