# Copyright (C) 2020 - 2025 ANSYS, Inc. and/or its affiliates.
# SPDX-License-Identifier: MIT
#
#
# Permission is hereby granted, free of charge, to any person obtaining a copy
# of this software and associated documentation files (the "Software"), to deal
# in the Software without restriction, including without limitation the rights
# to use, copy, modify, merge, publish, distribute, sublicense, and/or sell
# copies of the Software, and to permit persons to whom the Software is
# furnished to do so, subject to the following conditions:
#
# The above copyright notice and this permission notice shall be included in all
# copies or substantial portions of the Software.
#
# THE SOFTWARE IS PROVIDED "AS IS", WITHOUT WARRANTY OF ANY KIND, EXPRESS OR
# IMPLIED, INCLUDING BUT NOT LIMITED TO THE WARRANTIES OF MERCHANTABILITY,
# FITNESS FOR A PARTICULAR PURPOSE AND NONINFRINGEMENT. IN NO EVENT SHALL THE
# AUTHORS OR COPYRIGHT HOLDERS BE LIABLE FOR ANY CLAIM, DAMAGES OR OTHER
# LIABILITY, WHETHER IN AN ACTION OF CONTRACT, TORT OR OTHERWISE, ARISING FROM,
# OUT OF OR IN CONNECTION WITH THE SOFTWARE OR THE USE OR OTHER DEALINGS IN THE
# SOFTWARE.

import pytest

import ansys.dpf.core as dpf
from ansys.dpf.core import errors, misc
from ansys.dpf.core.vtk_helper import (
    append_field_to_grid,
    append_fieldscontainer_to_grid,
    dpf_field_to_vtk,
    dpf_fieldscontainer_to_vtk,
    dpf_mesh_to_vtk,
    dpf_meshes_to_vtk,
    dpf_property_field_to_vtk,
<<<<<<< HEAD
    append_field_to_grid,
    append_fieldscontainer_to_grid,
    vtk_mesh_is_valid,
=======
>>>>>>> e1839c95
)
import conftest

if misc.module_exists("pyvista"):
    HAS_PYVISTA = True
    import pyvista as pv
else:
    HAS_PYVISTA = False


@pytest.mark.skipif(not HAS_PYVISTA, reason="Please install pyvista")
def test_dpf_mesh_to_vtk(simple_rst, server_type):
    model = dpf.Model(simple_rst, server=server_type)
    mesh = model.metadata.meshed_region
    # Mesh to VTK
    ug = dpf_mesh_to_vtk(mesh=mesh)
    assert isinstance(ug, pv.UnstructuredGrid)
    pv.plot(ug)
    # With deformation
    field = model.results.displacement.on_last_time_freq().eval()[0]
    initial_coord = mesh.nodes.coordinates_field
    updated_coord = (initial_coord + field).eval()
    ug = dpf_mesh_to_vtk(mesh=mesh, nodes=updated_coord)
    assert isinstance(ug, pv.UnstructuredGrid)
    pv.plot(ug)
    # As linear
    ug = dpf_mesh_to_vtk(mesh=mesh, as_linear=True)
    assert isinstance(ug, pv.UnstructuredGrid)
    pv.plot(ug)


@pytest.mark.skipif(
    not conftest.SERVERS_VERSION_GREATER_THAN_OR_EQUAL_TO_7_0,
    reason="CFF source operators where not supported before 7.0,",
)
@pytest.mark.skipif(not HAS_PYVISTA, reason="Please install pyvista")
def test_dpf_field_to_vtk(simple_rst, fluent_mixing_elbow_steady_state, server_type):
    model = dpf.Model(simple_rst, server=server_type)
    mesh = model.metadata.meshed_region
    field = model.results.displacement.on_last_time_freq().eval()[0]
    # Nodal Field to VTK
    ug = dpf_field_to_vtk(field=field, field_name="disp")
    assert isinstance(ug, pv.UnstructuredGrid)
    assert "disp" in ug.point_data.keys()
    pv.plot(ug)
    # With deformation
    initial_coord = mesh.nodes.coordinates_field
    updated_coord = (initial_coord + field).eval()
    ug = dpf_field_to_vtk(field=field, nodes=updated_coord)
    assert isinstance(ug, pv.UnstructuredGrid)
    pv.plot(ug)
    # As linear
    ug = dpf_field_to_vtk(field=field, as_linear=True)
    assert isinstance(ug, pv.UnstructuredGrid)
    pv.plot(ug)
    # Elemental Field to VTK
    model = dpf.Model(fluent_mixing_elbow_steady_state(server=server_type), server=server_type)
    field = model.results.dynamic_viscosity.on_last_time_freq().eval()[0]
    ug = dpf_field_to_vtk(field=field, meshed_region=model.metadata.meshed_region, field_name="DV")
    assert isinstance(ug, pv.UnstructuredGrid)
    assert "DV" in ug.cell_data.keys()
    pv.plot(ug)


@pytest.mark.skipif(not HAS_PYVISTA, reason="Please install pyvista")
def test_dpf_field_to_vtk_errors(server_type):
    # Elemental Field to VTK
    field = dpf.fields_factory.create_scalar_field(
        num_entities=3, location=dpf.locations.elemental, server=server_type
    )
    field.scoping.ids = [4, 67, 8]
    field.data = [0.0, 4.0, 5.0]
    with pytest.raises(ValueError, match="The field does not have a meshed_region."):
        _ = dpf_field_to_vtk(field=field)


@pytest.mark.skipif(
    not conftest.SERVERS_VERSION_GREATER_THAN_OR_EQUAL_TO_7_0,
    reason="CFF source operators where not supported before 7.0,",
)
@pytest.mark.skipif(not HAS_PYVISTA, reason="Please install pyvista")
def test_dpf_meshes_to_vtk(fluent_axial_comp, server_type):
    model = dpf.Model(fluent_axial_comp(server=server_type), server=server_type)
    meshes_container = dpf.operators.mesh.meshes_provider(
        data_sources=model,
        server=server_type,
        region_scoping=dpf.Scoping(ids=[13, 28], location=dpf.locations.zone, server=server_type),
    ).eval()
    assert len(meshes_container) == 2
    ug = dpf_meshes_to_vtk(meshes_container=meshes_container)
    assert ug.GetNumberOfCells() == 13856
    pv.plot(ug)


@pytest.mark.skipif(
    not conftest.SERVERS_VERSION_GREATER_THAN_OR_EQUAL_TO_7_0,
    reason="CFF source operators where not supported before 7.0,",
)
@pytest.mark.skipif(not HAS_PYVISTA, reason="Please install pyvista")
def test_dpf_fieldscontainer_to_vtk(fluent_axial_comp, server_type):
    model = dpf.Model(fluent_axial_comp(server=server_type), server=server_type)
    zone_scoping = dpf.Scoping(ids=[13, 28], location=dpf.locations.zone, server=server_type)
    # Elemental
    fields_container = dpf.operators.result.enthalpy(
        data_sources=model,
        server=server_type,
        region_scoping=zone_scoping,
    ).eval()
    assert len(fields_container) == 2
    meshes_container = dpf.operators.mesh.meshes_provider(
        data_sources=model,
        server=server_type,
        region_scoping=zone_scoping,
    ).eval()
    ug = dpf_fieldscontainer_to_vtk(
        fields_container=fields_container, meshes_container=meshes_container
    )
    assert ug.GetNumberOfCells() == 13856
    assert sorted(list(ug.cell_data.keys())) == [
        "h {'time': 1, 'zone': 13}",
        "h {'time': 1, 'zone': 28}",
    ]
    pv.plot(ug)
    zone_scoping = dpf.Scoping(ids=[3, 4, 7], location=dpf.locations.zone, server=server_type)
    # Faces
    fields_container = dpf.operators.result.wall_shear_stress(
        data_sources=model,
        server=server_type,
        region_scoping=zone_scoping,
    ).eval()
    assert len(fields_container) == 3
    meshes_container = dpf.operators.mesh.meshes_provider(
        data_sources=model, server=server_type, region_scoping=zone_scoping
    ).eval()
    ug = dpf_fieldscontainer_to_vtk(
        fields_container=fields_container, meshes_container=meshes_container
    )
    assert ug.GetNumberOfCells() == 1144
    assert sorted(list(ug.cell_data.keys())) == [
        "tau_w {'time': 1, 'zone': 3}",
        "tau_w {'time': 1, 'zone': 4}",
        "tau_w {'time': 1, 'zone': 7}",
    ]
    pv.plot(ug)


@pytest.mark.xfail(raises=errors.DpfVersionNotSupported)
@pytest.mark.skipif(not HAS_PYVISTA, reason="Please install pyvista")
def test_dpf_property_field_to_vtk(simple_rst, server_type):
    model = dpf.Model(simple_rst, server=server_type)
    mesh = model.metadata.meshed_region
    property_field = mesh.property_field(property_name="mat")
    print(property_field)
    # PropertyField to VTK
    ug = dpf_property_field_to_vtk(
        property_field=property_field, meshed_region=mesh, field_name="mat_id"
    )
    assert isinstance(ug, pv.UnstructuredGrid)
    assert "mat_id" in ug.cell_data.keys()
    pv.plot(ug)


@pytest.mark.xfail(raises=errors.DpfVersionNotSupported)
@pytest.mark.skipif(not HAS_PYVISTA, reason="Please install pyvista")
def test_append_field_to_grid(simple_rst, server_type):
    model = dpf.Model(simple_rst, server=server_type)
    mesh = model.metadata.meshed_region
    field = model.results.displacement.on_last_time_freq().eval()[0]
    # Nodal Field to VTK
    ug = dpf_field_to_vtk(field=field, field_name="disp")
    assert isinstance(ug, pv.UnstructuredGrid)
    assert "disp" in ug.point_data.keys()
    # Append Elemental Field
    field = model.results.elemental_volume.on_last_time_freq().eval()[0]
    ug = append_field_to_grid(field=field, meshed_region=mesh, grid=ug, field_name="volume")
    assert isinstance(ug, pv.UnstructuredGrid)
    assert "disp" in ug.point_data.keys()
    assert "volume" in ug.cell_data.keys()


@pytest.mark.xfail(raises=errors.DpfVersionNotSupported)
@pytest.mark.skipif(not HAS_PYVISTA, reason="Please install pyvista")
def test_append_fields_container_to_grid(simple_rst, server_type):
    model = dpf.Model(simple_rst, server=server_type)
    mesh = model.metadata.meshed_region
    fc = model.results.displacement.eval()
    # Nodal Field to VTK
    ug = dpf_fieldscontainer_to_vtk(fields_container=fc, field_name="disp")
    assert isinstance(ug, pv.UnstructuredGrid)
    assert "disp {'time': 1}" in ug.point_data.keys()
    # Append Elemental Field
    fc = model.results.elemental_volume.eval()
    ug = append_fieldscontainer_to_grid(
        fields_container=fc, meshed_region=mesh, grid=ug, field_name="volume"
    )
    assert isinstance(ug, pv.UnstructuredGrid)
    assert "disp {'time': 1}" in ug.point_data.keys()
    assert "volume {'time': 1}" in ug.cell_data.keys()


@pytest.mark.skipif(not HAS_PYVISTA, reason="Please install pyvista")
def test_vtk_mesh_is_valid_polyhedron():
    # Element type is polyhedron
    cell_types = [pv.CellType.POLYHEDRON]

    # Start with a valid element
    nodes_1 = [
        [0.0, 0.0, 0.0],
        [1.0, 0.0, 0.0],
        [0.0, 1.0, 0.0],
        [0.0, 0.0, 0.5],
        [1.0, 0.0, 0.5],
        [0.0, 1.0, 0.5],
    ]
    cells_1 = [
        5,
            4, 4, 1, 2, 5,
        4,
            3, 0, 1, 4,
        3,
            2, 1, 0,
        3,
            3, 4, 5,
        4,
            5, 2, 0, 3
    ]
    grid = pv.UnstructuredGrid([len(cells_1), *cells_1], cell_types, nodes_1)
    validity = vtk_mesh_is_valid(grid)
    print(validity)
    assert validity.valid
    assert "valid" in validity.msg
    assert validity.grid.active_scalars_name == "ValidityState"
    assert len(validity.wrong_number_of_points) == 0
    assert len(validity.intersecting_edges) == 0
    assert len(validity.intersecting_faces) == 0
    assert len(validity.non_contiguous_edges) == 0
    assert len(validity.non_convex) == 0
    assert len(validity.inverted_faces) == 0

    # Move one node
    nodes_2 = [
        [0.0, 0.0, 0.0],
        [1.0, 0.0, 0.0],
        [0.0, 1.0, 0.0],
        [0.0, -0.05, 0.5],  # Moved one node along Y axis
        [1.0, 0.0, 0.5],
        [0.0, 1.0, 0.5],
    ]
    grid = pv.UnstructuredGrid(cells_1, cell_types, nodes_2)
    validity = vtk_mesh_is_valid(grid)
    print(validity)
    assert not validity.valid  # For some reason this element is found to be non-convex
    assert len(validity.wrong_number_of_points) == 0
    assert len(validity.intersecting_edges) == 0
    assert len(validity.intersecting_faces) == 0
    assert len(validity.non_contiguous_edges) == 0
    assert len(validity.non_convex) == 1
    assert len(validity.inverted_faces) == 0

    # Invert one face
    cells_2 = [
        5,
            4, 4, 1, 2, 5,
        4,
            3, 0, 1, 4,
        3,
            2, 1, 0,
        3,
            5, 4, 3,    # Inverted face
        4,
            5, 2, 0, 3
    ]
    grid = pv.UnstructuredGrid([len(cells_2), *cells_2], cell_types, nodes_1)
    validity = vtk_mesh_is_valid(grid)
    print(validity)
    assert not validity.valid  # Non-convex AND bad face orientation
    assert len(validity.wrong_number_of_points) == 0
    assert len(validity.intersecting_edges) == 0
    assert len(validity.intersecting_faces) == 0
    assert len(validity.non_contiguous_edges) == 0
    assert len(validity.non_convex) == 1
    assert len(validity.inverted_faces) == 1<|MERGE_RESOLUTION|>--- conflicted
+++ resolved
@@ -32,12 +32,7 @@
     dpf_mesh_to_vtk,
     dpf_meshes_to_vtk,
     dpf_property_field_to_vtk,
-<<<<<<< HEAD
-    append_field_to_grid,
-    append_fieldscontainer_to_grid,
     vtk_mesh_is_valid,
-=======
->>>>>>> e1839c95
 )
 import conftest
 
@@ -252,18 +247,7 @@
         [1.0, 0.0, 0.5],
         [0.0, 1.0, 0.5],
     ]
-    cells_1 = [
-        5,
-            4, 4, 1, 2, 5,
-        4,
-            3, 0, 1, 4,
-        3,
-            2, 1, 0,
-        3,
-            3, 4, 5,
-        4,
-            5, 2, 0, 3
-    ]
+    cells_1 = [5, 4, 4, 1, 2, 5, 4, 3, 0, 1, 4, 3, 2, 1, 0, 3, 3, 4, 5, 4, 5, 2, 0, 3]
     grid = pv.UnstructuredGrid([len(cells_1), *cells_1], cell_types, nodes_1)
     validity = vtk_mesh_is_valid(grid)
     print(validity)
@@ -300,15 +284,29 @@
     # Invert one face
     cells_2 = [
         5,
-            4, 4, 1, 2, 5,
-        4,
-            3, 0, 1, 4,
+        4,
+        4,
+        1,
+        2,
+        5,
+        4,
         3,
-            2, 1, 0,
+        0,
+        1,
+        4,
         3,
-            5, 4, 3,    # Inverted face
-        4,
-            5, 2, 0, 3
+        2,
+        1,
+        0,
+        3,
+        5,
+        4,
+        3,  # Inverted face
+        4,
+        5,
+        2,
+        0,
+        3,
     ]
     grid = pv.UnstructuredGrid([len(cells_2), *cells_2], cell_types, nodes_1)
     validity = vtk_mesh_is_valid(grid)
