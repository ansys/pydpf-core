import numpy as np
import pytest
import conftest
from ansys.dpf import core as dpf


@pytest.mark.skipif(
    not conftest.SERVERS_VERSION_GREATER_THAN_OR_EQUAL_TO_6_0,
    reason="LS-DYNA source operators where not supported before 0.6",
)
def test_lsdyna_generic(d3plot_files):
    ds = dpf.DataSources()
    ds.set_result_file_path(d3plot_files[0], "d3plot")
    ds.add_file_path(d3plot_files[1], "actunits")
    time_sco = dpf.time_freq_scoping_factory.scoping_by_sets([3])
    model = dpf.Model(ds)

    # ------------------------------------------------- Stress Von Mises

    von_mises_op = dpf.operators.result.stress_von_mises()
    von_mises_op.inputs.time_scoping.connect(time_sco)
    von_mises_op.inputs.data_sources.connect(ds)
    von_mises_fc = von_mises_op.outputs.fields_container()

    von_mises_model = model.results.stress_von_mises(time_scoping=time_sco).eval()

    assert np.allclose(von_mises_fc[0].data, von_mises_model[0].data)
    assert von_mises_fc[0].unit == "MPa"
    assert von_mises_model[0].unit == "MPa"

    # ------------------------------------------------- Global Kinetic energy

    kinetic_energy_op = dpf.operators.result.global_kinetic_energy()
    kinetic_energy_op.inputs.data_sources.connect(ds)
    kinetic_energy_fc = kinetic_energy_op.outputs.fields_container()

    kinetic_energy_model = model.results.global_kinetic_energy().eval()

    assert np.allclose(kinetic_energy_fc[0].data, kinetic_energy_model[0].data)
    assert kinetic_energy_fc[0].unit == "mJ"
    assert kinetic_energy_model[0].unit == "mJ"

    # ------------------------------------------------- Global Internal energy

    internal_energy_op = dpf.operators.result.global_internal_energy()
    internal_energy_op.inputs.data_sources.connect(ds)
    internal_energy_fc = internal_energy_op.outputs.fields_container()

    internal_energy_model = model.results.global_internal_energy().eval()

    assert np.allclose(internal_energy_fc[0].data[0], internal_energy_model[0].data[0])
    assert internal_energy_fc[0].unit == "mJ"
    assert internal_energy_model[0].unit == "mJ"

    # ------------------------------------------------- Global Total energy

    total_energy_op = dpf.operators.result.global_total_energy()
    total_energy_op.inputs.data_sources.connect(ds)
    total_energy_fc = total_energy_op.outputs.fields_container()

    total_energy_model = model.results.global_total_energy().eval()

    assert np.allclose(total_energy_fc[0].data[0], total_energy_model[0].data[0])

    # ------------------------------------------------- Global velocity

    global_velocity_op = dpf.operators.result.global_velocity()
    global_velocity_op.inputs.data_sources.connect(ds)
    global_velocity_fc = global_velocity_op.outputs.fields_container()

    global_velocity_model = model.results.global_velocity().eval()

    assert np.allclose(global_velocity_fc[0].data[0], global_velocity_model[0].data[0])
    assert global_velocity_fc[0].unit == "mm*Hz"
    assert global_velocity_model[0].unit == "mm*Hz"

    # ------------------------------------------------- Initial Coordinates

    initial_coordinates_op = dpf.operators.result.initial_coordinates()
    initial_coordinates_op.inputs.time_scoping.connect(time_sco)
    initial_coordinates_op.inputs.data_sources.connect(ds)
    initial_coordinates_fc = initial_coordinates_op.outputs.fields_container()

    initial_coordinates_model = model.results.initial_coordinates(time_scoping=time_sco).eval()

<<<<<<< HEAD
    assert np.allclose(
        initial_coordinates_fc[0].data, initial_coordinates_model[0].data
    )
    assert initial_coordinates_fc[0].unit == "mm"
    assert initial_coordinates_model[0].unit == "mm"
=======
    assert np.allclose(initial_coordinates_fc[0].data, initial_coordinates_model[0].data)
>>>>>>> 944200f7

    # ------------------------------------------------- Coordinates

    coordinates_op = dpf.operators.result.coordinates()
    coordinates_op.inputs.time_scoping.connect(time_sco)
    coordinates_op.inputs.data_sources.connect(ds)
    coordinates_fc = coordinates_op.outputs.fields_container()

    coordinates_model = model.results.coordinates(time_scoping=time_sco).eval()

    assert np.allclose(coordinates_fc[0].data, coordinates_model[0].data)

    # ------------------------------------------------- Node Velocity

    velocity_op = dpf.operators.result.velocity()
    velocity_op.inputs.time_scoping.connect(time_sco)
    velocity_op.inputs.data_sources.connect(ds)
    velocity_fc = velocity_op.outputs.fields_container()

    velocity_model = model.results.velocity(time_scoping=time_sco).eval()

    assert np.allclose(velocity_fc[0].data, velocity_model[0].data)

    # ------------------------------------------------- Node Acceleration

    acceleration_op = dpf.operators.result.acceleration()
    acceleration_op.inputs.time_scoping.connect(time_sco)
    acceleration_op.inputs.data_sources.connect(ds)
    acceleration_fc = acceleration_op.outputs.fields_container()

    acceleration_model = model.results.acceleration(time_scoping=time_sco).eval()

    assert np.allclose(acceleration_fc[0].data, acceleration_model[0].data)
    assert acceleration_fc[0].unit == "mm/s^2"
    assert acceleration_model[0].unit == "mm/s^2"

    # ------------------------------------------------- Effective Plastic Strain

    equivalent_plastic_strain_op = dpf.operators.result.plastic_strain_eqv()
    equivalent_plastic_strain_op.inputs.time_scoping.connect(time_sco)
    equivalent_plastic_strain_op.inputs.data_sources.connect(ds)
    equivalent_plastic_strain_fc = equivalent_plastic_strain_op.outputs.fields_container()

    equivalent_plastic_strain_model = model.results.plastic_strain_eqv(time_scoping=time_sco).eval()

    assert np.allclose(
        equivalent_plastic_strain_fc[0].data, equivalent_plastic_strain_model[0].data
    )
    assert equivalent_plastic_strain_fc[0].unit == ""
    assert equivalent_plastic_strain_model[0].unit == ""


@pytest.mark.skipif(
    not conftest.SERVERS_VERSION_GREATER_THAN_OR_EQUAL_TO_6_0,
    reason="LS-DYNA source operators where not supported before 0.6",
)
def test_lsdyna_beam(d3plot_beam):
    ds = dpf.DataSources()
    ds.set_result_file_path(d3plot_beam, "d3plot")
    time_sco = dpf.time_freq_scoping_factory.scoping_by_sets([5])
    model = dpf.Model(ds)

    # Create a custom unit system to scope the units of the results
    my_units = dpf.UnitSystem("my_us", unit_names="mm;kg;s;K;C;deg")

    # ------------------------------------------------- Axial Force

    beam_axial_force_op = dpf.operators.result.beam_axial_force()
    beam_axial_force_op.inputs.time_scoping.connect(time_sco)
    beam_axial_force_op.inputs.data_sources.connect(ds)
    beam_axial_force_op.inputs.unit_system.connect(my_units)
    beam_axial_force_fc = beam_axial_force_op.outputs.fields_container()

<<<<<<< HEAD
    # As the model employs a streams_container under the hood, if we set it
    # up once, we are going to get it covered
    beam_axial_force_model_op = model.results.beam_axial_force(time_scoping=time_sco)
    beam_axial_force_model_op.inputs.unit_system.connect(my_units)
    beam_axial_force_model = beam_axial_force_model_op.outputs.fields_container()

    beam_axial_force_model = model.results.beam_axial_force(
        time_scoping=time_sco
    ).eval()
    assert beam_axial_force_fc[0].unit == "mN"
    assert beam_axial_force_model[0].unit == "mN"
=======
    beam_axial_force_model = model.results.beam_axial_force(time_scoping=time_sco).eval()

    assert np.allclose(beam_axial_force_fc[0].data, beam_axial_force_model[0].data)
>>>>>>> 944200f7

    # ------------------------------------------------- S Shear Force

    beam_s_shear_force_op = dpf.operators.result.beam_s_shear_force()
    beam_s_shear_force_op.inputs.time_scoping.connect(time_sco)
    beam_s_shear_force_op.inputs.data_sources.connect(ds)
    beam_s_shear_force_op.connect(50, my_units)
    t1_fc = beam_s_shear_force_op.outputs.fields_container()

    t1_mod = model.results.beam_s_shear_force(time_scoping=time_sco).eval()

    assert np.allclose(t1_fc[0].data, t1_mod[0].data)
    assert t1_fc[0].unit == "mN"
    assert t1_mod[0].unit == "mN"

    # ------------------------------------------------- T Shear Force

    beam_t_shear_force_op = dpf.operators.result.beam_t_shear_force()
    beam_t_shear_force_op.inputs.time_scoping.connect(time_sco)
    beam_t_shear_force_op.inputs.data_sources.connect(ds)
    beam_t_shear_force_op.inputs.unit_system.connect(my_units)
    t2_fc = beam_t_shear_force_op.outputs.fields_container()

    t2_mod = model.results.beam_t_shear_force(time_scoping=time_sco).eval()

    assert np.allclose(t2_fc[0].data, t2_mod[0].data)
    assert t2_fc[0].unit == "mN"
    assert t2_mod[0].unit == "mN"

    # ------------------------------------------------- Bending S Moment

    beam_s_bending_moment_op = dpf.operators.result.beam_s_bending_moment()
    beam_s_bending_moment_op.inputs.time_scoping.connect(time_sco)
    beam_s_bending_moment_op.inputs.data_sources.connect(ds)
    beam_s_bending_moment_op.inputs.unit_system.connect(my_units)
    m1_fc = beam_s_bending_moment_op.outputs.fields_container()

    m1_mod = model.results.beam_s_bending_moment(time_scoping=time_sco).eval()

    assert np.allclose(m1_fc[0].data, m1_mod[0].data)
    assert m1_fc[0].unit == "uJ"
    assert m1_mod[0].unit == "uJ"

    # ------------------------------------------------- Bending T Moment

    beam_t_bending_moment_op = dpf.operators.result.beam_t_bending_moment()
    beam_t_bending_moment_op.inputs.time_scoping.connect(time_sco)
    beam_t_bending_moment_op.inputs.data_sources.connect(ds)
    beam_t_bending_moment_op.inputs.unit_system.connect(my_units)
    m2_fc = beam_t_bending_moment_op.outputs.fields_container()

    m2_mod = model.results.beam_t_bending_moment(time_scoping=time_sco).eval()

    assert np.allclose(m2_fc[0].data, m2_mod[0].data)
    assert m2_fc[0].unit == "uJ"
    assert m2_mod[0].unit == "uJ"

    # ------------------------------------------------- Torsional Moment

    beam_torsional_moment_op = dpf.operators.result.beam_torsional_moment()
    beam_torsional_moment_op.inputs.time_scoping.connect(time_sco)
    beam_torsional_moment_op.inputs.data_sources.connect(ds)
    beam_torsional_moment_op.inputs.unit_system.connect(my_units)
    mt_fc = beam_torsional_moment_op.outputs.fields_container()

    mt_mod = model.results.beam_torsional_moment(time_scoping=time_sco).eval()

    assert np.allclose(mt_fc[0].data, mt_mod[0].data)
    assert mt_fc[0].unit == "uJ"
    assert mt_mod[0].unit == "uJ"

    # ------------------------------------------------- Axial stress

    beam_axial_stress_op = dpf.operators.result.beam_axial_stress()
    beam_axial_stress_op.inputs.time_scoping.connect(time_sco)
    beam_axial_stress_op.inputs.data_sources.connect(ds)
    beam_axial_stress_op.inputs.unit_system.connect(my_units)
    sn_fc = beam_axial_stress_op.outputs.fields_container()

    sn_mod = model.results.beam_axial_stress(time_scoping=time_sco).eval()

    assert np.allclose(sn_fc[0].data, sn_mod[0].data)
    assert sn_fc[0].unit == "kPa"
    assert sn_mod[0].unit == "kPa"

    # ------------------------------------------------- Shear RS Stress

    beam_rs_shear_stress_op = dpf.operators.result.beam_rs_shear_stress()
    beam_rs_shear_stress_op.inputs.time_scoping.connect(time_sco)
    beam_rs_shear_stress_op.inputs.data_sources.connect(ds)
    beam_rs_shear_stress_op.inputs.unit_system.connect(my_units)
    st1_fc = beam_rs_shear_stress_op.outputs.fields_container()

    st1_mod = model.results.beam_rs_shear_stress(time_scoping=time_sco).eval()

    assert np.allclose(st1_fc[0].data, st1_mod[0].data)
    assert st1_fc[0].unit == "kPa"
    assert st1_mod[0].unit == "kPa"

    # ------------------------------------------------- Shear TR Stress

    beam_tr_shear_stress_op = dpf.operators.result.beam_tr_shear_stress()
    beam_tr_shear_stress_op.inputs.time_scoping.connect(time_sco)
    beam_tr_shear_stress_op.inputs.data_sources.connect(ds)
    beam_tr_shear_stress_op.inputs.unit_system.connect(my_units)
    st2_fc = beam_tr_shear_stress_op.outputs.fields_container()

    st2_mod = model.results.beam_tr_shear_stress(time_scoping=time_sco).eval()

    assert np.allclose(st2_fc[0].data, st2_mod[0].data)
    assert st2_fc[0].unit == "kPa"
    assert st2_mod[0].unit == "kPa"

    # ------------------------------------------------- Axial Plastic Strain

    beam_axial_plastic_strain_op = dpf.operators.result.beam_axial_plastic_strain()
    beam_axial_plastic_strain_op.inputs.time_scoping.connect(time_sco)
    beam_axial_plastic_strain_op.inputs.data_sources.connect(ds)
    beam_axial_plastic_strain_op.inputs.unit_system.connect(my_units)
    bel_fc = beam_axial_plastic_strain_op.outputs.fields_container()

    bel_mod = model.results.beam_axial_plastic_strain(time_scoping=time_sco).eval()

    assert np.allclose(bel_fc[0].data, bel_mod[0].data)
    assert bel_fc[0].unit == ""
    assert bel_mod[0].unit == ""

    # ------------------------------------------------- Axial Total Strain

    beam_axial_total_strain_op = dpf.operators.result.beam_axial_total_strain()
    beam_axial_total_strain_op.inputs.time_scoping.connect(time_sco)
    beam_axial_total_strain_op.inputs.data_sources.connect(ds)
    beam_axial_total_strain_op.inputs.unit_system.connect(my_units)
    beam_axial_total_strain_fc = beam_axial_total_strain_op.outputs.fields_container()

    beam_axial_total_strain_model = model.results.beam_axial_total_strain(
        time_scoping=time_sco
    ).eval()

<<<<<<< HEAD
    assert np.allclose(
        beam_axial_total_strain_fc[0].data, beam_axial_total_strain_model[0].data
    )
    assert beam_axial_total_strain_fc[0].unit == ""
    assert beam_axial_total_strain_model[0].unit == ""
=======
    assert np.allclose(beam_axial_total_strain_fc[0].data, beam_axial_total_strain_model[0].data)
>>>>>>> 944200f7


@pytest.mark.skipif(
    not conftest.SERVERS_VERSION_GREATER_THAN_OR_EQUAL_TO_6_0,
    reason="LS-DYNA source operators where not supported before 0.6",
)
def test_lsdyna_matsum_rcforc(binout_matsum):
    ds = dpf.DataSources()
    ds.set_result_file_path(binout_matsum, "binout")
    part_sco = dpf.Scoping()
    part_sco.ids = [50]
    part_sco.location = "part"

    model = dpf.Model(ds)

    # ------------------------------------------------- Kinetic Energy

    kinetic_energy_op = dpf.operators.result.part_kinetic_energy()
    kinetic_energy_op.inputs.data_sources.connect(ds)
    kinetic_energy_op.inputs.entity_scoping.connect(part_sco)
    kinetic_energy_op.connect(50, dpf.unit_systems.solver_bft)
    ke_fc = kinetic_energy_op.outputs.fields_container()

    kinetic_energy_op_2 = model.results.part_kinetic_energy()
    kinetic_energy_op_2.inputs.entity_scoping.connect(part_sco)
    kinetic_energy_op_2.inputs.unit_system.connect(
        dpf.unit_systems.solver_bft
    )  # just once
    ke_mod = kinetic_energy_op_2.eval()

    assert np.allclose(ke_fc[0].data[39], ke_mod[0].data[39])
    assert ke_fc[0].unit == "ft^2*slug*s^-2"
    assert ke_mod[0].unit == "ft^2*slug*s^-2"

    # ------------------------------------------------- Eroded Kinetic Energy

    part_eroded_kinetic_energy_op = dpf.operators.result.part_eroded_kinetic_energy()
    part_eroded_kinetic_energy_op.inputs.data_sources.connect(ds)
    part_eroded_kinetic_energy_op.inputs.entity_scoping.connect(part_sco)
<<<<<<< HEAD
    part_eroded_kinetic_energy_op.inputs.unit_system.connect(
        dpf.unit_systems.solver_bft
    )
    part_eroded_kinetic_energy_fc = (
        part_eroded_kinetic_energy_op.outputs.fields_container()
    )
=======
    part_eroded_kinetic_energy_fc = part_eroded_kinetic_energy_op.outputs.fields_container()
>>>>>>> 944200f7

    part_eroded_kinetic_energy_op_2 = model.results.part_eroded_kinetic_energy()
    part_eroded_kinetic_energy_op_2.inputs.entity_scoping.connect(part_sco)
    part_eroded_kinetic_energy_model = part_eroded_kinetic_energy_op_2.eval()

    assert np.allclose(
        part_eroded_kinetic_energy_fc[0].data[39],
        part_eroded_kinetic_energy_model[0].data[39],
    )
    assert part_eroded_kinetic_energy_fc[0].unit == "ft^2*slug*s^-2"
    assert part_eroded_kinetic_energy_model[0].unit == "ft^2*slug*s^-2"

    # ------------------------------------------------- Internal Energy

    internal_energy_op = dpf.operators.result.part_internal_energy()
    internal_energy_op.inputs.data_sources.connect(ds)
    internal_energy_op.inputs.entity_scoping.connect(part_sco)
    internal_energy_op.inputs.unit_system.connect(dpf.unit_systems.solver_bft)
    ie_fc = internal_energy_op.outputs.fields_container()

    internal_energy_op_2 = model.results.part_internal_energy()
    internal_energy_op_2.inputs.entity_scoping.connect(part_sco)
    ie_mod = internal_energy_op_2.eval()

    assert np.allclose(ie_fc[0].data[39], ie_mod[0].data[39])
    assert ie_fc[0].unit == "ft^2*slug*s^-2"
    assert ie_mod[0].unit == "ft^2*slug*s^-2"

    # ------------------------------------------------- Eroded Internal Energy

    part_eroded_internal_energy_op = dpf.operators.result.part_eroded_internal_energy()
    part_eroded_internal_energy_op.inputs.data_sources.connect(ds)
    part_eroded_internal_energy_op.inputs.entity_scoping.connect(part_sco)
    part_eroded_internal_energy_op.inputs.unit_system.connect(
        dpf.unit_systems.solver_bft
    )
    erie_fc = part_eroded_internal_energy_op.outputs.fields_container()

    part_eroded_internal_energy_op_2 = model.results.part_eroded_internal_energy()
    part_eroded_internal_energy_op_2.inputs.entity_scoping.connect(part_sco)
    erie_mod = part_eroded_internal_energy_op_2.eval()

    assert np.allclose(erie_fc[0].data[39], erie_mod[0].data[39])
    assert erie_fc[0].unit == "ft^2*slug*s^-2"
    assert erie_mod[0].unit == "ft^2*slug*s^-2"

    # ------------------------------------------------- Added Mass

    part_added_mass_op = dpf.operators.result.part_added_mass()
    part_added_mass_op.inputs.data_sources.connect(ds)
    part_added_mass_op.inputs.entity_scoping.connect(part_sco)
    part_added_mass_op.inputs.unit_system.connect(dpf.unit_systems.solver_bft)
    am_fc = part_added_mass_op.outputs.fields_container()

    part_added_mass_op_2 = model.results.part_added_mass()
    part_added_mass_op_2.inputs.entity_scoping.connect(part_sco)
    am_mod = part_added_mass_op_2.eval()

    assert np.allclose(am_fc[0].data[39], am_mod[0].data[39])
    assert am_fc[0].unit == "slug"
    assert am_mod[0].unit == "slug"

    # ------------------------------------------------- Hourglassing Energy

    part_hourglass_energy_op = dpf.operators.result.part_hourglass_energy()
    part_hourglass_energy_op.inputs.data_sources.connect(ds)
    part_hourglass_energy_op.inputs.entity_scoping.connect(part_sco)
    part_hourglass_energy_op.inputs.unit_system.connect(dpf.unit_systems.solver_bft)
    aho_fc = part_hourglass_energy_op.outputs.fields_container()

    part_hourglass_energy_op_2 = model.results.part_hourglass_energy()
    part_hourglass_energy_op_2.inputs.entity_scoping.connect(part_sco)
    aho_mod = part_hourglass_energy_op_2.eval()

    assert np.allclose(aho_fc[0].data[39], aho_mod[0].data[39])
    assert aho_fc[0].unit == "ft^2*slug*s^-2"
    assert aho_mod[0].unit == "ft^2*slug*s^-2"

    # ------------------------------------------------- Momentum

    part_momentum_op = dpf.operators.result.part_momentum()
    part_momentum_op.inputs.data_sources.connect(ds)
    part_momentum_op.inputs.entity_scoping.connect(part_sco)
    part_momentum_op.inputs.unit_system.connect(dpf.unit_systems.solver_bft)
    mv_fc = part_momentum_op.outputs.fields_container()

    part_momentum_op_2 = model.results.part_momentum()
    part_momentum_op_2.inputs.entity_scoping.connect(part_sco)
    mv_mod = part_momentum_op_2.eval()

    assert np.allclose(mv_fc[0].data[39], mv_mod[0].data[39])
    assert mv_fc[0].unit == "ft*slug*Hz"
    assert mv_mod[0].unit == "ft*slug*Hz"

    # ------------------------------------------------- RB Velocity

    part_rigid_body_velocity_op = dpf.operators.result.part_rigid_body_velocity()
    part_rigid_body_velocity_op.inputs.data_sources.connect(ds)
    part_rigid_body_velocity_op.inputs.entity_scoping.connect(part_sco)
    part_rigid_body_velocity_op.inputs.unit_system.connect(dpf.unit_systems.solver_bft)
    rbv_fc = part_rigid_body_velocity_op.outputs.fields_container()

    part_rigid_body_velocity_op_2 = model.results.part_rigid_body_velocity()
    part_rigid_body_velocity_op_2.inputs.entity_scoping.connect(part_sco)
    rbv_mod = part_rigid_body_velocity_op_2.eval()

    assert np.allclose(rbv_fc[0].data[39], rbv_mod[0].data[39])
    assert rbv_fc[0].unit == "ft*Hz"
    assert rbv_mod[0].unit == "ft*Hz"

    # RCFORC RESULTS
    interface_sco = dpf.Scoping()
    interface_sco.ids = [19]
    interface_sco.location = "interface"

    # ------------------------------------------------- Contact Force

    interface_contact_force_op = dpf.operators.result.interface_contact_force()
    interface_contact_force_op.inputs.data_sources.connect(ds)
    interface_contact_force_op.inputs.entity_scoping.connect(interface_sco)
    interface_contact_force_op.inputs.unit_system.connect(dpf.unit_systems.solver_bft)
    cf_fc = interface_contact_force_op.outputs.fields_container()

    interface_contact_force_op_2 = model.results.interface_contact_force()
    interface_contact_force_op_2.inputs.entity_scoping.connect(interface_sco)
    cf_mod = interface_contact_force_op_2.eval()

    assert np.allclose(cf_fc[0].data[0], cf_mod[0].data[0])
    assert cf_fc[0].unit == "ft*slug*s^-2"
    assert cf_mod[0].unit == "ft*slug*s^-2"

    # ------------------------------------------------- Contact Mass

    interface_contact_mass_op = dpf.operators.result.interface_contact_mass()
    interface_contact_mass_op.inputs.data_sources.connect(ds)
    interface_contact_mass_op.inputs.entity_scoping.connect(interface_sco)
    interface_contact_mass_op.inputs.unit_system.connect(dpf.unit_systems.solver_bft)
    cm_fc = interface_contact_mass_op.outputs.fields_container()

    interface_contact_mass_op_2 = model.results.interface_contact_mass()
    interface_contact_mass_op_2.inputs.entity_scoping.connect(interface_sco)
    cm_mod = interface_contact_mass_op_2.eval()

    assert np.allclose(cm_fc[0].data[2], cm_mod[0].data[2])
    assert cm_fc[0].unit == "slug"
    assert cm_mod[0].unit == "slug"


@pytest.mark.skipif(
    not conftest.SERVERS_VERSION_GREATER_THAN_OR_EQUAL_TO_6_0,
    reason="LS-DYNA source operators where not supported before 0.6",
)
def test_lsdyna_glstat(binout_glstat):
    ds = dpf.DataSources()
    ds.set_result_file_path(binout_glstat, "binout")
    model = dpf.Model(ds)

    # ------------------------------------------------- Global Time Step

    global_time_step_op = dpf.operators.result.global_time_step()
    global_time_step_op.inputs.data_sources.connect(ds)
    dt_fc = global_time_step_op.outputs.fields_container()

    dt_mod = model.results.global_time_step().eval()

    assert np.allclose(dt_fc[0].data, dt_mod[0].data)
    assert dt_fc[0].unit == ""
    assert dt_mod[0].unit == ""

    # ------------------------------------------------- Global Kinetic Energy

    global_kinetic_energy_op = dpf.operators.result.global_kinetic_energy()
    global_kinetic_energy_op.inputs.data_sources.connect(ds)
    ke_fc = global_kinetic_energy_op.outputs.fields_container()

    ke_mod = model.results.global_kinetic_energy().eval()

    assert np.allclose(ke_fc[0].data, ke_mod[0].data)
    assert ke_fc[0].unit == ""
    assert ke_mod[0].unit == ""

    # ------------------------------------------------- Global Internal Energy

    global_internal_energy_op = dpf.operators.result.global_internal_energy()
    global_internal_energy_op.inputs.data_sources.connect(ds)
    ie_fc = global_internal_energy_op.outputs.fields_container()

    ie_mod = model.results.global_internal_energy().eval()

    assert np.allclose(ie_fc[0].data, ie_mod[0].data)
    assert ie_fc[0].unit == ""
    assert ie_mod[0].unit == ""

    # ------------------------------------------------- Global Spring and Damper Energy

    global_spring_damper_energy_op = dpf.operators.result.global_spring_damper_energy()
    global_spring_damper_energy_op.inputs.data_sources.connect(ds)
    kde_fc = global_spring_damper_energy_op.outputs.fields_container()

    kde_mod = model.results.global_spring_damper_energy().eval()

    assert np.allclose(kde_fc[0].data, kde_mod[0].data)
    assert kde_fc[0].unit == ""
    assert kde_mod[0].unit == ""

    # ------------------------------------------------- Global System Damping Energy

    global_system_damping_energy_op = dpf.operators.result.global_system_damping_energy()
    global_system_damping_energy_op.inputs.data_sources.connect(ds)
    sde_fc = global_system_damping_energy_op.outputs.fields_container()

    sde_mod = model.results.global_system_damping_energy().eval()

    assert np.allclose(sde_fc[0].data, sde_mod[0].data)
    assert sde_fc[0].unit == ""
    assert sde_mod[0].unit == ""

    # ------------------------------------------------- Global Sliding Interface Energy

    glob_slid_int_energy_op = dpf.operators.result.global_sliding_interface_energy()
    glob_slid_int_energy_op.inputs.data_sources.connect(ds)
    glob_slid_int_energy_fc = glob_slid_int_energy_op.outputs.fields_container()

    glob_slid_int_energy_mod = model.results.global_sliding_interface_energy().eval()

<<<<<<< HEAD
    assert np.allclose(
        glob_slid_int_energy_fc[0].data, glob_slid_int_energy_mod[0].data
    )
    assert glob_slid_int_energy_fc[0].unit == ""
    assert glob_slid_int_energy_mod[0].unit == ""
=======
    assert np.allclose(glob_slid_int_energy_fc[0].data, glob_slid_int_energy_model[0].data)
>>>>>>> 944200f7

    # ------------------------------------------------- Global External Work

    global_external_work_op = dpf.operators.result.global_external_work()
    global_external_work_op.inputs.data_sources.connect(ds)
    ew_fc = global_external_work_op.outputs.fields_container()

    ew_mod = model.results.global_external_work().eval()

    assert np.allclose(ew_fc[0].data, ew_mod[0].data)
    assert ew_fc[0].unit == ""
    assert ew_mod[0].unit == ""

    # ------------------------------------------------- Global Eroded Kinetic Energy

    global_eroded_kinetic_energy_op = dpf.operators.result.global_eroded_kinetic_energy()
    global_eroded_kinetic_energy_op.inputs.data_sources.connect(ds)
    global_eroded_kinetic_energy_fc = global_eroded_kinetic_energy_op.outputs.fields_container()

    global_eroded_kinetic_energy_model = model.results.global_eroded_kinetic_energy().eval()

    assert np.allclose(
        global_eroded_kinetic_energy_fc[0].data,
        global_eroded_kinetic_energy_model[0].data,
    )
    assert global_eroded_kinetic_energy_fc[0].unit == ""
    assert global_eroded_kinetic_energy_model[0].unit == ""

    # ------------------------------------------------- Global Eroded Internal Energy

    global_eroded_internal_energy_op = dpf.operators.result.global_eroded_internal_energy()
    global_eroded_internal_energy_op.inputs.data_sources.connect(ds)
    erie_fc = global_eroded_internal_energy_op.outputs.fields_container()

    erie_mod = model.results.global_eroded_internal_energy().eval()

    assert np.allclose(erie_fc[0].data, erie_mod[0].data)
    assert erie_fc[0].unit == ""
    assert erie_mod[0].unit == ""

    # ------------------------------------------------- Global Eroded Hourglass Energy

    global_eroded_hourglass_energy_op = dpf.operators.result.global_eroded_hourglass_energy()
    global_eroded_hourglass_energy_op.inputs.data_sources.connect(ds)
    global_eroded_hourglass_energy_fc = global_eroded_hourglass_energy_op.outputs.fields_container()

<<<<<<< HEAD
    global_eroded_hourglass_energy_mod = (
        model.results.global_eroded_hourglass_energy().eval()
    )
=======
    global_eroded_hourglass_energy_model = model.results.global_eroded_hourglass_energy().eval()
>>>>>>> 944200f7

    assert np.allclose(
        global_eroded_hourglass_energy_fc[0].data,
        global_eroded_hourglass_energy_mod[0].data,
    )
    assert global_eroded_hourglass_energy_fc[0].unit == ""
    assert global_eroded_hourglass_energy_mod[0].unit == ""

    # ------------------------------------------------- Global Total Energy

    total_energy_op = dpf.operators.result.global_total_energy()
    total_energy_op.inputs.data_sources.connect(ds)
    total_energy_fc = total_energy_op.outputs.fields_container()

    total_energy_mod = model.results.global_total_energy().eval()

    assert np.allclose(total_energy_fc[0].data, total_energy_mod[0].data)
    assert total_energy_fc[0].unit == ""
    assert total_energy_mod[0].unit == ""

    # ------------------------------------------------- Global Energy Ratio

    global_energy_ratio_op = dpf.operators.result.global_energy_ratio()
    global_energy_ratio_op.inputs.data_sources.connect(ds)
    er_fc = global_energy_ratio_op.outputs.fields_container()

    er_mod = model.results.global_energy_ratio().eval()

    assert np.allclose(er_fc[0].data, er_mod[0].data)
    assert er_fc[0].unit == ""
    assert er_mod[0].unit == ""

    # ------------------------------------------------- Global Energy Ratio without Eroded Energy

    global_energy_ratio_wo_eroded_op = dpf.operators.result.global_energy_ratio_wo_eroded()
    global_energy_ratio_wo_eroded_op.inputs.data_sources.connect(ds)
    global_energy_ratio_wo_eroded_fc = global_energy_ratio_wo_eroded_op.outputs.fields_container()

<<<<<<< HEAD
    global_energy_ratio_wo_eroded_mod = (
        model.results.global_energy_ratio_wo_eroded().eval()
    )
=======
    global_energy_ratio_wo_eroded_model = model.results.global_energy_ratio_wo_eroded().eval()
>>>>>>> 944200f7

    assert np.allclose(
        global_energy_ratio_wo_eroded_fc[0].data,
        global_energy_ratio_wo_eroded_mod[0].data,
    )
    assert global_energy_ratio_wo_eroded_fc[0].unit == ""
    assert global_energy_ratio_wo_eroded_mod[0].unit == ""

    # ------------------------------------------------- Global Velocity

    global_velocity_op = dpf.operators.result.global_velocity()
    global_velocity_op.inputs.data_sources.connect(ds)
    v_fc = global_velocity_op.outputs.fields_container()

    v_mod = model.results.global_velocity().eval()

    assert np.allclose(v_fc[0].data, v_mod[0].data)
    assert v_fc[0].unit == ""
    assert v_mod[0].unit == ""<|MERGE_RESOLUTION|>--- conflicted
+++ resolved
@@ -83,15 +83,9 @@
 
     initial_coordinates_model = model.results.initial_coordinates(time_scoping=time_sco).eval()
 
-<<<<<<< HEAD
-    assert np.allclose(
-        initial_coordinates_fc[0].data, initial_coordinates_model[0].data
-    )
+    assert np.allclose(initial_coordinates_fc[0].data, initial_coordinates_model[0].data)
     assert initial_coordinates_fc[0].unit == "mm"
     assert initial_coordinates_model[0].unit == "mm"
-=======
-    assert np.allclose(initial_coordinates_fc[0].data, initial_coordinates_model[0].data)
->>>>>>> 944200f7
 
     # ------------------------------------------------- Coordinates
 
@@ -165,23 +159,15 @@
     beam_axial_force_op.inputs.unit_system.connect(my_units)
     beam_axial_force_fc = beam_axial_force_op.outputs.fields_container()
 
-<<<<<<< HEAD
     # As the model employs a streams_container under the hood, if we set it
     # up once, we are going to get it covered
     beam_axial_force_model_op = model.results.beam_axial_force(time_scoping=time_sco)
     beam_axial_force_model_op.inputs.unit_system.connect(my_units)
     beam_axial_force_model = beam_axial_force_model_op.outputs.fields_container()
 
-    beam_axial_force_model = model.results.beam_axial_force(
-        time_scoping=time_sco
-    ).eval()
+    beam_axial_force_model = model.results.beam_axial_force(time_scoping=time_sco).eval()
     assert beam_axial_force_fc[0].unit == "mN"
     assert beam_axial_force_model[0].unit == "mN"
-=======
-    beam_axial_force_model = model.results.beam_axial_force(time_scoping=time_sco).eval()
-
-    assert np.allclose(beam_axial_force_fc[0].data, beam_axial_force_model[0].data)
->>>>>>> 944200f7
 
     # ------------------------------------------------- S Shear Force
 
@@ -321,15 +307,9 @@
         time_scoping=time_sco
     ).eval()
 
-<<<<<<< HEAD
-    assert np.allclose(
-        beam_axial_total_strain_fc[0].data, beam_axial_total_strain_model[0].data
-    )
+    assert np.allclose(beam_axial_total_strain_fc[0].data, beam_axial_total_strain_model[0].data)
     assert beam_axial_total_strain_fc[0].unit == ""
     assert beam_axial_total_strain_model[0].unit == ""
-=======
-    assert np.allclose(beam_axial_total_strain_fc[0].data, beam_axial_total_strain_model[0].data)
->>>>>>> 944200f7
 
 
 @pytest.mark.skipif(
@@ -355,9 +335,7 @@
 
     kinetic_energy_op_2 = model.results.part_kinetic_energy()
     kinetic_energy_op_2.inputs.entity_scoping.connect(part_sco)
-    kinetic_energy_op_2.inputs.unit_system.connect(
-        dpf.unit_systems.solver_bft
-    )  # just once
+    kinetic_energy_op_2.inputs.unit_system.connect(dpf.unit_systems.solver_bft)  # just once
     ke_mod = kinetic_energy_op_2.eval()
 
     assert np.allclose(ke_fc[0].data[39], ke_mod[0].data[39])
@@ -369,16 +347,8 @@
     part_eroded_kinetic_energy_op = dpf.operators.result.part_eroded_kinetic_energy()
     part_eroded_kinetic_energy_op.inputs.data_sources.connect(ds)
     part_eroded_kinetic_energy_op.inputs.entity_scoping.connect(part_sco)
-<<<<<<< HEAD
-    part_eroded_kinetic_energy_op.inputs.unit_system.connect(
-        dpf.unit_systems.solver_bft
-    )
-    part_eroded_kinetic_energy_fc = (
-        part_eroded_kinetic_energy_op.outputs.fields_container()
-    )
-=======
+    part_eroded_kinetic_energy_op.inputs.unit_system.connect(dpf.unit_systems.solver_bft)
     part_eroded_kinetic_energy_fc = part_eroded_kinetic_energy_op.outputs.fields_container()
->>>>>>> 944200f7
 
     part_eroded_kinetic_energy_op_2 = model.results.part_eroded_kinetic_energy()
     part_eroded_kinetic_energy_op_2.inputs.entity_scoping.connect(part_sco)
@@ -412,9 +382,7 @@
     part_eroded_internal_energy_op = dpf.operators.result.part_eroded_internal_energy()
     part_eroded_internal_energy_op.inputs.data_sources.connect(ds)
     part_eroded_internal_energy_op.inputs.entity_scoping.connect(part_sco)
-    part_eroded_internal_energy_op.inputs.unit_system.connect(
-        dpf.unit_systems.solver_bft
-    )
+    part_eroded_internal_energy_op.inputs.unit_system.connect(dpf.unit_systems.solver_bft)
     erie_fc = part_eroded_internal_energy_op.outputs.fields_container()
 
     part_eroded_internal_energy_op_2 = model.results.part_eroded_internal_energy()
@@ -604,15 +572,9 @@
 
     glob_slid_int_energy_mod = model.results.global_sliding_interface_energy().eval()
 
-<<<<<<< HEAD
-    assert np.allclose(
-        glob_slid_int_energy_fc[0].data, glob_slid_int_energy_mod[0].data
-    )
+    assert np.allclose(glob_slid_int_energy_fc[0].data, glob_slid_int_energy_mod[0].data)
     assert glob_slid_int_energy_fc[0].unit == ""
     assert glob_slid_int_energy_mod[0].unit == ""
-=======
-    assert np.allclose(glob_slid_int_energy_fc[0].data, glob_slid_int_energy_model[0].data)
->>>>>>> 944200f7
 
     # ------------------------------------------------- Global External Work
 
@@ -659,13 +621,7 @@
     global_eroded_hourglass_energy_op.inputs.data_sources.connect(ds)
     global_eroded_hourglass_energy_fc = global_eroded_hourglass_energy_op.outputs.fields_container()
 
-<<<<<<< HEAD
-    global_eroded_hourglass_energy_mod = (
-        model.results.global_eroded_hourglass_energy().eval()
-    )
-=======
-    global_eroded_hourglass_energy_model = model.results.global_eroded_hourglass_energy().eval()
->>>>>>> 944200f7
+    global_eroded_hourglass_energy_mod = model.results.global_eroded_hourglass_energy().eval()
 
     assert np.allclose(
         global_eroded_hourglass_energy_fc[0].data,
@@ -704,13 +660,7 @@
     global_energy_ratio_wo_eroded_op.inputs.data_sources.connect(ds)
     global_energy_ratio_wo_eroded_fc = global_energy_ratio_wo_eroded_op.outputs.fields_container()
 
-<<<<<<< HEAD
-    global_energy_ratio_wo_eroded_mod = (
-        model.results.global_energy_ratio_wo_eroded().eval()
-    )
-=======
-    global_energy_ratio_wo_eroded_model = model.results.global_energy_ratio_wo_eroded().eval()
->>>>>>> 944200f7
+    global_energy_ratio_wo_eroded_mod = model.results.global_energy_ratio_wo_eroded().eval()
 
     assert np.allclose(
         global_energy_ratio_wo_eroded_fc[0].data,
