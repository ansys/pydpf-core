import numpy as np
import pytest
import platform
import psutil
import warnings

import ansys.dpf.core.operators as op
import conftest
from ansys import dpf


<<<<<<< HEAD
@pytest.fixture(autouse=False)
def clear_local_server(request):
    def clear_local():
        conftest.local_servers.clear()
        num_dpf_exe = 0
        proc_name = "Ans.Dpf.Grpc"
        for proc in psutil.process_iter():
            if proc_name in proc.name():
                num_dpf_exe += 1
                proc.kill()
        warnings.warn(UserWarning(f"Killed {num_dpf_exe} {proc_name} processes."))
=======
@pytest.fixture(autouse=True)
def clear_local_server(request):
    def clear_local():
        conftest.local_servers.clear()
>>>>>>> bcbe3a83
    request.addfinalizer(clear_local)


def test_create_workflow(server_type):
    wf = dpf.core.Workflow(server=server_type)
    assert wf._internal_obj


def test_connect_field_workflow(server_type):
    wf = dpf.core.Workflow(server=server_type)
    op = dpf.core.Operator("min_max", server=server_type)
    inpt = dpf.core.Field(nentities=3, server=server_type)
    data = [1, 2, 3, 4, 5, 6, 7, 8, 9]
    scop = dpf.core.Scoping(server=server_type)
    scop.ids = [1, 2, 3]
    inpt.data = data
    inpt.scoping = scop

    wf.add_operator(op)
    wf.set_input_name("field", op, 0)
    wf.set_output_name("min", op, 0)
    wf.set_output_name("max", op, 1)
    wf.connect("field", inpt)
    fOut = wf.get_output("min", dpf.core.types.field)
    assert np.allclose(fOut.data, [1.0, 2.0, 3.0])
    fOut = wf.get_output("max", dpf.core.types.field)
    assert np.allclose(fOut.data, [7.0, 8.0, 9.0])

    wf = dpf.core.Workflow(server=server_type)
    wf.set_input_name("field", op.inputs.field)
    wf.set_output_name("min", op.outputs.field_min)
    wf.set_output_name("max", op.outputs.field_max)
    wf.connect("field", inpt)
    fOut = wf.get_output("min", dpf.core.types.field)
    assert np.allclose(fOut.data, [1.0, 2.0, 3.0])
    fOut = wf.get_output("max", dpf.core.types.field)
    assert np.allclose(fOut.data, [7.0, 8.0, 9.0])


def test_connect_list_workflow(velocity_acceleration, server_type):
    wf = dpf.core.Workflow(server=server_type)
    model = dpf.core.Model(velocity_acceleration, server=server_type)
    op = model.operator("U")
    wf.add_operator(op)
    wf.set_input_name("time_scoping", op, 0)
    wf.set_output_name("field", op, 0)
    wf.connect("time_scoping", [1, 2])
    fcOut = wf.get_output("field", dpf.core.types.fields_container)
    assert fcOut.get_available_ids_for_label() == [1, 2]

    wf.set_input_name("time_scoping", op.inputs.time_scoping)
    wf.set_output_name("field", op.outputs.fields_container)
    wf.connect("time_scoping", [1, 2])
    fcOut = wf.get_output("field", dpf.core.types.fields_container)
    assert fcOut.get_available_ids_for_label() == [1, 2]


def test_connect_fieldscontainer_workflow(server_type):
    wf = dpf.core.Workflow(server=server_type)
    op = dpf.core.Operator("min_max_fc", server=server_type)
    wf.add_operator(op)
    fc = dpf.core.FieldsContainer(server=server_type)
    fc.labels = ["time", "complex"]
    scop = dpf.core.Scoping(server=server_type)
    scop.ids = list(range(1, 11))
    for i in range(0, 20):
        mscop = {"time": i + 1, "complex": 0}
        field = dpf.core.Field(nentities=10, server=server_type)
        field.scoping = scop
        field.data = np.zeros(len(field.scoping) * 3)
        fc.add_field(mscop, field)

    wf = dpf.core.Workflow(server=server_type)
    wf.set_input_name("fields_container", op, 0)
    wf.set_output_name("field", op, 0)
    wf.connect("fields_container", fc)
    fOut = wf.get_output("field", dpf.core.types.field)
    assert fOut.data.size == 60


def test_connect_fieldscontainer_2_workflow(server_type):
    wf = dpf.core.Workflow(server=server_type)
    op = dpf.core.Operator("min_max_fc", server=server_type)
    wf.add_operator(op)
    fc = dpf.core.FieldsContainer(server=server_type)
    fc.labels = ["time", "complex"]
    scop = dpf.core.Scoping(server=server_type)
    scop.ids = list(range(1, 11))
    for i in range(0, 20):
        mscop = {"time": i + 1, "complex": 0}
        field = dpf.core.Field(nentities=10, server=server_type)
        field.scoping = scop
        field.data = np.zeros(len(field.scoping) * 3)
        fc.add_field(mscop, field)

    wf = dpf.core.Workflow(server=server_type)
    wf.set_input_name("fields_container", op.inputs.fields_container)
    wf.set_output_name("field", op.outputs.field_min)
    wf.connect("fields_container", fc)
    fOut = wf.get_output("field", dpf.core.types.field)
    assert fOut.data.size == 60


def test_connect_bool_workflow(server_type):
    op = dpf.core.Operator("S", server=server_type)
    wf = dpf.core.Workflow(server=server_type)
    wf.add_operator(op)
    wf.set_input_name("bool", op, 5)
    wf.connect("bool", True)

    wf = dpf.core.Workflow(server=server_type)
    wf.add_operator(op)
    wf.set_input_name("bool", op.inputs.bool_rotate_to_global)
    wf.connect("bool", True)


def test_connect_scoping_workflow(server_type):
    op = dpf.core.Operator("Rescope", server=server_type)
    scop = dpf.core.Scoping(server=server_type)
    scop.ids = list(range(1, 11))
    field = dpf.core.Field(nentities=10, server=server_type)
    field.scoping = scop
    field.data = np.zeros(len(field.scoping) * 3)
    scop = dpf.core.Scoping(server=server_type)
    scop.ids = list(range(1, 11))
    scop2 = dpf.core.Scoping(server=server_type)
    scop2.ids = list(range(1, 5))

    wf = dpf.core.Workflow(server=server_type)
    wf.add_operator(op)
    wf.set_input_name("field", op, 0)
    wf.connect("field", field)
    wf.set_input_name("mesh_scoping", op, 1)
    wf.connect("mesh_scoping", scop2)
    wf.set_output_name("field", op, 0)
    fOut = wf.get_output("field", dpf.core.types.field)
    scopOut = fOut.scoping
    assert np.allclose(scopOut.ids, list(range(1, 5)))


def test_connect_scoping_2_workflow(server_type):
    op = dpf.core.Operator("Rescope", server=server_type)
    scop = dpf.core.Scoping(server=server_type)
    scop.ids = list(range(1, 11))
    field = dpf.core.Field(nentities=10, server=server_type)
    field.scoping = scop
    field.data = np.zeros(len(field.scoping) * 3)
    scop = dpf.core.Scoping(server=server_type)
    scop.ids = list(range(1, 11))
    scop2 = dpf.core.Scoping(server=server_type)
    scop2.ids = list(range(1, 5))

    wf = dpf.core.Workflow(server=server_type)
    wf.add_operator(op)
    wf.set_input_name("field", op.inputs.fields)
    wf.connect("field", field)
    wf.set_input_name("mesh_scoping", op.inputs.mesh_scoping)
    wf.connect("mesh_scoping", scop2)
    wf.set_output_name("field", op, 0)
    fOut = wf.get_output("field", dpf.core.types.field)
    scopOut = fOut.scoping
    assert np.allclose(scopOut.ids, list(range(1, 5)))


def test_connect_datasources_workflow(fields_container_csv, server_type):
    op = dpf.core.Operator("csv_to_field", server=server_type)
    data_sources = dpf.core.DataSources(server=server_type)
    data_sources.set_result_file_path(fields_container_csv)

    wf = dpf.core.Workflow(server=server_type)
    wf.add_operator(op)
    wf.set_input_name("data_sources", op, 4)
    wf.connect("data_sources", data_sources)
    wf.set_output_name("fields_container", op, 0)

    fcOut = wf.get_output("fields_container", dpf.core.types.fields_container)
    assert len(fcOut.get_available_ids_for_label()) == 4

    wf = dpf.core.Workflow(server=server_type)
    wf.add_operator(op)
    wf.set_input_name("data_sources", op.inputs.data_sources)
    wf.connect("data_sources", data_sources)
    wf.set_output_name("fields_container", op, 0)

    fcOut = wf.get_output("fields_container", dpf.core.types.fields_container)
    assert len(fcOut.get_available_ids_for_label()) == 4


def test_connect_operator_workflow(server_type):
    op = dpf.core.Operator("norm", server=server_type)
    inpt = dpf.core.Field(nentities=3, server=server_type)
    data = [1, 2, 3, 4, 5, 6, 7, 8, 9]
    scop = dpf.core.Scoping(server=server_type)
    scop.ids = [1, 2, 3]
    inpt.data = data
    inpt.scoping = scop
    op.connect(0, inpt)
    op2 = dpf.core.Operator("component_selector", server=server_type)

    wf = dpf.core.Workflow(server=server_type)
    wf.add_operator(op2)
    wf.set_input_name("fields_container", op2, 0)
    wf.set_input_name("comp", op2, 1)
    wf.connect("fields_container", op, 0)
    wf.set_output_name("field", op, 0)

    wf.connect("comp", 0)
    fOut = wf.get_output("field", dpf.core.types.field)
    assert len(fOut.data) == 3


def test_connect_operator_2_workflow(server_type):
    op = dpf.core.Operator("norm", server=server_type)
    inpt = dpf.core.Field(nentities=3, server=server_type)
    data = [1, 2, 3, 4, 5, 6, 7, 8, 9]
    scop = dpf.core.Scoping(server=server_type)
    scop.ids = [1, 2, 3]
    inpt.data = data
    inpt.scoping = scop
    op.connect(0, inpt)
    op2 = dpf.core.Operator("component_selector", server=server_type)

    wf = dpf.core.Workflow(server=server_type)
    wf.add_operator(op2)
    wf.set_input_name("field", op2.inputs.field)
    wf.set_input_name("comp", op2.inputs.component_number)
    wf.connect("field", op.outputs.field)
    wf.set_output_name("field", op, 0)

    wf.connect("comp", 0)
    fOut = wf.get_output("field", dpf.core.types.field)
    assert len(fOut.data) == 3


def test_output_mesh_workflow(cyclic_lin_rst, cyclic_ds, server_type):
    data_sources = dpf.core.DataSources(cyclic_lin_rst, server=server_type)
    data_sources.add_file_path(cyclic_ds)
    model = dpf.core.Model(data_sources, server=server_type)
    op = model.operator("mapdl::rst::U")
    assert "data_sources" in str(op.inputs)
    assert "fields_container" in str(op.outputs)

    support = model.operator("mapdl::rst::support_provider_cyclic")
    expand = model.operator("cyclic_expansion")

    wf = dpf.core.Workflow(server=server_type)
    wf.add_operators([support, expand])
    wf.set_input_name("support", expand.inputs.cyclic_support)
    wf.set_input_name("fields", expand.inputs.fields_container)
    wf.connect("fields", op.outputs.fields_container)
    wf.connect("support", support.outputs.cyclic_support)
    wf.set_output_name("fields", op, 0)

    mesh = model.operator("cyclic_expansion_mesh")

    wf.add_operator(mesh)
    wf.set_input_name("support", mesh.inputs.cyclic_support)
    wf.connect("support", support.outputs.cyclic_support)
    wf.set_output_name("mesh", mesh, 0)
    meshed_region = wf.get_output("mesh", dpf.core.types.meshed_region)
    coord = meshed_region.nodes.coordinates_field
    assert coord.shape == (meshed_region.nodes.n_nodes, 3)
    assert (
            meshed_region.elements.connectivities_field.data.size
            == meshed_region.elements.connectivities_field.size
    )

    fields = wf.get_output("fields", dpf.core.types.fields_container)


def test_outputs_bool_workflow(server_type):
    inpt = dpf.core.Field(nentities=3, server=server_type)
    data = [1, 2, 3, 4, 5, 6, 7, 8, 9]
    scop = dpf.core.Scoping(server=server_type)
    scop.ids = [1, 2, 3]
    inpt.data = data
    inpt.scoping = scop
    op = dpf.core.Operator("AreFieldsIdentical", server=server_type)

    wf = dpf.core.Workflow(server=server_type)
    wf.add_operators([op])
    wf.set_input_name("fieldA", op.inputs.fieldA)
    wf.set_input_name("fieldB", op.inputs.fieldB)
    wf.connect("fieldA", inpt)
    wf.connect("fieldB", inpt)
    wf.set_output_name("bool", op, 0)

    out = wf.get_output("bool", dpf.core.types.bool)
    assert out == True


@conftest.raises_for_servers_version_under('3.0')
def test_connect_get_output_int_list_workflow(server_type):
    d = list(range(0, 1000000))
    wf = dpf.core.Workflow(server=server_type)
    op = dpf.core.operators.utility.forward(d, server=server_type)
    wf.add_operators([op])
    wf.set_input_name("in", op, 0)
    wf.set_output_name("out", op, 0)
    dout = wf.get_output("out", dpf.core.types.vec_int)
    assert np.allclose(d, dout)


@conftest.raises_for_servers_version_under('3.0')
def test_connect_get_output_double_list_workflow(server_type):
    d = list(np.ones(500000))
    wf = dpf.core.Workflow(server=server_type)
    op = dpf.core.operators.utility.forward(d, server=server_type)
    wf.add_operators([op])
    wf.set_input_name("in", op, 0)
    wf.set_output_name("out", op, 0)
    dout = wf.get_output("out", dpf.core.types.vec_double)
    assert np.allclose(d, dout)


@pytest.mark.skipif(not conftest.SERVERS_VERSION_GREATER_THAN_OR_EQUAL_TO_5_0,
                    reason='Copying data is '
                           'supported starting server version 5.0')
def test_connect_label_space_workflow(server_type):
    wf = dpf.core.Workflow(server=server_type)
    op = dpf.core.operators.utility.forward(server=server_type)
    wf.add_operators([op])
    wf.set_input_name("in", op, 0)
    dict = {"time": 1, "complex": 0}
    wf.connect("in", dict)


@conftest.raises_for_servers_version_under('5.0')
def test_connect_get_output_string_field_workflow(server_type):
    wf = dpf.core.Workflow(server=server_type)
    op = dpf.core.operators.utility.forward(server=server_type)
    wf.add_operators([op])
    wf.set_input_name("in", op, 0)
    str_field = dpf.core.StringField(server=server_type)
    str_field.data = ["hello"]
    wf.connect("in", str_field)
    wf.set_output_name("out", op, 0)
    dout = wf.get_output("out", dpf.core.types.string_field)
    assert dout.data == ["hello"]


def test_inputs_outputs_inputs_outputs_scopings_container_workflow(allkindofcomplexity,
                                                                   server_type):
    data_sources = dpf.core.DataSources(allkindofcomplexity, server=server_type)
    model = dpf.core.Model(data_sources, server=server_type)
    op = dpf.core.Operator("scoping::by_property", server=server_type)

    wf = dpf.core.Workflow(server=server_type)
    wf.add_operators([op])
    wf.set_input_name("mesh", op.inputs.mesh)
    wf.set_input_name("prop", op.inputs.label1)
    wf.connect("mesh", model.metadata.meshed_region)
    wf.connect("prop", "elshape")
    wf.set_output_name("scopings", op, 0)

    sc = wf.get_output("scopings", dpf.core.types.scopings_container)

    op = dpf.core.Operator("forward", server=server_type)
    wf = dpf.core.Workflow(server=server_type)
    wf.add_operators([op])
    wf.set_input_name("a", op, 0)
    wf.set_output_name("a", op, 0)
    wf.connect("a", sc)
    out = wf.get_output("a", dpf.core.types.scopings_container)

    assert len(out) == len(sc)


def test_inputs_outputs_inputs_outputs_meshes_container_workflow(allkindofcomplexity, server_type):
    data_sources = dpf.core.DataSources(allkindofcomplexity, server=server_type)
    model = dpf.core.Model(data_sources, server=server_type)
    op = dpf.core.Operator("split_mesh", server=server_type)

    wf = dpf.core.Workflow(server=server_type)
    wf.add_operators([op])
    wf.set_input_name("mesh", op.inputs.mesh)
    wf.set_input_name("prop", op.inputs.property)
    wf.connect("mesh", model.metadata.meshed_region)
    wf.connect("prop", "elshape")
    wf.set_output_name("meshes", op, 0)

    mc = wf.get_output("meshes", dpf.core.types.meshes_container)

    op = dpf.core.Operator("forward", server=server_type)
    wf = dpf.core.Workflow(server=server_type)
    wf.add_operators([op])
    wf.set_input_name("a", op, 0)
    wf.set_output_name("a", op, 0)
    wf.connect("a", mc)
    out = wf.get_output("a", dpf.core.types.meshes_container)

    assert len(out) == len(mc)


@conftest.raises_for_servers_version_under('4.0')
def test_connect_get_output_data_tree_operator(server_type):
    d = dpf.core.DataTree({"name": "Paul"}, server=server_type)
    wf = dpf.core.Workflow(server=server_type)
    op = dpf.core.operators.utility.forward(server=server_type)
    wf.set_input_name("in", op.inputs.any)
    wf.set_output_name("out", op.outputs.any)
    wf.connect("in", d)
    dout = wf.get_output("out", dpf.core.types.data_tree)
    assert dout.get_as("name") == "Paul"


def test_record_workflow(allkindofcomplexity, server_type):
    data_sources = dpf.core.DataSources(allkindofcomplexity, server=server_type)
    model = dpf.core.Model(data_sources, server=server_type)
    op = dpf.core.Operator("scoping::by_property", server=server_type)

    wf = dpf.core.Workflow(server=server_type)
    wf.add_operators([op])
    wf.set_input_name("mesh", op.inputs.mesh)
    wf.set_input_name("prop", op.inputs.label1)
    wf.connect("mesh", model.metadata.meshed_region)
    wf.connect("prop", "elshape")
    wf.set_output_name("scopings", op, 0)
    id = wf.record()

    op = dpf.core.Operator("forward", server=server_type)
    wf2 = dpf.core.Workflow(server=server_type)
    wf2.add_operators([op])
    wf2.set_input_name("a", op, 0)
    wf2.set_output_name("a", op, 0)
    id2 = wf2.record()

    wf_copy = dpf.core.Workflow.get_recorded_workflow(id, server=server_type)
    wf2_copy = dpf.core.Workflow.get_recorded_workflow(id2, server=server_type)
    sc = wf_copy.get_output("scopings", dpf.core.types.scopings_container)

    wf2_copy.connect("a", sc)
    out = wf2_copy.get_output("a", dpf.core.types.scopings_container)

    assert len(out) == len(sc)


@pytest.mark.xfail(raises=dpf.core.errors.ServerTypeError)
def test_transfer_owner_workflow(allkindofcomplexity, server_type):
    data_sources = dpf.core.DataSources(allkindofcomplexity, server=server_type)
    model = dpf.core.Model(data_sources, server=server_type)
    op = dpf.core.Operator("scoping::by_property", server=server_type)

    wf = dpf.core.Workflow(server=server_type)
    wf.add_operators([op])
    wf.set_input_name("mesh", op.inputs.mesh)
    wf.set_input_name("prop", op.inputs.label1)
    wf.connect("mesh", model.metadata.meshed_region)
    wf.connect("prop", "elshape")
    wf.set_output_name("scopings", op, 0)
    id = wf.record(transfer_ownership=True)
    wf_copy = dpf.core.Workflow.get_recorded_workflow(id, server=server_type)

    with pytest.raises(Exception):
        wf_copy = dpf.core.Workflow.get_recorded_workflow(id, server=server_type)

    id = wf.record(transfer_ownership=False)
    wf_copy = dpf.core.Workflow.get_recorded_workflow(id, server=server_type)
    wf_copy = dpf.core.Workflow.get_recorded_workflow(id, server=server_type)


@conftest.raises_for_servers_version_under('3.0')
def test_connect_with_workflow(cyclic_lin_rst, cyclic_ds, server_type):
    data_sources = dpf.core.DataSources(cyclic_lin_rst, server=server_type)
    data_sources.add_file_path(cyclic_ds)
    model = dpf.core.Model(data_sources, server=server_type)
    support = model.operator("mapdl::rst::support_provider_cyclic")
    mesh = model.operator("cyclic_expansion_mesh")

    wf = dpf.core.Workflow(server=server_type)
    wf.add_operators([support, mesh])
    wf.set_input_name("support", mesh.inputs.cyclic_support)
    wf.connect("support", support.outputs.cyclic_support)
    wf.set_output_name("mesh_expand", mesh, 0)
    wf.set_output_name("support", mesh, 1)

    op = model.operator("mapdl::rst::U")
    expand = model.operator("cyclic_expansion")
    expand.connect(0, op, 0)

    wf2 = dpf.core.Workflow(server=server_type)
    wf2.add_operators([op, expand])
    wf2.set_input_name("support", expand.inputs.cyclic_support)
    wf2.set_output_name("u", op, 0)

    wf2.connect_with(wf)
    meshed_region = wf2.get_output("mesh_expand", dpf.core.types.meshed_region)
    fc = wf2.get_output("u", dpf.core.types.fields_container)


@conftest.raises_for_servers_version_under('3.0')
def test_connect_with_2_workflow(cyclic_lin_rst, cyclic_ds, server_type):
    data_sources = dpf.core.DataSources(cyclic_lin_rst, server=server_type)
    data_sources.add_file_path(cyclic_ds)
    model = dpf.core.Model(data_sources, server=server_type)
    support = model.operator("mapdl::rst::support_provider_cyclic")
    mesh = model.operator("cyclic_expansion_mesh")

    wf = dpf.core.Workflow(server=server_type)
    wf.add_operators([support, mesh])
    wf.set_input_name("support", mesh.inputs.cyclic_support)
    wf.connect("support", support.outputs.cyclic_support)
    wf.set_output_name("mesh_expand", mesh, 0)
    wf.set_output_name("support1", mesh, 1)

    op = model.operator("mapdl::rst::U")
    expand = model.operator("cyclic_expansion")
    expand.connect(0, op, 0)

    wf2 = dpf.core.Workflow(server=server_type)
    wf2.add_operators([op, expand])
    wf2.set_input_name("support2", expand.inputs.cyclic_support)
    wf2.set_output_name("u", op, 0)

    wf2.connect_with(wf, ("support1", "support2"))
    meshed_region = wf2.get_output("mesh_expand", dpf.core.types.meshed_region)
    fc = wf2.get_output("u", dpf.core.types.fields_container)


@conftest.raises_for_servers_version_under('3.0')
def test_connect_with_dict_workflow(cyclic_lin_rst, cyclic_ds, server_type):
    data_sources = dpf.core.DataSources(cyclic_lin_rst, server=server_type)
    data_sources.add_file_path(cyclic_ds)
    model = dpf.core.Model(data_sources, server=server_type)
    support = model.operator("mapdl::rst::support_provider_cyclic")
    mesh = model.operator("cyclic_expansion_mesh")

    wf = dpf.core.Workflow(server=server_type)
    wf.add_operators([support, mesh])
    wf.set_input_name("support", mesh.inputs.cyclic_support)
    wf.connect("support", support.outputs.cyclic_support)
    wf.set_output_name("mesh_expand", mesh, 0)
    wf.set_output_name("support1", mesh, 1)

    op = model.operator("mapdl::rst::U")
    expand = model.operator("cyclic_expansion")
    expand.connect(0, op, 0)

    wf2 = dpf.core.Workflow(server=server_type)
    wf2.add_operators([op, expand])
    wf2.set_input_name("support2", expand.inputs.cyclic_support)
    wf2.set_output_name("u", op, 0)

    wf2.connect_with(wf, {"support1": "support2"})
    meshed_region = wf2.get_output("mesh_expand", dpf.core.types.meshed_region)
    fc = wf2.get_output("u", dpf.core.types.fields_container)


@pytest.mark.xfail(raises=dpf.core.errors.ServerTypeError)
def test_info_workflow(allkindofcomplexity, server_type):
    model = dpf.core.Model(allkindofcomplexity, server=server_type)
    op = dpf.core.Operator("scoping::by_property", server=server_type)

    wf = dpf.core.Workflow(server=server_type)
    wf.add_operators([op])
    wf.set_input_name("mesh", op.inputs.mesh)
    wf.set_input_name("prop", op.inputs.label1)
    wf.connect("mesh", model.metadata.meshed_region)
    wf.connect("prop", "elshape")
    wf.set_output_name("scopings", op, 0)

    assert wf.info["operator_names"] == ["scoping::by_property"]
    assert wf.info["input_names"] == ["mesh", "prop"]
    assert wf.info["output_names"] == ["scopings"]
    assert wf.operator_names == ["scoping::by_property"]
    assert wf.input_names == ["mesh", "prop"]
    assert wf.output_names == ["scopings"]


def test_print_workflow(server_type):
    inpt = dpf.core.Field(nentities=3, server=server_type)
    data = [1, 2, 3, 4, 5, 6, 7, 8, 9]
    scop = dpf.core.Scoping(server=server_type)
    scop.ids = [1, 2, 3]
    inpt.data = data
    inpt.scoping = scop
    op = dpf.core.Operator("AreFieldsIdentical", server=server_type)

    wf = dpf.core.Workflow(server=server_type)
    wf.add_operators([op])
    wf.set_input_name("fieldA", op.inputs.fieldA)
    wf.set_input_name("fieldB", op.inputs.fieldB)
    wf.connect("fieldA", inpt)
    wf.connect("fieldB", inpt)
    wf.set_output_name("bool", op, 0)
    assert "AreFieldsIdentical" in str(wf)
    assert "input pins" in str(wf)
    assert "fieldA" in str(wf)
    assert "fieldB" in str(wf)
    assert "output pins" in str(wf)
    assert "bool" in str(wf)


@pytest.mark.skipif(not conftest.SERVERS_VERSION_GREATER_THAN_OR_EQUAL_TO_3_0,
                    reason="Bug with server's version older than 3.0")
def test_throws_error(allkindofcomplexity, clear_local_server):
    model = dpf.core.Model(allkindofcomplexity)
    wf = dpf.core.Workflow()
    op = model.results.stress()
    op.inputs.read_cyclic(3)
    opnorm = dpf.core.operators.averaging.to_nodal_fc(op)
    add = dpf.core.operators.math.add_fc(opnorm, opnorm)
    add2 = dpf.core.operators.math.add_fc(add, add)
    add3 = dpf.core.operators.math.add_fc(add2)
    add4 = dpf.core.operators.math.add_fc(add3, add3)
    wf.add_operators([op, opnorm, add, add2, add3, add4])
    wf.set_output_name("output", add4, 0)
    fc = wf.get_output("output", dpf.core.types.fields_container)
    assert len(fc) == 2
    add4.connect(1, 1)
    with pytest.raises(Exception):
        fc = wf.get_output("output", dpf.core.types.fields_container)


@pytest.mark.xfail(raises=dpf.core.errors.ServerTypeError)
@conftest.raises_for_servers_version_under('3.0')
def test_flush_workflows_session(allkindofcomplexity, clear_local_server):
    dpf.core.start_local_server()
    model = dpf.core.Model(allkindofcomplexity)
    wf = dpf.core.Workflow()
    op = model.results.stress()
    op.inputs.read_cyclic(3)
    opnorm = dpf.core.operators.averaging.to_nodal_fc(op)
    add = dpf.core.operators.math.add_fc(opnorm, opnorm)
    add2 = dpf.core.operators.math.add_fc(add, add)
    add3 = dpf.core.operators.math.add_fc(add2)
    add4 = dpf.core.operators.math.add_fc(add3, add3)
    wf.add_operators([op, opnorm, add, add2, add3, add4])
    wf.set_output_name("output", add4, 0)
    fc = wf.get_output("output", dpf.core.types.fields_container)
    assert len(fc) == 2
    wf = dpf.core.Workflow()
    op = model.results.stress()
    op.inputs.read_cyclic(3)
    opnorm = dpf.core.operators.averaging.to_nodal_fc(op)
    add = dpf.core.operators.math.add_fc(opnorm, opnorm)
    add2 = dpf.core.operators.math.add_fc(add, add)
    add3 = dpf.core.operators.math.add_fc(add2)
    add4 = dpf.core.operators.math.add_fc(add3, add3)
    wf.add_operators([op, opnorm, add, add2, add3, add4])
    wf.set_output_name("output", add4, 0)
    fc = wf.get_output("output", dpf.core.types.fields_container)
    assert len(fc) == 2
    wf._server._session.flush_workflows()


@pytest.mark.xfail(raises=dpf.core.errors.ServerTypeError)
@conftest.raises_for_servers_version_under('3.0')
@pytest.mark.skipif(platform.system() == "Linux" and platform.python_version().startswith("3.8"),
                    reason="Random SEGFAULT in the GitHub pipeline for 3.8 on Ubuntu")
def test_create_on_other_server_workflow(local_server, clear_local_server):
    dpf.core.start_local_server()
    disp_op = op.result.displacement()
    max_fc_op = op.min_max.min_max_fc(disp_op)
    workflow = dpf.core.Workflow()
    workflow.add_operators([disp_op, max_fc_op])
    workflow.set_input_name("data_sources", disp_op.inputs.data_sources)
    workflow.set_output_name("min", max_fc_op.outputs.field_min)
    workflow.set_output_name("max", max_fc_op.outputs.field_max)
    new_workflow = workflow.create_on_other_server(local_server)
    assert new_workflow.input_names == ['data_sources']
    assert new_workflow.output_names == ['max', 'min']


@pytest.mark.xfail(raises=dpf.core.errors.ServerTypeError)
@conftest.raises_for_servers_version_under('3.0')
@pytest.mark.skipif(platform.system() == "Linux" and platform.python_version().startswith("3.8"),
                    reason="Random SEGFAULT in the GitHub pipeline for 3.8 on Ubuntu")
def test_create_on_other_server2_workflow(local_server, clear_local_server):
    dpf.core.start_local_server()
    disp_op = op.result.displacement()
    max_fc_op = op.min_max.min_max_fc(disp_op)
    workflow = dpf.core.Workflow()
    workflow.add_operators([disp_op, max_fc_op])
    workflow.set_input_name("data_sources", disp_op.inputs.data_sources)
    workflow.set_output_name("min", max_fc_op.outputs.field_min)
    workflow.set_output_name("max", max_fc_op.outputs.field_max)
    new_workflow = workflow.create_on_other_server(server=local_server)
    assert new_workflow.input_names == ['data_sources']
    assert new_workflow.output_names == ['max', 'min']


@pytest.mark.xfail(raises=dpf.core.errors.ServerTypeError)
@conftest.raises_for_servers_version_under('3.0')
@pytest.mark.skipif(platform.system() == "Linux" and platform.python_version().startswith("3.8"),
                    reason="Random SEGFAULT in the GitHub pipeline for 3.8 on Ubuntu")
def test_create_on_other_server_with_ip_workflow(local_server, clear_local_server):
    dpf.core.start_local_server()
    disp_op = op.result.displacement()
    max_fc_op = op.min_max.min_max_fc(disp_op)
    workflow = dpf.core.Workflow()
    workflow.add_operators([disp_op, max_fc_op])
    workflow.set_input_name("data_sources", disp_op.inputs.data_sources)
    workflow.set_output_name("min", max_fc_op.outputs.field_min)
    workflow.set_output_name("max", max_fc_op.outputs.field_max)
    new_workflow = workflow.create_on_other_server(
        ip=local_server.ip,
        port=local_server.port)
    assert new_workflow.input_names == ['data_sources']
    assert new_workflow.output_names == ['max', 'min']


@pytest.mark.xfail(raises=dpf.core.errors.ServerTypeError)
@conftest.raises_for_servers_version_under('3.0')
@pytest.mark.skipif(platform.system() == "Linux" and platform.python_version().startswith("3.8"),
                    reason="Random SEGFAULT in the GitHub pipeline for 3.8 on Ubuntu")
def test_create_on_other_server_with_address_workflow(local_server, clear_local_server):
    dpf.core.start_local_server()
    disp_op = op.result.displacement()
    max_fc_op = op.min_max.min_max_fc(disp_op)
    workflow = dpf.core.Workflow()
    workflow.add_operators([disp_op, max_fc_op])
    workflow.set_input_name("data_sources", disp_op.inputs.data_sources)
    workflow.set_output_name("min", max_fc_op.outputs.field_min)
    workflow.set_output_name("max", max_fc_op.outputs.field_max)
    new_workflow = workflow.create_on_other_server(
        address=local_server.ip + ":" + str(local_server.port))
    assert new_workflow.input_names == ['data_sources']
    assert new_workflow.output_names == ['max', 'min']


@pytest.mark.xfail(raises=dpf.core.errors.ServerTypeError)
@conftest.raises_for_servers_version_under('3.0')
def test_create_on_other_server_with_address2_workflow(local_server, clear_local_server):
    dpf.core.start_local_server()
    disp_op = op.result.displacement()
    max_fc_op = op.min_max.min_max_fc(disp_op)
    workflow = dpf.core.Workflow()
    workflow.add_operators([disp_op, max_fc_op])
    workflow.set_input_name("data_sources", disp_op.inputs.data_sources)
    workflow.set_output_name("min", max_fc_op.outputs.field_min)
    workflow.set_output_name("max", max_fc_op.outputs.field_max)
    new_workflow = workflow.create_on_other_server(
        local_server.ip + ":" + str(local_server.port))
    assert new_workflow.input_names == ['data_sources']
    assert new_workflow.output_names == ['max', 'min']


@pytest.mark.skipif(platform.system() == "Linux" and platform.python_version().startswith("3.10"),
                    reason="Known failure in the GitHub pipeline for 3.10 on Ubuntu")
@pytest.mark.xfail(raises=dpf.core.errors.ServerTypeError)
@conftest.raises_for_servers_version_under('3.0')
def test_create_on_other_server_and_connect_workflow(allkindofcomplexity, local_server,
                                                     clear_local_server):
    dpf.core.start_local_server()
    disp_op = op.result.displacement()
    max_fc_op = op.min_max.min_max_fc(disp_op)
    workflow = dpf.core.Workflow()
    workflow.add_operators([disp_op, max_fc_op])
    workflow.set_input_name("data_sources", disp_op.inputs.data_sources)
    workflow.set_output_name("min", max_fc_op.outputs.field_min)
    workflow.set_output_name("max", max_fc_op.outputs.field_max)
    new_workflow = workflow.create_on_other_server(local_server)
    new_workflow.connect("data_sources", dpf.core.DataSources(allkindofcomplexity))
    max = new_workflow.get_output("max", dpf.core.types.field)
    assert np.allclose(max.data, [[8.50619058e+04, 1.04659292e+01, 3.73620870e+05]])


def main():
    test_connect_field_workflow()
    velocity_acceleration = conftest.resolve_test_file(
        "velocity_acceleration.rst", "rst_operators"
    )
    test_connect_list_workflow(velocity_acceleration)
    test_connect_fieldscontainer_workflow()
    test_connect_fieldscontainer_2_workflow()
    test_connect_bool_workflow()
    test_connect_scoping_workflow()
    test_connect_scoping_2_workflow()
    fields_container_csv = conftest.resolve_test_file(
        "fields_container.csv", "csvToField"
    )
    test_connect_datasources_workflow(fields_container_csv)
    test_connect_operator_workflow()
    test_connect_operator_2_workflow()


if __name__ == "__main__":
    main()<|MERGE_RESOLUTION|>--- conflicted
+++ resolved
@@ -9,7 +9,6 @@
 from ansys import dpf
 
 
-<<<<<<< HEAD
 @pytest.fixture(autouse=False)
 def clear_local_server(request):
     def clear_local():
@@ -21,12 +20,6 @@
                 num_dpf_exe += 1
                 proc.kill()
         warnings.warn(UserWarning(f"Killed {num_dpf_exe} {proc_name} processes."))
-=======
-@pytest.fixture(autouse=True)
-def clear_local_server(request):
-    def clear_local():
-        conftest.local_servers.clear()
->>>>>>> bcbe3a83
     request.addfinalizer(clear_local)
 
 
