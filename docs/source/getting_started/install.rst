--- conflicted
+++ resolved
@@ -9,21 +9,20 @@
 
 `pip <https://pypi.org/project/pip/>`_ is the package installer for Python.
 
-<<<<<<< HEAD
-To use PyDPF-Post with Ansys 2021 R1 or later, install the latest version
-with:
-=======
-.. code::
-
-   pip install ansys-dpf-core
-
-
-To use PyDPF-Core with Ansys 2021 R1, install a 0.2.* PyDPF-Core version with:
->>>>>>> b8183eca
+To use PyDPF-Core with Ansys 2021 R2 or later, install a 0.2.* PyDPF-Core
+version with:
 
 .. code::
 
-   pip install ansys-dpf-post
+   pip install ansys-dpf-core<0.3.0
+
+
+To use PyDPF-Core with Ansys 2021 R1, install the latest version
+with:
+
+.. code::
+
+   pip install ansys-dpf-core<0.3.0
 
 
 Install using a wheel file
@@ -38,50 +37,8 @@
 Install in development mode
 ---------------------------
 
-<<<<<<< HEAD
-If you want to edit and potentially contribute to DPF-Post,
+If you want to edit and potentially contribute to PyDPF-Core,
 clone the repository and install it using ``pip`` with the ``-e``
-=======
- Out:
-
- .. code-block:: none
-
-    DPF Model
-    ------------------------------
-    Static analysis
-    Unit system: Metric (m, kg, N, s, V, A)
-    Physics Type: Mechanical
-    Available results:
-         -  displacement: Nodal Displacement
-         -  element_nodal_forces: ElementalNodal Element nodal Forces
-         -  elemental_volume: Elemental Volume
-         -  stiffness_matrix_energy: Elemental Energy-stiffness matrix
-         -  artificial_hourglass_energy: Elemental Hourglass Energy
-         -  thermal_dissipation_energy: Elemental thermal dissipation energy
-         -  kinetic_energy: Elemental Kinetic Energy
-         -  co_energy: Elemental co-energy
-         -  incremental_energy: Elemental incremental energy
-         -  structural_temperature: ElementalNodal Temperature
-    ------------------------------
-    DPF  Meshed Region:
-      3751 nodes
-      3000 elements
-      Unit: m
-      With solid (3D) elements
-    ------------------------------
-    DPF  Time/Freq Support:
-      Number of sets: 1
-    Cumulative     Time (s)       LoadStep       Substep
-    1              1.000000       1              1
-    
-
-
-Development mode installation
------------------------------
-
-If you want to edit and potentially contribute to PyDPF-Core,
-clone the repository and install it using pip with the ``-e``
->>>>>>> b8183eca
 development flag:
 
 .. include:: ../pydpf-post_clone_install.rst