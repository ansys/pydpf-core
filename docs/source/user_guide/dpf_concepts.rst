--- conflicted
+++ resolved
@@ -37,15 +37,19 @@
        :text-align: center
 
        .. image:: ../images/drawings/checklist.png
-<<<<<<< HEAD
-	  
-    .. card:: Using DPF with server context
+
+.. card-carousel:: 2
+
+    .. card:: DPF server local/remote use
+       :link: user_guide_server_types
+       :link-type: ref
+       :width: 25%
+       :text-align: center
+
+       .. image:: ../images/drawings/using-dpf.png
+
+    .. card:: Server context: Entry/Premium capabilities
        :link: user_guide_server_context
-=======
-
-    .. card:: Using DPF: locally/remotely
-       :link: user_guide_server_types
->>>>>>> b44e6a1c
        :link-type: ref
        :width: 25%
        :text-align: center
