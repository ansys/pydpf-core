--- conflicted
+++ resolved
@@ -5,11 +5,7 @@
 
 from setuptools import setup
 
-<<<<<<< HEAD
-install_requires = ["packaging", "psutil", "tqdm", "numpy", "ansys-dpf-gate"]
-=======
 install_requires = ["packaging", "psutil", "tqdm", "numpy", "ansys-dpf-gate>0.1.*"]
->>>>>>> bcbe3a83
 
 # Get version from version info
 filepath = os.path.dirname(__file__)
