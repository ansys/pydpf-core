[build-system]
build-backend = "setuptools.build_meta"
requires = ["setuptools>=61.0.0"]

[project]
# Check https://setuptools.pypa.io/en/stable/userguide/quickstart.html for all available sections
name = "ansys-dpf-core"
version = "0.8.2.dev0"
description = "Data Processing Framework - Python Core "
readme = "README.md"
requires-python = ">=3.7, <4"
license = {file = "LICENSE"}
authors = [
    {name = "ANSYS, Inc.", email = "pyansys.core@ansys.com"},
]
maintainers = [
    {name = "ANSYS, Inc.", email = "pyansys.core@ansys.com"},
]

classifiers = [
    "Development Status :: 4 - Beta",
    "Intended Audience :: Science/Research",
    "Topic :: Scientific/Engineering :: Information Analysis",
    "License :: OSI Approved :: MIT License",
    "Operating System :: Microsoft :: Windows",
    "Operating System :: POSIX",
    "Programming Language :: Python :: 3",
]
dependencies = [
    "ansys-dpf-gate>=0.3.*",
    "imageio < 2.28.1",
    "importlib-metadata >=4.0",
    "numpy",
    "packaging",
    "psutil",
    "setuptools",
    "tqdm",
<<<<<<< HEAD
    "numpy",
    "grpcio",
    "google-api-python-client",
=======
>>>>>>> c5bc3607
]

[project.optional-dependencies]
plotting = ["pyvista>=0.32.0", "matplotlib>=3.2"]

[project.urls]
Homepage = "https://dpf.docs.pyansys.com/"
Documentation = "https://dpf.docs.pyansys.com/"
Source = "https://github.com/ansys/pydpf-core"
Tracker = "https://github.com/ansys/pydpf-core/issues"

[tool.setuptools]
package-dir = {"" = "src"}
packages = [
    "ansys.dpf.core",
    "ansys.dpf.core.examples",
    "ansys.dpf.core.examples.msup_distributed",
    "ansys.dpf.core.examples.rth",
    "ansys.dpf.core.operators",
    "ansys.dpf.core.operators.averaging",
    "ansys.dpf.core.operators.filter",
    "ansys.dpf.core.operators.geo",
    "ansys.dpf.core.operators.invariant",
    "ansys.dpf.core.operators.logic",
    "ansys.dpf.core.operators.mapping",
    "ansys.dpf.core.operators.math",
    "ansys.dpf.core.operators.mesh",
    "ansys.dpf.core.operators.metadata",
    "ansys.dpf.core.operators.min_max",
    "ansys.dpf.core.operators.result",
    "ansys.dpf.core.operators.scoping",
    "ansys.dpf.core.operators.serialization",
    "ansys.dpf.core.operators.utility",
    "ansys.dpf.gate",
    "ansys.dpf.gate.generated",
    "ansys.dpf.gatebin",
    "ansys.grpc.dpf",
]

[tool.setuptools.package-data]
"ansys.dpf.gatebin" = [
    "DPFClientAPI.dll",
    "Ans.Dpf.GrpcClient.dll",
    "libDPFClientAPI.so",
    "libAns.Dpf.GrpcClient.so",
]
"ansys.dpf.core.examples" = [
    "ASimpleBar.rst",
    "static.rst",
    "complex.rst",
    "model_with_ns.rst",
    "file_cyclic.rst",
    "msup_transient_plate1.rst",
    "rth/rth_electric.rth",
    "rth/rth_steady.rth",
    "rth/rth_transient.rth",
    "sub/cp56.sub",
    "msup/file.mode",
    "msup/file.rst",
    "msup/file.rfrq",
    "distributed/file0.rst",
    "distributed/file1.rst",
    "msup_distributed/file0.rst",
    "msup_distributed/file1.rst",
    "msup_distributed/file0.mode",
    "msup_distributed/file1.mode",
    "msup_distributed/file_load_1.rfrq",
    "msup_distributed/file_load_2.rfrq",
]

[tool.black]
line-length = 100

[tool.coverage.run]
source = ["ansys.dpf.core"]

[tool.coverage.report]
show_missing = true<|MERGE_RESOLUTION|>--- conflicted
+++ resolved
@@ -27,7 +27,8 @@
     "Programming Language :: Python :: 3",
 ]
 dependencies = [
-    "ansys-dpf-gate>=0.3.*",
+    "google-api-python-client",
+    "grpcio",
     "imageio < 2.28.1",
     "importlib-metadata >=4.0",
     "numpy",
@@ -35,12 +36,6 @@
     "psutil",
     "setuptools",
     "tqdm",
-<<<<<<< HEAD
-    "numpy",
-    "grpcio",
-    "google-api-python-client",
-=======
->>>>>>> c5bc3607
 ]
 
 [project.optional-dependencies]
