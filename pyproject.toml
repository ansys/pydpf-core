--- conflicted
+++ resolved
@@ -66,13 +66,8 @@
 [tool.ruff.lint]
 select = [
 #   "E",    # pycodestyle, see https://beta.ruff.rs/docs/rules/#pycodestyle-e-w
-<<<<<<< HEAD
-#   "D",    # pydocstyle, see https://beta.ruff.rs/docs/rules/#pydocstyle-d
+    "D",    # pydocstyle, see https://beta.ruff.rs/docs/rules/#pydocstyle-d
     "F",    # pyflakes, see https://beta.ruff.rs/docs/rules/#pyflakes-f
-=======
-    "D",    # pydocstyle, see https://beta.ruff.rs/docs/rules/#pydocstyle-d
-#   "F",    # pyflakes, see https://beta.ruff.rs/docs/rules/#pyflakes-f
->>>>>>> b7f89f70
 #   "I",    # isort, see https://beta.ruff.rs/docs/rules/#isort-i
 #   "N",    # pep8-naming, see https://beta.ruff.rs/docs/rules/#pep8-naming-n
    "PTH",  # flake9-use-pathlib, https://beta.ruff.rs/docs/rules/#flake8-use-pathlib-pth
