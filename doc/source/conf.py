from datetime import datetime
from glob import glob
import os
from pathlib import Path
import subprocess

from ansys_sphinx_theme import (
    ansys_favicon,
    get_version_match,
    pyansys_logo_dark_mode,
    pyansys_logo_light_mode,
)
import numpy as np
import pyvista

from ansys.dpf.core import __version__, server, server_factory
from ansys.dpf.core.examples import get_example_required_minimum_dpf_version

# Manage errors
pyvista.set_error_output_file("errors.txt")
# Ensure that offscreen rendering is used for docs generation
pyvista.OFF_SCREEN = True
# Preferred plotting style for documentation
# pyvista.set_plot_theme('document')
pyvista.global_theme.window_size = np.array([1024, 768]) * 2
# Save figures in specified directory
pyvista.FIGURE_PATH = os.path.join(os.path.abspath("./images/"), "auto-generated/")
if not os.path.exists(pyvista.FIGURE_PATH):
    os.makedirs(pyvista.FIGURE_PATH)

pyvista.BUILDING_GALLERY = True

pyvista.global_theme.lighting = False


# -- Project information -----------------------------------------------------

project = "PyDPF-Core"
copyright = f"(c) {datetime.now().year} ANSYS, Inc. All rights reserved"
author = "ANSYS Inc."
cname = os.getenv("DOCUMENTATION_CNAME", "dpf.docs.pyansys.com")

# The short X.Y version
version = __version__

# The full version, including alpha/beta/rc tags
release = __version__

# -- Rename files to be ignored with the ignored pattern ---------------------

# Get the DPF server version
server_instance = server.start_local_server(
    as_global=False,
    config=server_factory.AvailableServerConfigs.GrpcServer,
)
server_version = server_instance.version
server.shutdown_all_session_servers()
print(f"DPF version: {server_version}")

# Build ignore pattern
ignored_pattern = r"(ignore"
header_flag = "\"\"\""
note_flag = r".. note::"
for example in glob(r"../../examples/**/*.py"):
    minimum_version_str = get_example_required_minimum_dpf_version(example)
    if float(server_version) - float(minimum_version_str) < -0.05:
        example_name = example.split(os.path.sep)[-1]
        print(f"Example {example_name} skipped as it requires DPF {minimum_version_str}.")
        ignored_pattern += f"|{example_name}"
ignored_pattern += "|11-server_types.py"
ignored_pattern += "|06-distributed_stress_averaging.py"
ignored_pattern += r")"

# Autoapi ignore pattern
autoapi_ignore_list = [
    "*/log.py",
    "*/help.py",
    "*/mapping_types.py",
    "*/ipconfig.py",
    "*/field_base.py",
    "*/cache.py",
    "*/misc.py",
    "*/check_version.py",
    "*/operators/build.py",
    "*/operators/specification.py",
    "*/vtk_helper.py",
    "*/label_space.py",
    "*/examples/python_plugins/*",
    "*/examples/examples.py",
    "*/gate/*",
    "*/gatebin/*",
    "*/grpc/*",
    "*/property_fields_container.py"
]

# -- General configuration ---------------------------------------------------

# If your documentation needs a minimal Sphinx version, state it here.
#
# needs_sphinx = '1.0'

# Add any Sphinx extension module names here, as strings. They can be
# extensions coming with Sphinx (named 'sphinx.ext.*') or your custom
# ones.
extensions = [
    "enum_tools.autoenum",
    "sphinx.ext.autosectionlabel",
    "sphinx.ext.graphviz",
    "sphinx.ext.intersphinx",
    "sphinx.ext.napoleon",
    "sphinx.ext.todo",
    "sphinx_copybutton",
    "sphinx_design",
    "sphinx_jinja",
    'sphinx_reredirects',
<<<<<<< HEAD
    "ansys_sphinx_theme.extension.autoapi",
    "jupyter_sphinx",
=======
>>>>>>> ea51ae3f
]

redirects = {
     "user_guide/getting_started_with_dpf_server": "../getting_started/dpf_server.html",
     "concepts/index": "../user_guide/index.html#concepts",
     "contributing": "getting_started/contributing.html"
}

typehints_defaults = "comma"
typehints_use_signature = True
simplify_optional_unions = False
suppress_warnings = ['autosectionlabel.*']

# Intersphinx mapping
intersphinx_mapping = {
    "pyvista": ("https://docs.pyvista.org/", None),
}

autosummary_generate = False


# Add any paths that contain templates here, relative to this directory.
# templates_path = ['_templates']

# The suffix(es) of source filenames.
# You can specify multiple suffix as a list of string:
#
# source_suffix = ['.rst', '.md']
source_suffix = ".rst"

# The master toctree document.
master_doc = "index"

# The language for content autogenerated by Sphinx. Refer to documentation
# for a list of supported languages.
#
# This is also used if you do content translation via gettext catalogs.
# Usually you set "language" from the command line for these cases.
language = "en"

# List of patterns, relative to source directory, that match files and
# directories to ignore when looking for source files.
# This pattern also affects html_static_path and html_extra_path.
exclude_patterns = ["links_and_refs.rst"]

# make rst_epilog a variable, so you can add other epilog parts to it
rst_epilog = ""

# Read links and targets from file
with open("links_and_refs.rst") as f:
    rst_epilog += f.read()

# The name of the Pygments (syntax highlighting) style to use.
pygments_style = None


# -- Sphinx Gallery Options
from sphinx_gallery.sorting import FileNameSortKey


def reset_servers(gallery_conf, fname, when):
    import gc

    import psutil

    from ansys.dpf.core import server

    gc.collect()
    server.shutdown_all_session_servers()

    proc_name = "Ans.Dpf.Grpc"
    nb_procs = 0
    for proc in psutil.process_iter():
        try:
            # check whether the process name matches
            if proc_name in proc.name():
                proc.kill()
                nb_procs += 1
        except psutil.NoSuchProcess:
            pass
    print(f"Counted {nb_procs} {proc_name} processes {when} example {fname}.")


sphinx_gallery_conf = {
    # convert rst to md for ipynb
    "pypandoc": True,
    # path to your examples scripts
    "examples_dirs": ["../../examples"],
    # abort build at first example error
    'abort_on_example_error': True,
    # path where to save gallery generated examples
    "gallery_dirs": ["examples"],
    # Pattern to search for example files
    "filename_pattern": r"\.py",
    # Pattern to search for example files to be ignored
    "ignore_pattern": ignored_pattern,
    # Remove the "Download all examples" button from the top level gallery
    "download_all_examples": False,
    # Sort gallery example by file name instead of number of lines (default)
    "within_subsection_order": FileNameSortKey,
    # directory where function granular galleries are stored
    "backreferences_dir": None,
    "image_scrapers": ("pyvista", "matplotlib"),
    # 'first_notebook_cell': ("%matplotlib inline\n"
    #                         "from pyvista import set_plot_theme\n"
    #                         "set_plot_theme('document')"),
    "reset_modules_order": 'both',
    "reset_modules": (reset_servers,),
}


# -- Options for HTML output -------------------------------------------------
html_short_title = html_title = "PyDPF-Core"
html_theme = "ansys_sphinx_theme"
html_favicon = ansys_favicon
html_theme_options = {
    "logo": {
        "image_dark": pyansys_logo_dark_mode,
        "image_light": pyansys_logo_light_mode,
    },
    "logo_link": "https://docs.pyansys.com",
    "github_url": "https://github.com/ansys/pydpf-core",
    "show_prev_next": False,
    "show_breadcrumbs": True,
    "additional_breadcrumbs": [
        ("PyAnsys", "https://docs.pyansys.com/"),
    ],
    "switcher": {
        "json_url": f"https://{cname}/versions.json",
        "version_match": get_version_match(__version__),
    },
    "static_search": {
        "threshold": 0.5,
        "limit": 10,
        "minMatchCharLength": 2,
        "ignoreLocation": True,
    },
    "ansys_sphinx_theme_autoapi": {
        "project": project,
        "output": "api",
        "directory": "src/ansys",
        "use_implicit_namespaces": True,
        "keep_files": True,
        "own_page_level": "class",
        "type": "python",
        "options": [
            "members",
            "undoc-members",
            "show-inheritance",
            "show-module-summary",
            "special-members",
        ],
        "class_content": "class",
        "ignore": autoapi_ignore_list,
        "add_toctree_entry": True,
        "member_order": "bysource",
    }
}

# Configuration for Sphinx autoapi
suppress_warnings = [
    "autoapi.python_import_resolution", # TODO: remove suppression of this warning in the future #1967
    "design.grid",
    "config.cache",
    "design.fa-build",
]

# Add any paths that contain custom static files (such as style sheets) here,
# relative to this directory. They are copied after the builtin static files,
# so a file named "default.css" will overwrite the builtin "default.css".
html_static_path = ["_static"]

# These paths are either relative to html_static_path
# or fully qualified paths (eg. https://...)
html_css_files = [
    'custom.css',
]

# Custom sidebar templates, must be a dictionary that maps document names
# to template names.
#
# The default sidebars (for documents that don't match any pattern) are
# defined by theme itself.  Builtin themes are using these templates by
# default: ``['localtoc.html', 'relations.html', 'sourcelink.html',
# 'searchbox.html']``.
#
# html_sidebars = {}

html_sidebars = {"testing": []}


# -- Options for HTMLHelp output ---------------------------------------------

# Output file base name for HTML help builder.
htmlhelp_basename = "pyansysdoc"


# -- Options for LaTeX output ------------------------------------------------

latex_elements = {
    # The paper size ('letterpaper' or 'a4paper').
    #
    # 'papersize': 'letterpaper',
    # The font size ('10pt', '11pt' or '12pt').
    #
    # 'pointsize': '10pt',
    # Additional stuff for the LaTeX preamble.
    #
    # 'preamble': '',
    # Latex figure (float) alignment
    #
    # 'figure_align': 'htbp',
}

# Grouping the document tree into LaTeX files. List of tuples
# (source start file, target name, title,
#  author, documentclass [howto, manual, or own class]).
latex_documents = [
    (
        master_doc,
        "pyansys.tex",
        "PyAnsys DPF-Core Documentation",
        f"{author}",
        "manual",
    ),
]


# -- Options for manual page output ------------------------------------------

# One entry per manual page. List of tuples
# (source start file, name, description, authors, manual section).
man_pages = [(master_doc, "pyansys", "PyAnsys DPF-Core Documentation", [author], 1)]


# -- Options for Texinfo output ----------------------------------------------

# Grouping the document tree into Texinfo files. List of tuples
# (source start file, target name, title, author,
#  dir menu entry, description, category)
texinfo_documents = [
    (
        master_doc,
        "pyansys",
        "PyAnsys DPF-Core Documentation",
        author,
        "pyansys",
        "",
        "Miscellaneous",
    ),
]


# -- Options for Epub output -------------------------------------------------

# Bibliographic Dublin Core info.
epub_title = project

# The unique identifier of the text. This can be a ISBN number
# or the project homepage.
#
# epub_identifier = ''

# A unique identification for the text.
#
# epub_uid = ''

# A list of files that should not be packed into the epub file.
epub_exclude_files = ["search.html"]

<<<<<<< HEAD
# Define custom docutils roles for solver badges
from sphinx_design.badges_buttons import BadgeRole

def setup(app):
    badge_roles = {
        "bdg-mapdl": "mapdl",
        "bdg-cfx": "cfx",
        "bdg-fluent": "fluent",
        "bdg-lsdyna": "lsdyna"
    }

    for role_name, color in badge_roles.items():
        app.add_role(name=role_name, role=BadgeRole(color=color))
=======
# Common content for every RST file such us links
rst_epilog = ""
links_filepath = Path(__file__).parent.absolute() / "links.rst"
rst_epilog += links_filepath.read_text(encoding="utf-8")

jinja_globals = {
    "PYDPF_CORE_VERSION": version,
}

# Get list of tox environments and add to jinja context
envs = subprocess.run(["tox", "list", "-q"], capture_output=True, text=True).stdout.splitlines()
envs.remove("default environments:")
envs.remove("additional environments:")
envs.remove("")

jinja_contexts = {
    "toxenvs" : {
        "envs": envs,
    }
}

# Optionally exclude api or example documentation generation.
BUILD_API = True if os.environ.get("BUILD_API", "true") == "true" else False
if BUILD_API:
    extensions.extend(["ansys_sphinx_theme.extension.autoapi"])

BUILD_EXAMPLES = True if os.environ.get("BUILD_EXAMPLES", "true") == "true" else False
if BUILD_EXAMPLES:
    extensions.extend(["sphinx_gallery.gen_gallery"])
>>>>>>> ea51ae3f
<|MERGE_RESOLUTION|>--- conflicted
+++ resolved
@@ -113,11 +113,8 @@
     "sphinx_design",
     "sphinx_jinja",
     'sphinx_reredirects',
-<<<<<<< HEAD
     "ansys_sphinx_theme.extension.autoapi",
     "jupyter_sphinx",
-=======
->>>>>>> ea51ae3f
 ]
 
 redirects = {
@@ -388,7 +385,6 @@
 # A list of files that should not be packed into the epub file.
 epub_exclude_files = ["search.html"]
 
-<<<<<<< HEAD
 # Define custom docutils roles for solver badges
 from sphinx_design.badges_buttons import BadgeRole
 
@@ -402,7 +398,7 @@
 
     for role_name, color in badge_roles.items():
         app.add_role(name=role_name, role=BadgeRole(color=color))
-=======
+
 # Common content for every RST file such us links
 rst_epilog = ""
 links_filepath = Path(__file__).parent.absolute() / "links.rst"
@@ -431,5 +427,4 @@
 
 BUILD_EXAMPLES = True if os.environ.get("BUILD_EXAMPLES", "true") == "true" else False
 if BUILD_EXAMPLES:
-    extensions.extend(["sphinx_gallery.gen_gallery"])
->>>>>>> ea51ae3f
+    extensions.extend(["sphinx_gallery.gen_gallery"])