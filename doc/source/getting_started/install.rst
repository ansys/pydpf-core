--- conflicted
+++ resolved
@@ -16,13 +16,8 @@
 
    pip install ansys-dpf-core
 
-<<<<<<< HEAD
-PyDPF-Core plotting capabilities require to have `PyVista <pyvista_org_>`_ installed.
-To install PyDPF-Core with its optional plotting functionalities, use:
-=======
-PyDPF-Core plotting capabilities require you to have `PyVista <https://pyvista.org/>`_ installed.
+PyDPF-Core plotting capabilities require you to have `PyVista <pyvista_org_>`_ installed.
 To install PyDPF-Core with its optional plotting functionalities, run this command:
->>>>>>> ea51ae3f
 
 .. code::
 
@@ -73,17 +68,10 @@
 
    pip install --no-index --find-links=. ansys-dpf-core
 
-<<<<<<< HEAD
-Beware that PyDPF-Core wheelhouses do not include the optional plotting dependencies.
-To allow for plotting capabilities, also download the wheels corresponding to your platform and Python interpreter version
-for `PyVista <pyvista_download_files_>`_ and
-`matplotlib <matplotlib_download_files_>`_, then place them in the same previous local directory and run the command above.
-=======
 Note that PyDPF-Core wheelhouses do not include the optional plotting dependencies.
 To use the plotting capabilities, also download the wheels corresponding to your platform and Python interpreter version
-for `PyVista <https://pypi.org/project/pyvista/#files>`_ and 
-`matplotlib <https://pypi.org/project/matplotlib/#files>`_. Then, place them in the same local directory and run the preceding command.
->>>>>>> ea51ae3f
+for `PyVista <pyvista_download_files_>`_ and 
+`matplotlib <matplotlib_download_files_>`_. Then, place them in the same local directory and run the preceding command.
 
 
 Install in development mode
