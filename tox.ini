--- conflicted
+++ resolved
@@ -109,7 +109,6 @@
 commands =
     pytest {env:PYTEST_PYTHON_FILES} {env:DEBUG} {env:COVERAGE} {env:RERUNS} {env:JUNITXML}
 
-<<<<<<< HEAD
 [testenv:doc-html]
 description = Generate html documentation
 
@@ -153,12 +152,11 @@
     import os, shutil, glob; os.makedirs('build/html/_images', exist_ok=True); \
     [(shutil.copy(src, 'build/html/_images') if os.path.exists(src) else print(f'Source not found: {src}')) for src in \
     glob.glob('{env:SOURCE_DIR}/examples/04-advanced/02-volume_averaged_stress/*') + glob.glob('{env:SOURCE_DIR}/examples/12-fluids/02-fluids_results/*')]"
-=======
+
 [testenv:build-wheel]
 description = Environment for custom build of package wheels
 
 skip_install = True
 
 commands = 
-    python .ci/build_wheel.py -p {posargs:{on_platform}} -w
->>>>>>> 5db303fa
+    python .ci/build_wheel.py -p {posargs:{on_platform}} -w