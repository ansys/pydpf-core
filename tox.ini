--- conflicted
+++ resolved
@@ -227,11 +227,7 @@
     # Remove previously rendered documentation
     clean: python -c "import shutil, sys; shutil.rmtree(sys.argv[1], ignore_errors=True)" "{toxinidir}/{env:BUILD_DIR}"
 
-<<<<<<< HEAD
     # Clean examples from previous build
-=======
-    # Clean files from previous build
->>>>>>> fb1fd634
     clean: python -c "\
     clean: from os.path import exists; import shutil; \
     clean: [(shutil.rmtree(p) if exists(p) else None) for p in ['{env:SOURCE_DIR}/images/auto-generated']]; \
